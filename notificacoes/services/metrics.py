
from prometheus_client import Counter, Gauge, Histogram  # type: ignore

notificacoes_enviadas_total = Counter(
    "notificacoes_enviadas_total",
    "Número de notificações enviadas",
    ["canal"],
)

notificacoes_falhas_total = Counter(
    "notificacoes_falhas_total",
    "Número de notificações com falha",
    ["canal"],
)

notificacao_task_duration_seconds = Histogram(
    "notificacao_task_duration_seconds",
    "Duração das tarefas de notificação",
    ["task"],
    buckets=(0.1, 0.5, 1, 2, 5),
)

<<<<<<< HEAD
templates_total = Gauge("templates_total", "Total de templates de notificação")
=======
templates_total = Gauge("templates_total", "Total de templates")
>>>>>>> b67db8c2
<|MERGE_RESOLUTION|>--- conflicted
+++ resolved
@@ -20,8 +20,5 @@
     buckets=(0.1, 0.5, 1, 2, 5),
 )
 
-<<<<<<< HEAD
+
 templates_total = Gauge("templates_total", "Total de templates de notificação")
-=======
-templates_total = Gauge("templates_total", "Total de templates")
->>>>>>> b67db8c2
