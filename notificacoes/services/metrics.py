<<<<<<< HEAD
from prometheus_client import Counter, Gauge  # type: ignore

=======
"""Métricas Prometheus para o app de notificações."""

from prometheus_client import Counter, Gauge  # type: ignore

>>>>>>> c5fcfc6f
notificacoes_enviadas_total = Counter(
    "notificacoes_enviadas_total",
    "Número de notificações enviadas",
    ["canal"],
)

notificacoes_falhadas_total = Counter(
    "notificacoes_falhadas_total",
    "Número de notificações falhadas",
    ["canal"],
)

<<<<<<< HEAD
templates_total = Gauge("templates_total", "Total de templates ativos")
=======
templates_total = Gauge("templates_total", "Total de templates ativos")
>>>>>>> c5fcfc6f
<|MERGE_RESOLUTION|>--- conflicted
+++ resolved
@@ -1,12 +1,6 @@
-<<<<<<< HEAD
-from prometheus_client import Counter, Gauge  # type: ignore
-
-=======
-"""Métricas Prometheus para o app de notificações."""
 
 from prometheus_client import Counter, Gauge  # type: ignore
 
->>>>>>> c5fcfc6f
 notificacoes_enviadas_total = Counter(
     "notificacoes_enviadas_total",
     "Número de notificações enviadas",
@@ -19,8 +13,4 @@
     ["canal"],
 )
 
-<<<<<<< HEAD
 templates_total = Gauge("templates_total", "Total de templates ativos")
-=======
-templates_total = Gauge("templates_total", "Total de templates ativos")
->>>>>>> c5fcfc6f
