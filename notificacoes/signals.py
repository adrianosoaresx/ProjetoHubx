--- conflicted
+++ resolved
@@ -19,16 +19,11 @@
     from django.apps import apps
 
     if apps.is_installed("notificacoes"):
-<<<<<<< HEAD
         total = NotificationTemplate.objects.filter(ativo=True).count()
-        metrics.templates_total.set(total)
-=======
-        total = NotificationTemplate.objects.count()
         metrics.templates_total.set(total)
 
 
 @receiver(post_save, sender=User)
 def criar_preferencias_notificacao(sender, instance, created, **kwargs):
     if created:
-        UserNotificationPreference.objects.get_or_create(user=instance)
->>>>>>> 21447771
+        UserNotificationPreference.objects.get_or_create(user=instance)