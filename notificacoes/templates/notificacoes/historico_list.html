--- conflicted
+++ resolved
@@ -2,7 +2,7 @@
 {% load i18n %}
 {% block title %}{% trans 'Histórico de Notificações' %} | HubX{% endblock %}
 {% block content %}
-<<<<<<< HEAD
+
 <div class="container mx-auto p-6">
   <div class="max-w-6xl mx-auto space-y-6">
     <h1 class="text-2xl font-bold text-[var(--text-primary)]">{% trans 'Histórico de Notificações' %}</h1>
@@ -19,44 +19,6 @@
     <div id="historico-container">
       {% include 'notificacoes/historico_table.html' %}
     </div>
-=======
-<div class="max-w-6xl mx-auto px-4 py-10">
-  <div class="mb-8">
-    <h1 class="text-2xl font-bold text-neutral-900">{% trans 'Histórico de Notificações' %}</h1>
-  </div>
-  <form method="get" class="card mb-6">
-    <div class="card-body flex flex-col sm:flex-row gap-4 sm:items-end">
-      <div>
-        <label for="inicio" class="block text-sm font-medium text-neutral-700 mb-1">{% trans 'De' %}</label>
-        <input type="date" name="inicio" id="inicio" value="{{ request.GET.inicio }}" class="form-input" hx-get="{% url 'notificacoes:historico' %}" hx-target="#historico-container" hx-include="closest form">
-      </div>
-      <div>
-        <label for="fim" class="block text-sm font-medium text-neutral-700 mb-1">{% trans 'Até' %}</label>
-        <input type="date" name="fim" id="fim" value="{{ request.GET.fim }}" class="form-input" hx-get="{% url 'notificacoes:historico' %}" hx-target="#historico-container" hx-include="closest form">
-      </div>
-      <div>
-        <label for="canal" class="block text-sm font-medium text-neutral-700 mb-1">{% trans 'Canal' %}</label>
-        <select name="canal" id="canal" class="form-select" hx-get="{% url 'notificacoes:historico' %}" hx-target="#historico-container" hx-include="closest form">
-          <option value="" {% if not request.GET.canal %}selected{% endif %}>{% trans 'Todos' %}</option>
-          <option value="email" {% if request.GET.canal == 'email' %}selected{% endif %}>{% trans 'E-mail' %}</option>
-          <option value="push" {% if request.GET.canal == 'push' %}selected{% endif %}>{% trans 'Push' %}</option>
-          <option value="whatsapp" {% if request.GET.canal == 'whatsapp' %}selected{% endif %}>{% trans 'WhatsApp' %}</option>
-        </select>
-      </div>
-      <div>
-        <label for="frequencia" class="block text-sm font-medium text-neutral-700 mb-1">{% trans 'Frequência' %}</label>
-        <select name="frequencia" id="frequencia" class="form-select" hx-get="{% url 'notificacoes:historico' %}" hx-target="#historico-container" hx-include="closest form">
-          <option value="" {% if not request.GET.frequencia %}selected{% endif %}>{% trans 'Todas' %}</option>
-          <option value="diaria" {% if request.GET.frequencia == 'diaria' %}selected{% endif %}>{% trans 'Diária' %}</option>
-          <option value="semanal" {% if request.GET.frequencia == 'semanal' %}selected{% endif %}>{% trans 'Semanal' %}</option>
-        </select>
-      </div>
-      <noscript><button type="submit" class="btn btn-secondary mt-2 sm:mt-0">{% trans 'Filtrar' %}</button></noscript>
-    </div>
-  </form>
-  <div id="historico-container" hx-target="this">
-    {% include 'notificacoes/historico_table.html' %}
->>>>>>> de5c6976
   </div>
 </div>
 {% endblock %}