from __future__ import annotations

import uuid

from django.conf import settings
from django.db import models
from django.utils.translation import gettext_lazy as _
from core.models import SoftDeleteModel, TimeStampedModel


class Canal(models.TextChoices):
    EMAIL = "email", _("E-mail")
    PUSH = "push", _("Push")
    WHATSAPP = "whatsapp", _("WhatsApp")
    TODOS = "todos", _("Todos")


class NotificationStatus(models.TextChoices):
    PENDENTE = "pendente", _("Pendente")
    ENVIADA = "enviada", _("Enviada")
    FALHA = "falha", _("Falha")
    LIDA = "lida", _("Lida")


class NotificationTemplate(TimeStampedModel, SoftDeleteModel):
    id: models.UUIDField = models.UUIDField(primary_key=True, default=uuid.uuid4, editable=False)
    codigo: models.SlugField = models.SlugField(unique=True, verbose_name=_("Código"))
    assunto: models.CharField = models.CharField(max_length=200, verbose_name=_("Assunto"))
    corpo: models.TextField = models.TextField(verbose_name=_("Corpo"))
<<<<<<< HEAD
    canal: models.CharField = models.CharField(max_length=20, choices=Canal.choices, verbose_name=_("Canal"))
=======
    canal: models.CharField = models.CharField(
        max_length=20, choices=Canal.choices, verbose_name=_("Canal")
    )
>>>>>>> b67db8c2

    class Meta:
        verbose_name = _("Template de Notificação")
        verbose_name_plural = _("Templates de Notificação")
        permissions = [("can_send_notifications", "Can send notifications")]

    def __str__(self) -> str:  # pragma: no cover - simples
        return self.codigo


class NotificationLog(TimeStampedModel):
    id: models.UUIDField = models.UUIDField(primary_key=True, default=uuid.uuid4, editable=False)
    user: models.ForeignKey = models.ForeignKey(settings.AUTH_USER_MODEL, on_delete=models.CASCADE)
    destinatario: models.CharField = models.CharField(max_length=254, blank=True)
    template: models.ForeignKey = models.ForeignKey(NotificationTemplate, on_delete=models.CASCADE)
    canal: models.CharField = models.CharField(max_length=20, choices=Canal.choices)
    status: models.CharField = models.CharField(
        max_length=20, choices=NotificationStatus.choices, default=NotificationStatus.PENDENTE
    )
    data_envio: models.DateTimeField = models.DateTimeField(null=True, blank=True)
    erro: models.TextField | None = models.TextField(null=True, blank=True)

    class Meta:
        verbose_name = _("Log de Notificação")
        verbose_name_plural = _("Logs de Notificação")
        unique_together = ("user", "template", "canal", "created_at")

    def save(self, *args, **kwargs):  # pragma: no cover - comportamento definido
        if self.pk and NotificationLog.objects.filter(pk=self.pk).exists():
            original = NotificationLog.objects.get(pk=self.pk)
            imutaveis = ["user_id", "template_id", "canal", "destinatario"]
            for campo in imutaveis:
                if getattr(self, campo) != getattr(original, campo):
                    raise PermissionError("NotificationLog é imutável")
        super().save(*args, **kwargs)

    def delete(self, *args, **kwargs):  # pragma: no cover - comportamento definido
        raise PermissionError("NotificationLog é imutável")

    def __str__(self) -> str:  # pragma: no cover - simples
        return f"{self.template.codigo} -> {self.user}"  # type: ignore[attr-defined]  # pragma: no cover


class HistoricoNotificacao(TimeStampedModel):
    """Registro de notificações agregadas enviadas aos usuários."""

    id: models.UUIDField = models.UUIDField(primary_key=True, default=uuid.uuid4, editable=False)
    user: models.ForeignKey = models.ForeignKey(settings.AUTH_USER_MODEL, on_delete=models.CASCADE)
    canal: models.CharField = models.CharField(max_length=20, choices=Canal.choices)
    conteudo: models.JSONField = models.JSONField(default=list)
    enviado_em: models.DateTimeField = models.DateTimeField(auto_now_add=True)

    class Meta:
        verbose_name = _("Histórico de Notificação")
        verbose_name_plural = _("Históricos de Notificação")
        ordering = ["-enviado_em"]
        unique_together = ("user", "canal", "enviado_em")

    def __str__(self) -> str:  # pragma: no cover - simples
        return f"{self.user} - {self.canal} - {self.enviado_em:%Y-%m-%d %H:%M}"


class PushSubscription(TimeStampedModel, SoftDeleteModel):
    """Armazena inscrições de navegadores para notificações Web Push."""

    id: models.UUIDField = models.UUIDField(primary_key=True, default=uuid.uuid4, editable=False)
    user: models.ForeignKey = models.ForeignKey(
        settings.AUTH_USER_MODEL,
        on_delete=models.CASCADE,
        related_name="push_subscriptions",
    )
    device_id: models.CharField = models.CharField(max_length=255)
    endpoint: models.CharField = models.CharField(max_length=500)
    p256dh: models.CharField = models.CharField(max_length=255)
    auth: models.CharField = models.CharField(max_length=255)

    class Meta:
        unique_together = ("user", "device_id")
        verbose_name = _("Inscrição Push")
        verbose_name_plural = _("Inscrições Push")

    def __str__(self) -> str:  # pragma: no cover - simples
        return f"{self.user} - {self.device_id}"<|MERGE_RESOLUTION|>--- conflicted
+++ resolved
@@ -27,13 +27,9 @@
     codigo: models.SlugField = models.SlugField(unique=True, verbose_name=_("Código"))
     assunto: models.CharField = models.CharField(max_length=200, verbose_name=_("Assunto"))
     corpo: models.TextField = models.TextField(verbose_name=_("Corpo"))
-<<<<<<< HEAD
+
     canal: models.CharField = models.CharField(max_length=20, choices=Canal.choices, verbose_name=_("Canal"))
-=======
-    canal: models.CharField = models.CharField(
-        max_length=20, choices=Canal.choices, verbose_name=_("Canal")
-    )
->>>>>>> b67db8c2
+
 
     class Meta:
         verbose_name = _("Template de Notificação")
