from __future__ import annotations

import uuid

from django.conf import settings
from django.db import models
from django.utils.translation import gettext_lazy as _

from core.models import SoftDeleteModel, TimeStampedModel


class Canal(models.TextChoices):
    EMAIL = "email", _("E-mail")
    PUSH = "push", _("Push")
    WHATSAPP = "whatsapp", _("WhatsApp")
    TODOS = "todos", _("Todos")


# O log de notificações não deve armazenar o canal "todos",
# utilizado apenas para criação de templates que disparam em
# múltiplos canais. Filtramos a opção para evitar registros inválidos.
CANAL_LOG_CHOICES = [(c.value, c.label) for c in Canal if c != Canal.TODOS]


class NotificationStatus(models.TextChoices):
    PENDENTE = "pendente", _("Pendente")
    ENVIADA = "enviada", _("Enviada")
    FALHA = "falha", _("Falha")
    LIDA = "lida", _("Lida")


<<<<<<< HEAD
class Frequencia(models.TextChoices):
    DIARIA = "diaria", _("Diária")
    SEMANAL = "semanal", _("Semanal")
=======
class UserNotificationPreference(TimeStampedModel):
    user: models.OneToOneField = models.OneToOneField(
        settings.AUTH_USER_MODEL,
        on_delete=models.CASCADE,
        related_name="notification_preferences",
    )
    email: models.BooleanField = models.BooleanField(default=True)
    push: models.BooleanField = models.BooleanField(default=True)
    whatsapp: models.BooleanField = models.BooleanField(default=True)

    class Meta:
        verbose_name = _("Preferência de Notificação do Usuário")
        verbose_name_plural = _("Preferências de Notificação dos Usuários")

    def __str__(self) -> str:  # pragma: no cover - simples
        return str(self.user)
>>>>>>> 175d3224


class NotificationTemplate(TimeStampedModel, SoftDeleteModel):
    id: models.UUIDField = models.UUIDField(primary_key=True, default=uuid.uuid4, editable=False)
    codigo: models.SlugField = models.SlugField(unique=True, verbose_name=_("Código"))
    assunto: models.CharField = models.CharField(max_length=200, verbose_name=_("Assunto"))
    corpo: models.TextField = models.TextField(verbose_name=_("Corpo"))

    canal: models.CharField = models.CharField(max_length=20, choices=Canal.choices, verbose_name=_("Canal"))
<<<<<<< HEAD
=======
    ativo: models.BooleanField = models.BooleanField(default=True, verbose_name=_("Ativo"))
>>>>>>> 175d3224

    class Meta:
        verbose_name = _("Template de Notificação")
        verbose_name_plural = _("Templates de Notificação")
        permissions = [("can_send_notifications", "Can send notifications")]

    def __str__(self) -> str:  # pragma: no cover - simples
        return self.codigo


class NotificationLog(TimeStampedModel):
    id: models.UUIDField = models.UUIDField(primary_key=True, default=uuid.uuid4, editable=False)
    user: models.ForeignKey = models.ForeignKey(settings.AUTH_USER_MODEL, on_delete=models.CASCADE)
    destinatario: models.CharField = models.CharField(max_length=254, blank=True)
    template: models.ForeignKey = models.ForeignKey(NotificationTemplate, on_delete=models.CASCADE)
    canal: models.CharField = models.CharField(max_length=20, choices=CANAL_LOG_CHOICES)
    status: models.CharField = models.CharField(
        max_length=20, choices=NotificationStatus.choices, default=NotificationStatus.PENDENTE
    )
    data_envio: models.DateTimeField = models.DateTimeField(null=True, blank=True)
    data_leitura: models.DateTimeField = models.DateTimeField(null=True, blank=True)
    erro: models.TextField | None = models.TextField(null=True, blank=True)

    class Meta:
        verbose_name = _("Log de Notificação")
        verbose_name_plural = _("Logs de Notificação")
        unique_together = ("user", "template", "canal", "created_at")

    def save(self, *args, **kwargs):  # pragma: no cover - comportamento definido
        if self.pk and NotificationLog.objects.filter(pk=self.pk).exists():
            original = NotificationLog.objects.get(pk=self.pk)
            imutaveis = ["user_id", "template_id", "canal", "destinatario"]
            for campo in imutaveis:
                if getattr(self, campo) != getattr(original, campo):
                    raise PermissionError("NotificationLog é imutável")
        super().save(*args, **kwargs)

    def delete(self, *args, **kwargs):  # pragma: no cover - comportamento definido
        raise PermissionError("NotificationLog é imutável")

    def __str__(self) -> str:  # pragma: no cover - simples
        return f"{self.template.codigo} -> {self.user}"  # type: ignore[attr-defined]  # pragma: no cover


class HistoricoNotificacao(TimeStampedModel):
    """Registro de notificações agregadas enviadas aos usuários."""

    id: models.UUIDField = models.UUIDField(primary_key=True, default=uuid.uuid4, editable=False)
    user: models.ForeignKey = models.ForeignKey(settings.AUTH_USER_MODEL, on_delete=models.CASCADE)
    canal: models.CharField = models.CharField(max_length=20, choices=Canal.choices)
    frequencia: models.CharField = models.CharField(max_length=20, choices=Frequencia.choices)
    data_referencia: models.DateField = models.DateField()
    conteudo: models.JSONField = models.JSONField(default=list)
    enviado_em: models.DateTimeField = models.DateTimeField(auto_now_add=True)

    class Meta:
        verbose_name = _("Histórico de Notificação")
        verbose_name_plural = _("Históricos de Notificação")
        ordering = ["-enviado_em"]
        unique_together = ("user", "canal", "frequencia", "data_referencia")

    def __str__(self) -> str:  # pragma: no cover - simples
        return f"{self.user} - {self.canal} - {self.frequencia} - {self.data_referencia:%Y-%m-%d}"


class PushSubscription(TimeStampedModel, SoftDeleteModel):
    """Armazena inscrições de navegadores para notificações Web Push."""

    id: models.UUIDField = models.UUIDField(primary_key=True, default=uuid.uuid4, editable=False)
    user: models.ForeignKey = models.ForeignKey(
        settings.AUTH_USER_MODEL,
        on_delete=models.CASCADE,
        related_name="push_subscriptions",
    )
    device_id: models.CharField = models.CharField(max_length=255)
    endpoint: models.CharField = models.CharField(max_length=500)
    p256dh: models.CharField = models.CharField(max_length=255)
    auth: models.CharField = models.CharField(max_length=255)
    ativo: models.BooleanField = models.BooleanField(default=True)

    class Meta:
        unique_together = ("user", "device_id")
        verbose_name = _("Inscrição Push")
        verbose_name_plural = _("Inscrições Push")

    def __str__(self) -> str:  # pragma: no cover - simples
        return f"{self.user} - {self.device_id}"<|MERGE_RESOLUTION|>--- conflicted
+++ resolved
@@ -29,11 +29,11 @@
     LIDA = "lida", _("Lida")
 
 
-<<<<<<< HEAD
+
 class Frequencia(models.TextChoices):
     DIARIA = "diaria", _("Diária")
     SEMANAL = "semanal", _("Semanal")
-=======
+
 class UserNotificationPreference(TimeStampedModel):
     user: models.OneToOneField = models.OneToOneField(
         settings.AUTH_USER_MODEL,
@@ -50,7 +50,7 @@
 
     def __str__(self) -> str:  # pragma: no cover - simples
         return str(self.user)
->>>>>>> 175d3224
+
 
 
 class NotificationTemplate(TimeStampedModel, SoftDeleteModel):
@@ -60,10 +60,10 @@
     corpo: models.TextField = models.TextField(verbose_name=_("Corpo"))
 
     canal: models.CharField = models.CharField(max_length=20, choices=Canal.choices, verbose_name=_("Canal"))
-<<<<<<< HEAD
-=======
+
+
     ativo: models.BooleanField = models.BooleanField(default=True, verbose_name=_("Ativo"))
->>>>>>> 175d3224
+
 
     class Meta:
         verbose_name = _("Template de Notificação")
