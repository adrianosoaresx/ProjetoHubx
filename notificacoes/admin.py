import csv
import logging
from django.contrib import admin
from django.core.exceptions import PermissionDenied
from django.http import HttpResponse
from django.utils.translation import gettext_lazy as _

from .models import NotificationLog, NotificationTemplate

logger = logging.getLogger(__name__)


@admin.register(NotificationTemplate)
class NotificationTemplateAdmin(admin.ModelAdmin):
<<<<<<< HEAD
    list_display = ("codigo", "canal", "deleted")
    search_fields = ("codigo",)
    list_filter = ("canal", "deleted")
=======
    list_display = ("codigo", "canal")
    search_fields = ("codigo",)
    list_filter = ("canal",)
>>>>>>> b67db8c2

    def has_delete_permission(self, request, obj=None):  # pragma: no cover - admin
        if obj and NotificationLog.objects.filter(template=obj).exists():
            return False
        return super().has_delete_permission(request, obj)

@admin.register(NotificationLog)
class NotificationLogAdmin(admin.ModelAdmin):
    list_display = ("user", "template", "canal", "status", "data_envio")
    search_fields = ("user__email", "template__codigo")
    list_filter = ("status", "canal")
    readonly_fields = ("user", "template", "canal", "status", "data_envio", "erro")
    actions = ["exportar_csv"]

    def has_add_permission(self, request):  # pragma: no cover - admin
        return False

    def has_change_permission(self, request, obj=None):  # pragma: no cover - admin
        return False

    def has_delete_permission(self, request, obj=None):  # pragma: no cover - admin
        return False

    def exportar_csv(self, request, queryset):
        if not request.user.is_staff:
            logger.info("export_logs_denied", extra={"user": request.user.id})
            raise PermissionDenied
        logger.info("export_logs_admin", extra={"user": request.user.id, "count": queryset.count()})
        response = HttpResponse(content_type="text/csv")
        response["Content-Disposition"] = "attachment; filename=notification_logs.csv"
        writer = csv.writer(response)
        writer.writerow(["data_envio", "user", "template", "canal", "status", "erro"])
        for log in queryset:
            writer.writerow([
                log.data_envio,
                log.user_id,
                log.template.codigo,
                log.canal,
                log.status,
                log.erro,
            ])
        return response

    exportar_csv.short_description = _("Exportar CSV")<|MERGE_RESOLUTION|>--- conflicted
+++ resolved
@@ -12,15 +12,11 @@
 
 @admin.register(NotificationTemplate)
 class NotificationTemplateAdmin(admin.ModelAdmin):
-<<<<<<< HEAD
+
     list_display = ("codigo", "canal", "deleted")
     search_fields = ("codigo",)
     list_filter = ("canal", "deleted")
-=======
-    list_display = ("codigo", "canal")
-    search_fields = ("codigo",)
-    list_filter = ("canal",)
->>>>>>> b67db8c2
+
 
     def has_delete_permission(self, request, obj=None):  # pragma: no cover - admin
         if obj and NotificationLog.objects.filter(template=obj).exists():
