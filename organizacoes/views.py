from __future__ import annotations

from django.contrib import messages
from django.contrib.auth import get_user_model
from django.contrib.auth.mixins import LoginRequiredMixin
from django.core.cache import cache
from django.core.exceptions import PermissionDenied, ValidationError
from django.db.models import Q
from django.http import Http404, HttpResponseForbidden
from django.shortcuts import get_object_or_404, redirect, render
from django.urls import reverse, reverse_lazy
from django.utils import timezone
from django.utils.translation import gettext_lazy as _
from django.views import View
from django.views.generic import (
    CreateView,
    DeleteView,
    DetailView,
    ListView,
    UpdateView,
)
from sentry_sdk import capture_exception

from accounts.models import UserType
from agenda.models import Evento
from core.cache import get_cache_version
from core.permissions import AdminRequiredMixin, SuperadminRequiredMixin
from empresas.models import Empresa
from feed.models import Post
from nucleos.models import Nucleo

from .forms import OrganizacaoForm
<<<<<<< HEAD
from .models import Organizacao, OrganizacaoChangeLog, OrganizacaoAtividadeLog
from .services import exportar_logs_csv, registrar_log, serialize_organizacao
=======
from .models import Organizacao, OrganizacaoAtividadeLog, OrganizacaoChangeLog
from .services import registrar_log, serialize_organizacao
>>>>>>> 7a8cc939
from .tasks import organizacao_alterada

User = get_user_model()


class OrganizacaoListView(AdminRequiredMixin, LoginRequiredMixin, ListView):
    """Listagem de organizações com resposta em cache."""

    model = Organizacao
    template_name = "organizacoes/list.html"
    paginate_by = 10
    cache_timeout = 60

    def _cache_key(self) -> str:
        params = self.request.GET
        version = get_cache_version("organizacoes_list")
        keys = [
            str(getattr(self.request.user, "pk", "")),
            params.get("search", ""),
            params.get("tipo", ""),
            params.get("cidade", ""),
            params.get("estado", ""),
            params.get("ordering", ""),
            params.get("page", ""),
            params.get("inativa", ""),
            "hx" if self.request.headers.get("HX-Request") else "full",
        ]
        return f"organizacoes_list_v{version}_" + "_".join(keys)

    def get_queryset(self):
        qs = super().get_queryset().select_related("created_by").prefetch_related("evento_set", "nucleos", "users")

        user = self.request.user
        if user.user_type == UserType.ADMIN:
            qs = qs.filter(pk=user.organizacao_id)

        search = self.request.GET.get("search")
        tipo = self.request.GET.get("tipo")
        cidade = self.request.GET.get("cidade")
        estado = self.request.GET.get("estado")
        ordering = self.request.GET.get("ordering", "nome")
        inativa = self.request.GET.get("inativa")

        if inativa is not None and inativa != "":
            qs = qs.filter(inativa=inativa.lower() in ["1", "true", "t", "yes"])
        else:
            qs = qs.filter(inativa=False)

        if search:
            qs = qs.filter(Q(nome__icontains=search) | Q(slug__icontains=search))
        if tipo:
            qs = qs.filter(tipo=tipo)
        if cidade:
            qs = qs.filter(cidade=cidade)
        if estado:
            qs = qs.filter(estado=estado)

        allowed_order = {"nome", "tipo", "cidade", "estado", "created_at"}
        if ordering not in allowed_order:
            ordering = "nome"
        return qs.order_by(ordering)

    def get_context_data(self, **kwargs):
        context = super().get_context_data(**kwargs)
        context["tipos"] = Organizacao._meta.get_field("tipo").choices
        qs = Organizacao.objects.filter(inativa=False)
        user = self.request.user
        if user.user_type == UserType.ADMIN:
            qs = qs.filter(pk=user.organizacao_id)
        context["cidades"] = qs.exclude(cidade="").values_list("cidade", flat=True).distinct().order_by("cidade")
        context["estados"] = qs.exclude(estado="").values_list("estado", flat=True).distinct().order_by("estado")
        context["inativa"] = self.request.GET.get("inativa", "")
        return context

    def render_to_response(self, context, **response_kwargs):
        key = self._cache_key()

        cached = cache.get(key)
        if cached is not None:
            cached["X-Cache"] = "HIT"
            return cached

        is_htmx = self.request.headers.get("HX-Request")

        if is_htmx:
            response = render(
                self.request,
                "organizacoes/partials/list_section.html",
                context,
                **response_kwargs,
            )
        else:
            response = super().render_to_response(context, **response_kwargs)

        if hasattr(response, "render"):
            response.render()
        cache.set(key, response, self.cache_timeout)

        response["X-Cache"] = "MISS"
        return response


class OrganizacaoCreateView(SuperadminRequiredMixin, LoginRequiredMixin, CreateView):
    model = Organizacao
    form_class = OrganizacaoForm
    template_name = "organizacoes/create.html"
    success_url = reverse_lazy("organizacoes:list")

    def form_valid(self, form):
        try:
            form.instance.created_by = self.request.user
            response = super().form_valid(form)
            messages.success(self.request, _("Organização criada com sucesso."))
            novo = serialize_organizacao(self.object)
            registrar_log(self.object, self.request.user, "created", {}, novo)
            organizacao_alterada.send(sender=self.__class__, organizacao=self.object, acao="created")
            return response
        except Exception as e:  # pragma: no cover - auditing
            capture_exception(e)
            raise

    def form_invalid(self, form):
        capture_exception(ValidationError(form.errors))
        return super().form_invalid(form)


class OrganizacaoUpdateView(SuperadminRequiredMixin, LoginRequiredMixin, UpdateView):
    model = Organizacao
    form_class = OrganizacaoForm
    template_name = "organizacoes/update.html"
    success_url = reverse_lazy("organizacoes:list")

    def get_queryset(self):
        return super().get_queryset().filter(inativa=False)

    def form_valid(self, form):
        try:
            antiga = serialize_organizacao(self.get_object())
            response = super().form_valid(form)
            nova = serialize_organizacao(self.object)
            campos_alterados = [campo for campo in form.changed_data if antiga.get(campo) != nova.get(campo)]
            dif_antiga = {campo: antiga[campo] for campo in campos_alterados}
            dif_nova = {campo: nova[campo] for campo in campos_alterados}
            for campo in campos_alterados:
                OrganizacaoChangeLog.objects.create(
                    organizacao=self.object,
                    campo_alterado=campo,
                    valor_antigo=str(dif_antiga[campo]),
                    valor_novo=str(dif_nova[campo]),
                    alterado_por=self.request.user,
                )
            registrar_log(
                self.object,
                self.request.user,
                "updated",
                dif_antiga,
                dif_nova,
            )
            organizacao_alterada.send(sender=self.__class__, organizacao=self.object, acao="updated")
            messages.success(self.request, _("Organização atualizada com sucesso."))
            return response
        except Exception as e:  # pragma: no cover - auditing
            capture_exception(e)
            raise

    def form_invalid(self, form):
        capture_exception(ValidationError(form.errors))
        return super().form_invalid(form)


class OrganizacaoDeleteView(SuperadminRequiredMixin, LoginRequiredMixin, DeleteView):
    model = Organizacao
    template_name = "organizacoes/delete.html"
    success_url = reverse_lazy("organizacoes:list")

    def get_queryset(self):
        return super().get_queryset().filter(inativa=False)

    def post(self, request, *args, **kwargs):
        self.object = self.get_object()
        antiga = serialize_organizacao(self.object)
        self.object.delete()
        registrar_log(
            self.object,
            request.user,
            "deleted",
            antiga,
            {"deleted": True, "deleted_at": self.object.deleted_at.isoformat()},
        )
        organizacao_alterada.send(sender=self.__class__, organizacao=self.object, acao="deleted")
        messages.success(self.request, _("Organização removida."))
        return redirect(self.success_url)


class OrganizacaoDetailView(AdminRequiredMixin, LoginRequiredMixin, DetailView):
    model = Organizacao
    template_name = "organizacoes/detail.html"

    def get_queryset(self):
        qs = (
            super()
            .get_queryset()
            .filter(inativa=False)
            .prefetch_related(
                "users",
                "nucleos",
                "empresas",
                "posts",
                "evento_set",
            )
        )
        user = self.request.user
        if user.user_type == UserType.ADMIN:
            qs = qs.filter(pk=getattr(user, "organizacao_id", None))
        return qs

    def get_context_data(self, **kwargs):
        context = super().get_context_data(**kwargs)
        org = self.object
        usuarios = User.objects.filter(organizacao=org)
        nucleos = Nucleo.objects.filter(organizacao=org, deleted=False)
        eventos = Evento.objects.filter(organizacao=org)
        empresas = Empresa.objects.filter(organizacao=org, deleted=False)
        posts = Post.objects.filter(organizacao=org, deleted=False)
        context.update(
            {
                "usuarios": usuarios,
                "nucleos": nucleos,
                "eventos": eventos,
                "empresas": empresas,
                "posts": posts,
            }
        )
        return context

    def render_to_response(self, context, **response_kwargs):
        section = self.request.GET.get("section")
        if self.request.headers.get("HX-Request") and section in {
            "usuarios",
            "nucleos",
            "eventos",
            "empresas",
            "posts",
        }:
            return render(
                self.request,
                f"organizacoes/partials/{section}_list.html",
                context,
            )
        return super().render_to_response(context, **response_kwargs)


class OrganizacaoToggleActiveView(SuperadminRequiredMixin, LoginRequiredMixin, View):
    def post(self, request, pk, *args, **kwargs):
        try:
            org = Organizacao.all_objects.get(pk=pk)
        except Organizacao.DoesNotExist as e:
            capture_exception(e)
            raise Http404
        try:
            antiga = serialize_organizacao(org)
            if org.inativa:
                org.inativa = False
                org.inativada_em = None
                acao = "reactivated"
                msg = _("Organização reativada com sucesso.")
            else:
                org.inativa = True
                org.inativada_em = timezone.now()
                acao = "inactivated"
                msg = _("Organização inativada com sucesso.")
            org.save(update_fields=["inativa", "inativada_em"])
            nova = serialize_organizacao(org)
            dif_antiga = {k: v for k, v in antiga.items() if antiga[k] != nova[k]}
            dif_nova = {k: v for k, v in nova.items() if antiga[k] != nova[k]}
            registrar_log(org, request.user, acao, dif_antiga, dif_nova)
            organizacao_alterada.send(sender=self.__class__, organizacao=org, acao=acao)
            messages.success(request, msg)
            if org.inativa or org.deleted:
                return redirect("organizacoes:list")
            return redirect("organizacoes:detail", pk=org.pk)
        except Exception as e:  # pragma: no cover - auditing
            capture_exception(e)
            raise


class OrganizacaoHistoryView(LoginRequiredMixin, View):
    template_name = "organizacoes/history.html"

    def get(self, request, pk, *args, **kwargs):
        try:
            org = get_object_or_404(Organizacao, pk=pk)
            user = request.user
            if not (
                user.is_superuser
                or getattr(user, "user_type", None) == UserType.ROOT.value
                or user.get_tipo_usuario == UserType.ROOT.value
            ):
                return HttpResponseForbidden()

            if request.GET.get("export") == "csv":
<<<<<<< HEAD
                return exportar_logs_csv(org)
=======
                import csv

                from django.http import HttpResponse

                response = HttpResponse(content_type="text/csv")
                response["Content-Disposition"] = f'attachment; filename="organizacao_{org.pk}_logs.csv"'
                writer = csv.writer(response)
                writer.writerow(["tipo", "campo/acao", "valor_antigo", "valor_novo", "usuario", "data"])
                for log in OrganizacaoChangeLog.all_objects.filter(organizacao=org).order_by("-created_at"):
                    writer.writerow(
                        [
                            "change",
                            log.campo_alterado,
                            log.valor_antigo,
                            log.valor_novo,
                            getattr(log.alterado_por, "email", ""),
                            log.created_at.isoformat(),
                        ]
                    )
                for log in OrganizacaoAtividadeLog.all_objects.filter(organizacao=org).order_by("-created_at"):
                    writer.writerow(
                        [
                            "activity",
                            log.acao,
                            "",
                            "",
                            getattr(log.usuario, "email", ""),
                            log.created_at.isoformat(),
                        ]
                    )
                return response
>>>>>>> 7a8cc939

            change_logs = OrganizacaoChangeLog.all_objects.filter(organizacao=org).order_by("-created_at")[:10]
            atividade_logs = OrganizacaoAtividadeLog.all_objects.filter(organizacao=org).order_by("-created_at")[:10]
            return render(
                request,
                self.template_name,
                {
                    "organizacao": org,
                    "change_logs": change_logs,
                    "atividade_logs": atividade_logs,
                },
            )
        except Exception as e:  # pragma: no cover - auditing
            capture_exception(e)
            raise


class OrganizacaoUsuariosModalView(AdminRequiredMixin, LoginRequiredMixin, View):
    def get(self, request, pk):
        org = get_object_or_404(Organizacao, pk=pk, inativa=False)
        usuarios = User.objects.filter(organizacao=org)
        return render(
            request,
            "organizacoes/usuarios_modal.html",
            {
                "organizacao": org,
                "usuarios": usuarios,
                "refresh_url": reverse("organizacoes:detail", args=[org.pk]) + "?section=usuarios",
                "api_url": reverse("organizacoes_api:organizacao-usuarios-list", kwargs={"organizacao_pk": org.pk}),
            },
        )


class OrganizacaoNucleosModalView(AdminRequiredMixin, LoginRequiredMixin, View):
    def get(self, request, pk):
        org = get_object_or_404(Organizacao, pk=pk, inativa=False)
        nucleos = Nucleo.objects.filter(organizacao=org, deleted=False)
        return render(
            request,
            "organizacoes/nucleos_modal.html",
            {
                "organizacao": org,
                "nucleos": nucleos,
                "refresh_url": reverse("organizacoes:detail", args=[org.pk]) + "?section=nucleos",
                "api_url": reverse("organizacoes_api:organizacao-nucleos-list", kwargs={"organizacao_pk": org.pk}),
            },
        )


class OrganizacaoEventosModalView(AdminRequiredMixin, LoginRequiredMixin, View):
    def get(self, request, pk):
        org = get_object_or_404(Organizacao, pk=pk, inativa=False)
        eventos = Evento.objects.filter(organizacao=org)
        return render(
            request,
            "organizacoes/eventos_modal.html",
            {
                "organizacao": org,
                "eventos": eventos,
                "refresh_url": reverse("organizacoes:detail", args=[org.pk]) + "?section=eventos",
                "api_url": reverse("organizacoes_api:organizacao-eventos-list", kwargs={"organizacao_pk": org.pk}),
            },
        )


class OrganizacaoEmpresasModalView(AdminRequiredMixin, LoginRequiredMixin, View):
    def get(self, request, pk):
        org = get_object_or_404(Organizacao, pk=pk, inativa=False)
        empresas = Empresa.objects.filter(organizacao=org, deleted=False)
        return render(
            request,
            "organizacoes/empresas_modal.html",
            {
                "organizacao": org,
                "empresas": empresas,
                "refresh_url": reverse("organizacoes:detail", args=[org.pk]) + "?section=empresas",
                "api_url": reverse("organizacoes_api:organizacao-empresas-list", kwargs={"organizacao_pk": org.pk}),
            },
        )


class OrganizacaoPostsModalView(AdminRequiredMixin, LoginRequiredMixin, View):
    def get(self, request, pk):
        org = get_object_or_404(Organizacao, pk=pk, inativa=False)
        posts = Post.objects.filter(organizacao=org, deleted=False)
        return render(
            request,
            "organizacoes/posts_modal.html",
            {
                "organizacao": org,
                "posts": posts,
                "refresh_url": reverse("organizacoes:detail", args=[org.pk]) + "?section=posts",
                "api_url": reverse("organizacoes_api:organizacao-posts-list", kwargs={"organizacao_pk": org.pk}),
            },
        )<|MERGE_RESOLUTION|>--- conflicted
+++ resolved
@@ -30,13 +30,10 @@
 from nucleos.models import Nucleo
 
 from .forms import OrganizacaoForm
-<<<<<<< HEAD
+
 from .models import Organizacao, OrganizacaoChangeLog, OrganizacaoAtividadeLog
 from .services import exportar_logs_csv, registrar_log, serialize_organizacao
-=======
-from .models import Organizacao, OrganizacaoAtividadeLog, OrganizacaoChangeLog
-from .services import registrar_log, serialize_organizacao
->>>>>>> 7a8cc939
+
 from .tasks import organizacao_alterada
 
 User = get_user_model()
@@ -338,41 +335,8 @@
                 return HttpResponseForbidden()
 
             if request.GET.get("export") == "csv":
-<<<<<<< HEAD
                 return exportar_logs_csv(org)
-=======
-                import csv
-
-                from django.http import HttpResponse
-
-                response = HttpResponse(content_type="text/csv")
-                response["Content-Disposition"] = f'attachment; filename="organizacao_{org.pk}_logs.csv"'
-                writer = csv.writer(response)
-                writer.writerow(["tipo", "campo/acao", "valor_antigo", "valor_novo", "usuario", "data"])
-                for log in OrganizacaoChangeLog.all_objects.filter(organizacao=org).order_by("-created_at"):
-                    writer.writerow(
-                        [
-                            "change",
-                            log.campo_alterado,
-                            log.valor_antigo,
-                            log.valor_novo,
-                            getattr(log.alterado_por, "email", ""),
-                            log.created_at.isoformat(),
-                        ]
-                    )
-                for log in OrganizacaoAtividadeLog.all_objects.filter(organizacao=org).order_by("-created_at"):
-                    writer.writerow(
-                        [
-                            "activity",
-                            log.acao,
-                            "",
-                            "",
-                            getattr(log.usuario, "email", ""),
-                            log.created_at.isoformat(),
-                        ]
-                    )
-                return response
->>>>>>> 7a8cc939
+
 
             change_logs = OrganizacaoChangeLog.all_objects.filter(organizacao=org).order_by("-created_at")[:10]
             atividade_logs = OrganizacaoAtividadeLog.all_objects.filter(organizacao=org).order_by("-created_at")[:10]
