--- conflicted
+++ resolved
@@ -6,11 +6,7 @@
 from django.core.cache import cache
 from django.core.exceptions import ValidationError
 from django.db.models import Q
-<<<<<<< HEAD
 from django.http import Http404, HttpResponse, HttpResponseForbidden
-=======
-from django.http import Http404
->>>>>>> 8c0c23e7
 from django.shortcuts import get_object_or_404, redirect, render
 from django.urls import reverse, reverse_lazy
 from django.utils import timezone
