--- conflicted
+++ resolved
@@ -112,7 +112,7 @@
         return context
 
     def render_to_response(self, context, **response_kwargs):
-<<<<<<< HEAD
+
         if self.request.headers.get("HX-Request"):
             return render(
                 self.request,
@@ -121,7 +121,7 @@
                 **response_kwargs,
             )
         return super().render_to_response(context, **response_kwargs)
-=======
+
         key = self._cache_key()
         cached = cache.get(key)
         if cached is not None:
@@ -132,7 +132,7 @@
         cache.set(key, response, self.cache_timeout)
         response["X-Cache"] = "MISS"
         return response
->>>>>>> ebc4bb04
+
 
 
 class OrganizacaoCreateView(SuperadminRequiredMixin, LoginRequiredMixin, CreateView):
