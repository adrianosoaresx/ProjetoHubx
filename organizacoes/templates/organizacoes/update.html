--- conflicted
+++ resolved
@@ -11,17 +11,7 @@
   <div class="py-12 max-w-2xl mx-auto px-4">
     <div class="card">
       <div class="card-body">
-<<<<<<< HEAD
-        {% if messages %}
-        <div class="mb-4 space-y-2">
-          {% for message in messages %}
-            <p class="rounded-xl px-4 py-2 text-sm {% if 'success' in message.tags %}bg-[var(--success-light)] text-[var(--success)]{% else %}bg-[var(--error-light)] text-[var(--error)]{% endif %}">{{ message }}</p>
-          {% endfor %}
-        </div>
-        {% endif %}
-=======
         {% include '_partials/messages.html' %}
->>>>>>> 528980c6
 
         <form method="post" enctype="multipart/form-data" class="space-y-6">
           {% csrf_token %}
