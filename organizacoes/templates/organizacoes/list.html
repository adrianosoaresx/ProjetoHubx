{% extends 'base.html' %}
{% load i18n %}

{% block title %}{% trans 'Organizações' %} | Hubx{% endblock %}

{% block hero %}
    {% include '_components/hero.html' with title=_('Organizações') subtitle=_('Gerencie as organizações cadastradas') action_template='_components/hero_action_organizacao.html' %}
{% endblock %}

{% block content %}
<<<<<<< HEAD
<section class="max-w-6xl mx-auto px-4 py-10" id="org-list">
=======
<section class="py-12 max-w-6xl mx-auto px-4 py-10" id="org-list">
>>>>>>> f78ea59a
    {% include '_partials/organizacoes/list_section.html' %}
</section>
{% endblock %}<|MERGE_RESOLUTION|>--- conflicted
+++ resolved
@@ -8,11 +8,8 @@
 {% endblock %}
 
 {% block content %}
-<<<<<<< HEAD
+
 <section class="max-w-6xl mx-auto px-4 py-10" id="org-list">
-=======
-<section class="py-12 max-w-6xl mx-auto px-4 py-10" id="org-list">
->>>>>>> f78ea59a
     {% include '_partials/organizacoes/list_section.html' %}
 </section>
 {% endblock %}