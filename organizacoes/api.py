--- conflicted
+++ resolved
@@ -42,11 +42,9 @@
     OrganizacaoSerializer,
 )
 from .tasks import organizacao_alterada
-<<<<<<< HEAD
+
 from .metrics import list_latency_seconds, detail_latency_seconds
 from .services import exportar_logs_csv
-=======
->>>>>>> 7a8cc939
 
 
 class OrganizacaoViewSet(viewsets.ModelViewSet):
@@ -240,7 +238,7 @@
         try:
             organizacao = self.get_object()
             if request.query_params.get("export") == "csv":
-<<<<<<< HEAD
+
                 return exportar_logs_csv(organizacao)
             change_logs = (
                 OrganizacaoChangeLog.all_objects.filter(organizacao=organizacao)
@@ -250,43 +248,7 @@
                 OrganizacaoAtividadeLog.all_objects.filter(organizacao=organizacao)
                 .order_by("-created_at")[:10]
             )
-=======
-                import csv
-
-                from django.http import HttpResponse
-
-                response = HttpResponse(content_type="text/csv")
-                response["Content-Disposition"] = f'attachment; filename="organizacao_{organizacao.pk}_logs.csv"'
-                writer = csv.writer(response)
-                writer.writerow(["tipo", "campo/acao", "valor_antigo", "valor_novo", "usuario", "data"])
-                for log in OrganizacaoChangeLog.all_objects.filter(organizacao=organizacao).order_by("-created_at"):
-                    writer.writerow(
-                        [
-                            "change",
-                            log.campo_alterado,
-                            log.valor_antigo,
-                            log.valor_novo,
-                            getattr(log.alterado_por, "email", ""),
-                            log.created_at.isoformat(),
-                        ]
-                    )
-                for log in OrganizacaoAtividadeLog.all_objects.filter(organizacao=organizacao).order_by("-created_at"):
-                    writer.writerow(
-                        [
-                            "activity",
-                            log.acao,
-                            "",
-                            "",
-                            getattr(log.usuario, "email", ""),
-                            log.created_at.isoformat(),
-                        ]
-                    )
-                return response
-            change_logs = OrganizacaoChangeLog.all_objects.filter(organizacao=organizacao).order_by("-created_at")[:10]
-            atividade_logs = OrganizacaoAtividadeLog.all_objects.filter(organizacao=organizacao).order_by(
-                "-created_at"
-            )[:10]
->>>>>>> 7a8cc939
+         
             change_ser = OrganizacaoChangeLogSerializer(change_logs, many=True)
             atividade_ser = OrganizacaoAtividadeLogSerializer(atividade_logs, many=True)
             return Response({"changes": change_ser.data, "activities": atividade_ser.data})
