--- conflicted
+++ resolved
@@ -355,10 +355,6 @@
         evento.delete()
         return Response(status=status.HTTP_204_NO_CONTENT)
 
-<<<<<<< HEAD
-
-=======
->>>>>>> 32b779b1
 class OrganizacaoRelatedAssociationViewSet(OrganizacaoRelatedModelViewSet):
     model = None  # type: ignore[assignment]
     serializer_class = None  # type: ignore[assignment]
@@ -370,13 +366,9 @@
         return self.model.objects.filter(organizacao=org, deleted=False)
 
     def list(self, request, *args, **kwargs):  # type: ignore[override]
-<<<<<<< HEAD
-        org = self.get_organizacao()
-=======
-
-        org = self.get_organizacao()
-
->>>>>>> 32b779b1
+
+        org = self.get_organizacao()
+
         qs = self.model.objects.filter(deleted=False, organizacao__isnull=True)
         search = request.query_params.get("search")
         if search:
@@ -393,17 +385,11 @@
 
     def create(self, request, *args, **kwargs):  # type: ignore[override]
         org = self.get_organizacao()
-<<<<<<< HEAD
+
         obj_id = request.data.get(self._get_id_field())
         obj = get_object_or_404(self.model, pk=obj_id)
         if obj.organizacao_id is not None:
-=======
-
-        obj_id = request.data.get(self._get_id_field())
-        obj = get_object_or_404(self.model, pk=obj_id)
-        if getattr(obj, "organizacao_id", None) is not None:
-
->>>>>>> 32b779b1
+
             return Response(status=status.HTTP_409_CONFLICT)
         obj.organizacao = org
         obj.save(update_fields=["organizacao"])
@@ -423,8 +409,7 @@
     serializer_class = NucleoSerializer
 
 
-<<<<<<< HEAD
-=======
+
 class OrganizacaoEventoViewSet(OrganizacaoRelatedAssociationViewSet):
     model = Evento
     serializer_class = EventoSerializer
@@ -432,7 +417,7 @@
 
 
 
->>>>>>> 32b779b1
+
 class OrganizacaoEmpresaViewSet(OrganizacaoRelatedAssociationViewSet):
     model = Empresa
     serializer_class = EmpresaSerializer
