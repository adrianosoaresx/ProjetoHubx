from __future__ import annotations

import csv
import json
import re
from collections import Counter
from datetime import timedelta
from typing import Sequence

from celery import shared_task  # type: ignore
import sentry_sdk
from django.contrib.auth import get_user_model
from django.core.files.base import ContentFile
from django.core.files.storage import default_storage
from django.utils import timezone

from .metrics import (
    chat_exportacoes_total,
    chat_mensagens_removidas_retencao_total,
    chat_resumo_geracao_segundos,
    chat_resumos_total,
)
from .models import (
    ChatAttachment,
    ChatChannel,
    ChatModerationLog,
    RelatorioChatExport,
    ResumoChat,
    TrendingTopic,
)

User = get_user_model()

<<<<<<< HEAD

def _scan_file(path: str) -> bool:  # pragma: no cover - depends on external service
    try:
        import clamd  # type: ignore

        cd = clamd.ClamdNetworkSocket()
        result = cd.scan(path)
        if result:
            return any(status == "FOUND" for _, (status, _) in result.items())
    except Exception as exc:
        sentry_sdk.capture_exception(exc)
        return False
    return False
=======
from .utils import _scan_file
>>>>>>> 28bd984f


@shared_task
def aplicar_politica_retencao() -> None:
    """Aplica a política de retenção de mensagens por canal."""

    agora = timezone.now()
    for canal in ChatChannel.objects.filter(retencao_dias__isnull=False):
        limite = agora - timedelta(days=canal.retencao_dias or 0)
        mensagens_qs = canal.messages.filter(created_at__lt=limite)
        ids = list(mensagens_qs.values_list("id", flat=True).iterator())
        if not ids:
            continue

        # Remove anexos associados às mensagens, garantindo cascata controlada
        ChatAttachment.objects.filter(mensagem_id__in=ids).delete()
        mensagens_qs.delete()

        chat_mensagens_removidas_retencao_total.inc(len(ids))
        moderator = canal.participants.filter(is_admin=True).first()
        user = moderator.user if moderator else User.objects.filter(is_staff=True).first()
        if user:
            logs = [
                ChatModerationLog(
                    message_id=mid,
                    action="retencao",
                    moderator=user,
                )
                for mid in ids
            ]
            ChatModerationLog.objects.bulk_create(logs)


@shared_task
def scan_existing_attachments() -> None:
    """Escaneia anexos antigos em busca de malware."""

    for att in ChatAttachment.objects.filter(infected=False):
        try:
            if _scan_file(att.arquivo.path):
                att.infected = True
                att.save(update_fields=["infected"])
        except Exception:
            continue


@shared_task
def gerar_resumo_chat(canal_id: str, periodo: str) -> str:
    inicio = timezone.now()
    channel = ChatChannel.objects.get(pk=canal_id)
    limite = timezone.now() - (timedelta(days=1) if periodo == "diario" else timedelta(days=7))
    mensagens = channel.messages.filter(created_at__gte=limite, hidden_at__isnull=True, tipo="text").order_by(
        "created_at"
    )
    texto = "\n".join(m.conteudo for m in mensagens)
    resumo = texto[:500]
    resumo_obj = ResumoChat.objects.create(
        canal=channel,
        periodo=periodo,
        conteudo=resumo,
        detalhes={"total_mensagens": mensagens.count()},
    )
    duracao = (timezone.now() - inicio).total_seconds()
    chat_resumo_geracao_segundos.labels(periodo=periodo).observe(duracao)
    chat_resumos_total.labels(periodo=periodo).inc()
    return str(resumo_obj.id)


@shared_task
def exportar_historico_chat(
    channel_id: str,
    formato: str,
    inicio: str | None = None,
    fim: str | None = None,
    tipos: Sequence[str] | None = None,
    relatorio_id: str | None = None,
) -> str:
    """Gera e salva um arquivo com o histórico de mensagens do canal.

    Args:
        channel_id: ID do ``ChatChannel`` a ser exportado.
        formato: ``"json"`` ou ``"csv"``.
        inicio: filtro opcional de data inicial (ISO8601).
        fim: filtro opcional de data final (ISO8601).
        tipos: lista de tipos de mensagem a incluir.
        relatorio_id: identificador do ``RelatorioChatExport`` associado.

    Returns:
        URL pública para download do arquivo gerado.
    """

    channel = ChatChannel.objects.get(pk=channel_id)
    rel = RelatorioChatExport.objects.get(pk=relatorio_id)
    qs = channel.messages.filter(hidden_at__isnull=True).select_related("remetente")
    if inicio:
        qs = qs.filter(created_at__gte=inicio)
    if fim:
        qs = qs.filter(created_at__lte=fim)
    if tipos:
        tipos = [t for t in tipos if t]
        if tipos:
            qs = qs.filter(tipo__in=tipos)
    data = [
        {
            "id": str(m.id),
            "remetente": m.remetente.username,
            "tipo": m.tipo,
            "conteudo": m.conteudo if m.tipo == "text" else (m.arquivo.url if m.arquivo else ""),
            "created_at": m.created_at.isoformat(),
        }
        for m in qs
    ]
    buffer = ""
    filename = f"chat_exports/{channel.id}.{formato}"
    if formato == "csv":
        from io import StringIO

        sio = StringIO()
        writer = csv.DictWriter(sio, fieldnames=["id", "remetente", "tipo", "conteudo", "created_at"])
        writer.writeheader()
        for row in data:
            writer.writerow(row)
        buffer = sio.getvalue()
    else:
        buffer = json.dumps(data)
    path = default_storage.save(filename, ContentFile(buffer.encode()))
    rel.arquivo_path = path
    rel.arquivo_url = default_storage.url(path)
    rel.status = "concluido"
    rel.save(update_fields=["arquivo_path", "arquivo_url", "status", "updated_at"])
    chat_exportacoes_total.labels(formato=formato).inc()
    return rel.arquivo_url


@shared_task
def limpar_exports_antigos() -> None:
    """Remove arquivos de exportação com mais de 30 dias."""

    limite = timezone.now() - timedelta(days=30)
    antigos = RelatorioChatExport.objects.filter(created_at__lt=limite)
    for rel in antigos:
        if rel.arquivo_path:
            try:
                default_storage.delete(rel.arquivo_path)
            except Exception:
                pass
        rel.delete()


@shared_task
def calcular_trending_topics(canal_id: str, dias: int = 7) -> list[tuple[str, int]]:
    """Calcula palavras mais frequentes em mensagens recentes de um canal."""

    channel = ChatChannel.objects.get(pk=canal_id)
    inicio = timezone.now() - timedelta(days=dias)
    mensagens = channel.messages.filter(created_at__gte=inicio, hidden_at__isnull=True, tipo="text")
    counter: Counter[str] = Counter()
    stop_words = {
        "de",
        "a",
        "o",
        "que",
        "e",
        "do",
        "da",
        "em",
        "um",
        "para",
        "com",
        "na",
        "no",
        "os",
        "se",
        "por",
        "não",
    }
    for msg in mensagens:
        palavras = re.findall(r"[\wÀ-ÿ]+", msg.conteudo.lower())
        for palavra in palavras:
            if len(palavra) < 3 or palavra in stop_words:
                continue
            counter[palavra] += 1

    periodo_fim = timezone.now()
    TrendingTopic.objects.filter(canal=channel, periodo_inicio__gte=inicio).delete()
    topics = []
    for palavra, freq in counter.most_common(10):
        TrendingTopic.objects.create(
            canal=channel,
            palavra=palavra,
            frequencia=freq,
            periodo_inicio=inicio,
            periodo_fim=periodo_fim,
        )
        topics.append((palavra, freq))
    return topics<|MERGE_RESOLUTION|>--- conflicted
+++ resolved
@@ -31,7 +31,6 @@
 
 User = get_user_model()
 
-<<<<<<< HEAD
 
 def _scan_file(path: str) -> bool:  # pragma: no cover - depends on external service
     try:
@@ -45,9 +44,9 @@
         sentry_sdk.capture_exception(exc)
         return False
     return False
-=======
+
 from .utils import _scan_file
->>>>>>> 28bd984f
+
 
 
 @shared_task
