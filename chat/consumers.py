from channels.generic.websocket import AsyncWebsocketConsumer
from channels.db import database_sync_to_async
from django.contrib.auth import get_user_model
import json

from .models import Mensagem

User = get_user_model()


class ChatConsumer(AsyncWebsocketConsumer):
    async def connect(self):
        user = self.scope["user"]
        dest_id = self.scope["url_route"]["kwargs"].get("dest_id")
        if not user.is_authenticated or not dest_id:
            await self.close()
            return

        dest = await self.get_user(dest_id)
        if not dest or dest.nucleo_id != getattr(user, "nucleo_id", None):
            await self.close()
            return

        self.dest = dest
        sorted_ids = sorted([user.id, dest.id])
        self.group_name = f"chat_{sorted_ids[0]}_{sorted_ids[1]}"
        await self.channel_layer.group_add(self.group_name, self.channel_name)
        await self.accept()

    @database_sync_to_async
    def get_user(self, pk):
        try:
            return User.objects.get(pk=pk)
        except User.DoesNotExist:
            return None

    async def disconnect(self, close_code):
        if hasattr(self, "group_name"):
            await self.channel_layer.group_discard(self.group_name, self.channel_name)

    async def receive(self, text_data=None, bytes_data=None):
        user = self.scope["user"]
        if not text_data:
            return
        data = json.loads(text_data)
        message_type = data.get("tipo", "text")
        content = data.get("conteudo", "")
<<<<<<< HEAD
        msg = await self._create_message(user, message_type, content)
=======
        msg = Mensagem.objects.create(
            nucleo=user.nucleo,
            remetente=user,
            destinatario=self.dest,
            tipo=message_type,
            conteudo=content,
        )
>>>>>>> 338d918a
        await self.channel_layer.group_send(
            self.group_name,
            {
                "type": "chat.message",
                "remetente": user.username,
                "tipo": message_type,
                "conteudo": content,
                "timestamp": msg.criado_em.isoformat(),
            },
        )

    @database_sync_to_async
    def _create_message(self, user, message_type, content):
        return Mensagem.objects.create(
            nucleo=user.nucleo,
            remetente=user,
            tipo=message_type,
            conteudo=content,
        )

    async def chat_message(self, event):
        await self.send(text_data=json.dumps(event))<|MERGE_RESOLUTION|>--- conflicted
+++ resolved
@@ -45,17 +45,9 @@
         data = json.loads(text_data)
         message_type = data.get("tipo", "text")
         content = data.get("conteudo", "")
-<<<<<<< HEAD
+
         msg = await self._create_message(user, message_type, content)
-=======
-        msg = Mensagem.objects.create(
-            nucleo=user.nucleo,
-            remetente=user,
-            destinatario=self.dest,
-            tipo=message_type,
-            conteudo=content,
-        )
->>>>>>> 338d918a
+
         await self.channel_layer.group_send(
             self.group_name,
             {
