--- conflicted
+++ resolved
@@ -46,10 +46,7 @@
         data = json.loads(text_data)
         message_type = data.get("tipo", "text")
         content = data.get("conteudo", "")
-<<<<<<< HEAD
-=======
 
->>>>>>> 9ba93bab
         msg = await sync_to_async(Mensagem.objects.create)(
             nucleo=user.nucleo,
             remetente=user,
@@ -67,10 +64,7 @@
                 remetente=user,
                 mensagem=msg,
             )
-<<<<<<< HEAD
-=======
 
->>>>>>> 9ba93bab
         await self.channel_layer.group_send(
             self.group_name,
             {
