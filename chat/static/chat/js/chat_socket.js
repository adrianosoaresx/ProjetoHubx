(function(){
    function createSocket(container, url){
        let socket;
        function connect(){
            socket = new WebSocket(url);
            container._chatSocket = socket;
            socket.onclose = function(){
                if(!container._closing){
                    setTimeout(connect, 1000);
                }
            };
        }
        connect();
        return ()=>{ container._closing = true; socket.close(); };
    }

    function init(container){
        if(!container) return;
        const destinatarioId = container.dataset.destId;
        const currentUser = container.dataset.currentUser;
        const csrfToken = container.dataset.csrfToken;
        const isAdmin = container.dataset.isAdmin === 'true';
        const isE2EE = container.dataset.e2ee === 'true';
        const uploadUrl = container.dataset.uploadUrl || '';
        const historyUrl = container.dataset.historyUrl || '';
        const scheme = window.location.protocol === 'https:' ? 'wss://' : 'ws://';
        const hostname = window.location.hostname;
        const url = scheme + hostname + ':8001/ws/chat/' + destinatarioId + '/';

        if(container._chatCleanup){ container._chatCleanup(); }
        const closeSocket = createSocket(container, url);
        container._chatCleanup = closeSocket;
        const chatSocket = container._chatSocket;

        const messages = container.querySelector('#chat-messages');
        const input = container.querySelector('#chat-input');
        const form = container.querySelector('#chat-form');
        const fileInput = container.querySelector('#file-input');
        const uploadBtn = container.querySelector('#upload-btn');
        const editModal = document.getElementById('edit-modal');
        const editInput = editModal ? editModal.querySelector('#edit-input') : null;
        const editCancel = editModal ? editModal.querySelector('#edit-cancel') : null;
        const editForm = editModal ? editModal.querySelector('form') : null;
        const itemModal = document.getElementById('item-modal');
        const itemForm = itemModal ? itemModal.querySelector('#item-form') : null;
        const itemCancel = itemModal ? itemModal.querySelector('#item-cancel') : null;
        const replyPreview = container.querySelector('#reply-preview');
        let itemMessageId = null;
        let editState = {id:null, div:null, original:''};
        let oldestId = null;
        let historyEnd = false;
        let historyLoading = false;
        let replyTo = null;

        const markReadObserver = new IntersectionObserver((entries)=>{
            entries.forEach(entry=>{
                if(entry.isIntersecting){
                    const msgId = entry.target.dataset.messageId;
                    if(msgId){
                        fetch(`/api/chat/channels/${destinatarioId}/messages/${msgId}/mark-read/`,{
                            method:'POST',
                            headers:{'X-CSRFToken':csrfToken}
                        });
                    }
                    markReadObserver.unobserve(entry.target);
                }
            });
        },{root: messages});

        if(editCancel){
            editCancel.addEventListener('click', ()=> editModal.close());
        }
        if(itemCancel){
            itemCancel.addEventListener('click', ()=> itemModal.close());
        }

        function clearReply(){
            replyTo = null;
            if(replyPreview){
                replyPreview.classList.add('hidden');
                replyPreview.innerHTML = '';
            }
        }

        function setReply(div,id){
            replyTo = id;
            if(!replyPreview) return;
            const authorEl = div.querySelector('header .font-semibold') || div.querySelector('.msg-body strong') || div.querySelector('strong');
            const bodyEl = div.querySelector('.msg-body');
            const author = authorEl ? authorEl.textContent : '';
            let text = bodyEl ? bodyEl.textContent || '' : '';
            if(author){ text = text.replace(author + ':', '').trim(); }
            replyPreview.innerHTML = `<div class="text-sm"><strong>${author}</strong>: ${text.slice(0,100)}</div><button type="button" class="text-xs text-red-600" id="reply-cancel">${t('cancelReply','Cancelar')}</button>`;
            replyPreview.classList.remove('hidden');
            const btn = replyPreview.querySelector('#reply-cancel');
            if(btn){ btn.addEventListener('click', clearReply); }
        }

        function openEditModal(div,id,content){
            if(!editModal || !editInput) return;
            editState = {id, div, original: content};
            editInput.value = content;
            editModal.showModal();
            editInput.focus();
        }

        function openItemModal(id){
            if(!itemModal || !itemForm) return;
            itemMessageId = id;
            itemForm.reset();
            itemModal.showModal();
            const title = itemForm.querySelector('#item-title');
            if(title){ title.focus(); }
        }

        if(editForm && editInput){
            editForm.addEventListener('submit', function(e){
                e.preventDefault();
                const novo = editInput.value.trim();
                if(!novo || novo === editState.original){ editModal.close(); return; }
                fetch(`/api/chat/channels/${destinatarioId}/messages/${editState.id}/`,{
                    method:'PATCH',
                    headers:{'Content-Type':'application/json','X-CSRFToken':csrfToken},
                    body: JSON.stringify({conteudo: novo})
                }).then(r=>r.ok?r.json():Promise.reject())
                  .then(data=>{
                    renderMessage(data.remetente, data.tipo, data.conteudo, editState.div, data.id, data.pinned_at, data.reactions, data.user_reactions, data.conteudo_cifrado, data.alg, data.key_version, data.reply_to);
                  })
                  .finally(()=> editModal.close());
            });
            editInput.addEventListener('keydown', function(e){
                if((e.ctrlKey || e.metaKey) && e.key === 'Enter'){
                    editForm.requestSubmit();
                }
            });
        }

        if(itemForm){
            itemForm.addEventListener('submit', function(e){
                e.preventDefault();
                const tipo = itemForm.querySelector('#item-type').value;
                const titulo = itemForm.querySelector('#item-title').value.trim();
                const inicio = itemForm.querySelector('#item-start').value;
                const fim = itemForm.querySelector('#item-end').value;
                fetch(`/api/chat/channels/${destinatarioId}/messages/${itemMessageId}/criar-item/`,{
                    method:'POST',
                    headers:{'Content-Type':'application/json','X-CSRFToken':csrfToken},
                    body: JSON.stringify({tipo, titulo, inicio, fim})
                }).then(r=> r.ok ? r.json() : Promise.reject())
                  .then(()=>{ alert(t('itemCreated','Item criado com sucesso')); })
                  .catch(()=>{ alert(t('itemCreateError','Erro ao criar item')); })
                  .finally(()=> itemModal.close());
            });
        }

        const texts = window.chatTexts || {};
        function t(key, fallback){ return texts[key] || fallback; }

        function encryptMessage(text){
            const cipher = btoa(unescape(encodeURIComponent(text)));
            return {cipher, alg:'base64', keyVersion:'1'};
        }

        function renderReactions(div, reactions, userReactions){
            const list = div.querySelector('.reactions');
            if(!list) return;
            list.innerHTML = '';
            if(reactions){
                Object.entries(reactions).forEach(([emoji,count])=>{
                    const li = document.createElement('li');
                    li.className = 'text-sm';
                    li.dataset.emoji = emoji;
                    if(userReactions && userReactions.includes(emoji)){
                        li.classList.add('font-bold');
                    }
                    li.textContent = `${emoji} ${count}`;
                    list.appendChild(li);
                });
            }
        }

        function updateFavoriteBtn(btn, fav){
            if(!btn) return;
            btn.classList.toggle('favorited', fav);
            btn.textContent = fav ? '★' : '☆';
            btn.classList.toggle('text-yellow-500', fav);
            btn.classList.toggle('text-neutral-600', !fav);
            btn.setAttribute('aria-label', fav ? t('removeFavorite','Remover dos favoritos') : t('addFavorite','Adicionar aos favoritos'));
        }

        function setupFavoriteBtn(div, id){
            const btn = div.querySelector('.favorite-btn');
            if(!btn || !id) return;
            updateFavoriteBtn(btn, favoriteIds.has(id));
            if(btn.dataset.favListener) return;
            btn.dataset.favListener = 'true';
            btn.addEventListener('click', ()=>{
                const favorited = btn.classList.contains('favorited');
                const method = favorited ? 'DELETE' : 'POST';
                fetch(`/api/chat/channels/${destinatarioId}/messages/${id}/favorite/`,{method, headers:{'X-CSRFToken':csrfToken}})
                    .then(r=>{
                        if(r.ok){
                            const newFav = !favorited;
                            updateFavoriteBtn(btn, newFav);
                            if(newFav){ favoriteIds.add(id); } else { favoriteIds.delete(id); }
                        }
                    });
            });
        }

        function setupReactionMenu(div, id){
            const btn = div.querySelector('.reaction-btn');
            const menu = div.querySelector('.reaction-menu');
            const list = div.querySelector('.reactions');
            if(!btn || !menu || !id) return;
            function closeMenu(){
                menu.classList.add('hidden');
                btn.setAttribute('aria-expanded','false');
            }
            btn.addEventListener('click', ()=>{
                const hidden = menu.classList.toggle('hidden');
                if(!hidden){
                    btn.setAttribute('aria-expanded','true');
                    const first = menu.querySelector('button');
                    if(first){ first.focus(); }
                }else{
                    btn.setAttribute('aria-expanded','false');
                }
            });
            menu.addEventListener('keydown', e=>{
                const opts = Array.from(menu.querySelectorAll('.react-option'));
                const idx = opts.indexOf(document.activeElement);
                if(e.key === 'ArrowRight' || e.key === 'ArrowDown'){
                    e.preventDefault();
                    const next = opts[(idx + 1) % opts.length];
                    next && next.focus();
                } else if(e.key === 'ArrowLeft' || e.key === 'ArrowUp'){
                    e.preventDefault();
                    const prev = opts[(idx - 1 + opts.length) % opts.length];
                    prev && prev.focus();
                } else if(e.key === 'Escape'){
                    e.preventDefault();
                    closeMenu();
                    btn.focus();
                }
            });
            menu.addEventListener('click', e=>{
                const opt = e.target.closest('.react-option');
                if(!opt) return;
                const emoji = opt.dataset.emoji;
                fetch(`/api/chat/channels/${destinatarioId}/messages/${id}/react/`,{
                    method:'POST',
                    headers:{'X-CSRFToken':csrfToken,'Content-Type':'application/json'},
                    body: JSON.stringify({emoji})
                }).then(r=>r.ok?r.json():Promise.reject())
                  .then(data=>{
                    renderReactions(div, data.reactions, data.user_reactions);
                  });
                closeMenu();
            });
            if(list){
                list.addEventListener('click', e=>{
                    const li = e.target.closest('li');
                    if(!li) return;
                    const emoji = li.dataset.emoji;
                    fetch(`/api/chat/channels/${destinatarioId}/messages/${id}/react/`,{
                        method:'POST',
                        headers:{'X-CSRFToken':csrfToken,'Content-Type':'application/json'},
                        body: JSON.stringify({emoji})
                    }).then(r=>r.ok?r.json():Promise.reject())
                      .then(data=>{
                        renderReactions(div, data.reactions, data.user_reactions);
                      });
                });
            }
        }

        function setupItemMenu(div, id){
            const btn = div.querySelector('.action-btn');
            const menu = div.querySelector('.action-menu');
            if(!btn || !menu || !id) return;
            btn.addEventListener('click', ()=>{
                const hidden = menu.classList.toggle('hidden');
                btn.setAttribute('aria-expanded', hidden ? 'false' : 'true');
            });
            menu.addEventListener('click', e=>{
                const createOpt = e.target.closest('.create-item');
                const flagOpt = e.target.closest('.flag-message');
                if(createOpt){
                    menu.classList.add('hidden');
                    btn.setAttribute('aria-expanded','false');
                    openItemModal(id);
                } else if(flagOpt){
                    menu.classList.add('hidden');
                    btn.setAttribute('aria-expanded','false');
                    if(confirm(t('confirmFlag','Tem certeza que deseja denunciar?'))){
                        fetch(`/api/chat/channels/${destinatarioId}/messages/${id}/flag/`,{
                            method:'POST',
                            headers:{'X-CSRFToken':csrfToken}
                        }).then(r=>{
                            if(r.ok){
                                alert(t('flagged','Denúncia enviada'));
                            }else{
                                alert(t('flagError','Erro ao denunciar'));
                            }
                        });
                    }
                }
            });
        }

<<<<<<< HEAD
        function setupPinToggle(div, id){
            const btn = div.querySelector('.pin-toggle');
            if(!btn || !id) return;
            if(btn.dataset.pinListener) return;
            btn.dataset.pinListener = 'true';
            btn.addEventListener('click', ()=>{
                const action = div.classList.contains('pinned') ? 'unpin' : 'pin';
                fetch(`/api/chat/channels/${destinatarioId}/messages/${id}/${action}/`,{method:'POST',headers:{'X-CSRFToken':csrfToken}})
                    .then(r=>r.json())
                    .then(data=>{
                        div.classList.toggle('pinned', !!data.pinned_at);
                        btn.textContent = data.pinned_at ? t('unpin','Desafixar') : t('pin','Fixar');
                        btn.setAttribute('aria-label', data.pinned_at ? t('unpinMessage','Desafixar mensagem') : t('pinMessage','Fixar mensagem'));
                    });
=======
        function setupReply(div, id){
            const btn = div.querySelector('.reply-btn');
            if(!btn) return;
            btn.addEventListener('click', ()=>{
                const menu = div.querySelector('.action-menu');
                const actionBtn = div.querySelector('.action-btn');
                if(menu){ menu.classList.add('hidden'); }
                if(actionBtn){ actionBtn.setAttribute('aria-expanded','false'); }
                setReply(div, id);
>>>>>>> 201161b2
            });
        }

        function scrollToBottom(){ messages.scrollTop = messages.scrollHeight; }
        const pending = [];
        const favoriteIds = new Set();

        messages.querySelectorAll('[data-message-id]').forEach(el=>{
            setupReactionMenu(el, el.dataset.messageId);

            setupItemMenu(el, el.dataset.messageId);

<<<<<<< HEAD
            setupPinToggle(el, el.dataset.messageId);
=======
            setupReply(el, el.dataset.messageId);
>>>>>>> 201161b2
        });
        const pinned = container.querySelector('#pinned');
        if(pinned){
            pinned.querySelectorAll('[data-message-id]').forEach(el=>{
                setupReactionMenu(el, el.dataset.messageId);

                setupItemMenu(el, el.dataset.messageId);
<<<<<<< HEAD

                setupPinToggle(el, el.dataset.messageId);

=======
                setupReply(el, el.dataset.messageId);
>>>>>>> 201161b2
            });
        }

        fetch('/api/chat/favorites/')
            .then(r=>r.ok ? r.json() : {})
            .then(data=>{
                (data[destinatarioId] || []).forEach(m=>{
                    favoriteIds.add(m.id);
                    const el = container.querySelector(`[data-message-id="${m.id}"]`);
                    if(el){
                        const btn = el.querySelector('.favorite-btn');
                        updateFavoriteBtn(btn, true);
                    }
                });
            });

        if(historyUrl){
            fetch(historyUrl).then(r=>r.json()).then(data=>{
                const frag = document.createDocumentFragment();
                const ordered = data.messages.slice().reverse();
                ordered.forEach(m=>{
                    const div = renderMessage(m.remetente, m.tipo, m.conteudo, null, m.id, m.pinned_at, m.reactions, m.user_reactions, m.conteudo_cifrado, m.alg, m.key_version, m.reply_to);
                    frag.appendChild(div);
                });
                messages.appendChild(frag);
                if(ordered.length){
                    oldestId = ordered[0].id;
                }
                historyEnd = !data.has_more;
                scrollToBottom();
            });
        }

        function loadPrevious(){
            if(historyLoading || historyEnd || !historyUrl) return;
            historyLoading = true;
            const url = new URL(historyUrl, window.location.origin);
            if(oldestId){ url.searchParams.set('before', oldestId); }
            fetch(url).then(r=>r.json()).then(data=>{
                if(data.messages.length){
                    const first = messages.firstChild;
                    const prevHeight = messages.scrollHeight;
                    const frag = document.createDocumentFragment();
                    const ordered = data.messages.slice().reverse();
                    ordered.forEach(m=>{
                        const div = renderMessage(m.remetente, m.tipo, m.conteudo, null, m.id, m.pinned_at, m.reactions, m.user_reactions, m.conteudo_cifrado, m.alg, m.key_version, m.reply_to);
                        frag.appendChild(div);
                    });
                    messages.insertBefore(frag, first);
                    oldestId = ordered[0].id;
                    const newHeight = messages.scrollHeight;
                    messages.scrollTop = newHeight - prevHeight;
                }else{
                    historyEnd = true;
                }
                if(!data.has_more){ historyEnd = true; }
            }).finally(()=>{ historyLoading = false; });
        }

        messages.addEventListener('scroll', ()=>{
            if(messages.scrollTop < 50){
                loadPrevious();
            }
        });

        function renderMessage(remetente,tipo,conteudo,elem,id,pinned,reactions,userReactions,cipher,alg,keyVersion,replyTo){
            const div = elem || document.createElement('article');
            div.className = 'message relative p-2';
            if(remetente === currentUser){ div.classList.add('self'); }
            if(pinned){ div.classList.add('pinned'); }

            let content;
            if(cipher){
                content = `<span class="encrypted" data-cipher="${cipher}" data-alg="${alg||''}" data-key-version="${keyVersion||''}">🔒</span>`;
            }else{
                content = conteudo;
                if(tipo === 'image'){
                    content = `<img src="${conteudo}" alt="imagem" class="w-full max-w-xs h-auto rounded">`;
                }else if(tipo === 'video'){
                    content = `<video src="${conteudo}" controls class="w-full max-w-xs h-auto" aria-label="${t('videoPlayer','Player de vídeo')}"></video>`;
                }else if(tipo === 'file'){
                    content = `<div class="chat-file"><a href="${conteudo}" target="_blank">📎 Baixar arquivo</a></div>`;
                }

            }


            let replyHtml = '';
            if(replyTo){
                const original = messages.querySelector(`[data-id="${replyTo}"]`) || messages.querySelector(`[data-message-id="${replyTo}"]`);
                if(original){
                    const authorEl = original.querySelector('strong');
                    const bodyEl = original.querySelector('.msg-body');
                    const author = authorEl ? authorEl.textContent : '';
                    let text = bodyEl ? bodyEl.textContent || '' : '';
                    if(author){ text = text.replace(author + ':', '').trim(); }
                    replyHtml = `<div class="reply-preview border-l-2 pl-2 text-sm text-neutral-600 mb-1"><strong>${author}</strong>: ${text.slice(0,100)}</div>`;
                }
            }

            div.innerHTML = `${replyHtml}<div class="msg-body"><strong>${remetente}</strong>: ${content}</div><ul class="reactions flex gap-2 ml-2"></ul><div class="reaction-container relative"><button type="button" class="reaction-btn" aria-haspopup="true" aria-expanded="false" aria-label="${t('addReaction','Adicionar reação')}">🙂</button><ul class="reaction-menu hidden absolute bg-white border rounded p-1 flex gap-1" role="menu"><li><button type="button" class="react-option" data-emoji="🙂" aria-label="${t('reactWith','Reagir com')} 🙂">🙂</button></li><li><button type="button" class="react-option" data-emoji="❤️" aria-label="${t('reactWith','Reagir com')} ❤️">❤️</button></li><li><button type="button" class="react-option" data-emoji="👍" aria-label="${t('reactWith','Reagir com')} 👍">👍</button></li><li><button type="button" class="react-option" data-emoji="😂" aria-label="${t('reactWith','Reagir com')} 😂">😂</button></li><li><button type="button" class="react-option" data-emoji="🎉" aria-label="${t('reactWith','Reagir com')} 🎉">🎉</button></li><li><button type="button" class="react-option" data-emoji="😢" aria-label="${t('reactWith','Reagir com')} 😢">😢</button></li><li><button type="button" class="react-option" data-emoji="😡" aria-label="${t('reactWith','Reagir com')} 😡">😡</button></li></ul></div><div class="action-container relative"><button type="button" class="action-btn" aria-haspopup="true" aria-expanded="false" aria-label="${t('openMenu','Abrir menu')}">⋮</button><ul class="action-menu hidden absolute bg-white border rounded p-1 flex flex-col" role="menu"><li><button type="button" class="reply-btn" aria-label="${t('reply','Responder')}">${t('reply','Responder')}</button></li><li><button type="button" class="create-item" aria-label="${t('createItem','Criar evento/tarefa')}">${t('createItem','Criar evento/tarefa')}</button></li></ul></div>`;

            div.innerHTML = `<div><strong>${remetente}</strong>: ${content}</div><ul class="reactions flex gap-2 ml-2"></ul><div class="reaction-container relative"><button type="button" class="reaction-btn" aria-haspopup="true" aria-expanded="false" aria-label="${t('addReaction','Adicionar reação')}">🙂</button><ul class="reaction-menu hidden absolute bg-white border rounded p-1 flex gap-1" role="menu"><li><button type="button" class="react-option" data-emoji="🙂" aria-label="${t('reactWith','Reagir com')} 🙂">🙂</button></li><li><button type="button" class="react-option" data-emoji="❤️" aria-label="${t('reactWith','Reagir com')} ❤️">❤️</button></li><li><button type="button" class="react-option" data-emoji="👍" aria-label="${t('reactWith','Reagir com')} 👍">👍</button></li><li><button type="button" class="react-option" data-emoji="😂" aria-label="${t('reactWith','Reagir com')} 😂">😂</button></li><li><button type="button" class="react-option" data-emoji="🎉" aria-label="${t('reactWith','Reagir com')} 🎉">🎉</button></li><li><button type="button" class="react-option" data-emoji="😢" aria-label="${t('reactWith','Reagir com')} 😢">😢</button></li><li><button type="button" class="react-option" data-emoji="😡" aria-label="${t('reactWith','Reagir com')} 😡">😡</button></li></ul></div><div class="action-container relative"><button type="button" class="action-btn" aria-haspopup="true" aria-expanded="false" aria-label="${t('openMenu','Abrir menu')}">⋮</button><ul class="action-menu hidden absolute bg-white border rounded p-1 flex flex-col" role="menu"><li><button type="button" class="create-item" aria-label="${t('createItem','Criar evento/tarefa')}">${t('createItem','Criar evento/tarefa')}</button></li></ul></div><button type="button" class="favorite-btn" aria-label="${t('favorite','Favoritar mensagem')}">⭐</button>`;


            if(id){ div.dataset.id = id; div.dataset.messageId = id; }
            if(isAdmin && id){
                const btn = document.createElement('button');
                btn.classList.add('pin-toggle');
                btn.textContent = pinned ? t('unpin','Desafixar') : t('pin','Fixar');
                btn.setAttribute('aria-label', pinned ? t('unpinMessage','Desafixar mensagem') : t('pinMessage','Fixar mensagem'));
                div.appendChild(btn);
                setupPinToggle(div, id);
            }
            if(id && (remetente === currentUser || isAdmin) && tipo === 'text'){
                const edit = document.createElement('button');
                edit.className = 'edit-msg ml-2 text-xs text-blue-600';
                edit.textContent = t('edit','Editar');
                edit.setAttribute('aria-label', t('edit','Editar mensagem'));
                edit.addEventListener('click', ()=>{
                    openEditModal(div, id, conteudo);
                });
                div.appendChild(edit);
            }
            renderReactions(div,reactions,userReactions);
            setupReactionMenu(div,id);

            setupItemMenu(div,id);

            setupReply(div,id);

            if(id && remetente !== currentUser){
                markReadObserver.observe(div);
            }
            return div;
        }

        chatSocket.onmessage = function(e){
            const data = JSON.parse(e.data);
            if(data.remetente === currentUser){

                const matchContent = data.conteudo ?? data.conteudo_cifrado;
                const idx = pending.findIndex(p=>p.tipo===data.tipo && p.conteudo===matchContent && p.reply_to===data.reply_to);

                if(idx!==-1){
                    const placeholder = pending[idx];
                    renderMessage(data.remetente, data.tipo, data.conteudo, placeholder.elem, data.id, data.pinned_at, data.reactions, data.user_reactions, data.conteudo_cifrado, data.alg, data.key_version, data.reply_to);
                    placeholder.elem.classList.remove('pending');
                    pending.splice(idx,1);
                    scrollToBottom();
                    return;
                }
            }
            const existing = messages.querySelector(`[data-id="${data.id}"]`);
            let userReactions = [];
            if(existing){
                userReactions = Array.from(existing.querySelectorAll('.reactions li.font-bold')).map(li=>li.textContent.split(' ')[0]);
            }
            if(data.actor && data.actor === currentUser){
                userReactions = data.user_reactions || [];
            }
            const div = renderMessage(data.remetente, data.tipo, data.conteudo, existing, data.id, data.pinned_at, data.reactions, userReactions, data.conteudo_cifrado, data.alg, data.key_version, data.reply_to);
            if(!existing){
                messages.appendChild(div);
                scrollToBottom();
            }
        };

        form.addEventListener('submit', function(e){
            e.preventDefault();
            const message = input.value.trim();
            if(message){
                if(isE2EE){
                    const {cipher, alg, keyVersion} = encryptMessage(message);
                    const div = renderMessage(currentUser, 'text', '', null, null, false, {}, [], cipher, alg, keyVersion, replyTo);
                    div.classList.add('pending');
                    messages.appendChild(div);
                    pending.push({tipo:'text', conteudo:cipher, elem:div, reply_to:replyTo});
                    scrollToBottom();
                    const payload = {tipo:'text', conteudo_cifrado:cipher, alg, key_version:keyVersion};
                    if(replyTo){ payload.reply_to = replyTo; }
                    chatSocket.send(JSON.stringify(payload));
                }else{
                    const div = renderMessage(currentUser, 'text', message, null, null, false, {}, [], undefined, undefined, undefined, replyTo);
                    div.classList.add('pending');
                    messages.appendChild(div);
                    pending.push({tipo:'text', conteudo:message, elem:div, reply_to:replyTo});
                    scrollToBottom();
                    const payload = {tipo:'text', conteudo:message};
                    if(replyTo){ payload.reply_to = replyTo; }
                    chatSocket.send(JSON.stringify(payload));
                }
                input.value = '';
                clearReply();
            }
        });

        uploadBtn.addEventListener('click', ()=> fileInput.click());
        fileInput.addEventListener('change', function(){
            const file = fileInput.files[0];
            if(!file) return;
            uploadBtn.disabled = true;
            const spin = document.createElement('span');
            spin.className = 'ml-2 animate-spin';
            spin.textContent = '⏳';
            uploadBtn.appendChild(spin);
            const formData = new FormData();
            formData.append('file', file);
            fetch(uploadUrl,{method:'POST',body:formData,headers:{'X-CSRFToken':csrfToken}})
                .then(r=>{ if(!r.ok) throw new Error(); return r.json(); })
                .then(data=>{

                    if(isE2EE){
                        const {cipher, alg, keyVersion} = encryptMessage(data.url);
                        const div = renderMessage(currentUser,data.tipo,'',null,null,false,{}, [], cipher, alg, keyVersion, replyTo);
                        div.classList.add('pending');
                        messages.appendChild(div);
                        pending.push({tipo:data.tipo,conteudo:cipher,elem:div,reply_to:replyTo});
                        scrollToBottom();
                        const payload = {tipo:data.tipo, conteudo_cifrado:cipher, alg, key_version:keyVersion};
                        if(replyTo){ payload.reply_to = replyTo; }
                        chatSocket.send(JSON.stringify(payload));
                    }else{
                        const div = renderMessage(currentUser,data.tipo,data.url,null,null,false,{}, [], undefined, undefined, undefined, replyTo);
                        div.classList.add('pending');
                        messages.appendChild(div);
                        pending.push({tipo:data.tipo,conteudo:data.url,elem:div,reply_to:replyTo});
                        scrollToBottom();
                        const payload = {tipo:data.tipo, conteudo:data.url};
                        if(replyTo){ payload.reply_to = replyTo; }
                        chatSocket.send(JSON.stringify(payload));
                    }
                    clearReply();

                })
                .catch(()=>{ alert(t('uploadError','Erro no upload')); })
                .finally(()=>{
                    uploadBtn.disabled = false;
                    spin.remove();
                    fileInput.value = '';
                });
        });

        scrollToBottom();
    }

    window.HubXChatRoom = {init};
})();<|MERGE_RESOLUTION|>--- conflicted
+++ resolved
@@ -309,7 +309,7 @@
             });
         }
 
-<<<<<<< HEAD
+
         function setupPinToggle(div, id){
             const btn = div.querySelector('.pin-toggle');
             if(!btn || !id) return;
@@ -324,7 +324,7 @@
                         btn.textContent = data.pinned_at ? t('unpin','Desafixar') : t('pin','Fixar');
                         btn.setAttribute('aria-label', data.pinned_at ? t('unpinMessage','Desafixar mensagem') : t('pinMessage','Fixar mensagem'));
                     });
-=======
+
         function setupReply(div, id){
             const btn = div.querySelector('.reply-btn');
             if(!btn) return;
@@ -334,7 +334,7 @@
                 if(menu){ menu.classList.add('hidden'); }
                 if(actionBtn){ actionBtn.setAttribute('aria-expanded','false'); }
                 setReply(div, id);
->>>>>>> 201161b2
+
             });
         }
 
@@ -347,11 +347,10 @@
 
             setupItemMenu(el, el.dataset.messageId);
 
-<<<<<<< HEAD
             setupPinToggle(el, el.dataset.messageId);
-=======
+
             setupReply(el, el.dataset.messageId);
->>>>>>> 201161b2
+
         });
         const pinned = container.querySelector('#pinned');
         if(pinned){
@@ -359,13 +358,13 @@
                 setupReactionMenu(el, el.dataset.messageId);
 
                 setupItemMenu(el, el.dataset.messageId);
-<<<<<<< HEAD
+
 
                 setupPinToggle(el, el.dataset.messageId);
 
-=======
+
                 setupReply(el, el.dataset.messageId);
->>>>>>> 201161b2
+
             });
         }
 
