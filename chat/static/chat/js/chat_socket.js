(function(){
    function createSocket(container, url){
        let socket;
        function connect(){
            socket = new WebSocket(url);
            container._chatSocket = socket;
            socket.onclose = function(){
                if(!container._closing){
                    setTimeout(connect, 1000);
                }
            };
        }
        connect();
        return ()=>{ container._closing = true; socket.close(); };
    }

    function init(container){
        if(!container) return;
        const destinatarioId = container.dataset.destId;
        const currentUser = container.dataset.currentUser;
        const csrfToken = container.dataset.csrfToken;
        const isAdmin = container.dataset.isAdmin === 'true';
        const isE2EE = container.dataset.e2ee === 'true';
        const uploadUrl = container.dataset.uploadUrl || '';
        const historyUrl = container.dataset.historyUrl || '';
        const scheme = window.location.protocol === 'https:' ? 'wss://' : 'ws://';
        const hostname = window.location.hostname;
        const url = scheme + hostname + ':8001/ws/chat/' + destinatarioId + '/';

        if(container._chatCleanup){ container._chatCleanup(); }
        const closeSocket = createSocket(container, url);
        container._chatCleanup = closeSocket;
        const chatSocket = container._chatSocket;

        const messages = container.querySelector('#chat-messages');
        const input = container.querySelector('#chat-input');
        const form = container.querySelector('#chat-form');
        const fileInput = container.querySelector('#file-input');
        const uploadBtn = container.querySelector('#upload-btn');
        const editModal = document.getElementById('edit-modal');
        const editInput = editModal ? editModal.querySelector('#edit-input') : null;
        const editCancel = editModal ? editModal.querySelector('#edit-cancel') : null;
        const editForm = editModal ? editModal.querySelector('form') : null;
        const itemModal = document.getElementById('item-modal');
        const itemForm = itemModal ? itemModal.querySelector('#item-form') : null;
        const itemCancel = itemModal ? itemModal.querySelector('#item-cancel') : null;
        let itemMessageId = null;
        let editState = {id:null, div:null, original:''};
        let oldestId = null;
        let historyEnd = false;
        let historyLoading = false;

        if(editCancel){
            editCancel.addEventListener('click', ()=> editModal.close());
        }
        if(itemCancel){
            itemCancel.addEventListener('click', ()=> itemModal.close());
        }

        function openEditModal(div,id,content){
            if(!editModal || !editInput) return;
            editState = {id, div, original: content};
            editInput.value = content;
            editModal.showModal();
            editInput.focus();
        }

        function openItemModal(id){
            if(!itemModal || !itemForm) return;
            itemMessageId = id;
            itemForm.reset();
            itemModal.showModal();
            const title = itemForm.querySelector('#item-title');
            if(title){ title.focus(); }
        }

        if(editForm && editInput){
            editForm.addEventListener('submit', function(e){
                e.preventDefault();
                const novo = editInput.value.trim();
                if(!novo || novo === editState.original){ editModal.close(); return; }
                fetch(`/api/chat/channels/${destinatarioId}/messages/${editState.id}/`,{
                    method:'PATCH',
                    headers:{'Content-Type':'application/json','X-CSRFToken':csrfToken},
                    body: JSON.stringify({conteudo: novo})
                }).then(r=>r.ok?r.json():Promise.reject())
                  .then(data=>{
                    renderMessage(data.remetente, data.tipo, data.conteudo, editState.div, data.id, data.pinned_at, data.reactions, data.user_reactions, data.conteudo_cifrado, data.alg, data.key_version);
                  })
                  .finally(()=> editModal.close());
            });
            editInput.addEventListener('keydown', function(e){
                if((e.ctrlKey || e.metaKey) && e.key === 'Enter'){
                    editForm.requestSubmit();
                }
            });
        }

        if(itemForm){
            itemForm.addEventListener('submit', function(e){
                e.preventDefault();
                const tipo = itemForm.querySelector('#item-type').value;
                const titulo = itemForm.querySelector('#item-title').value.trim();
                const inicio = itemForm.querySelector('#item-start').value;
                const fim = itemForm.querySelector('#item-end').value;
                fetch(`/api/chat/channels/${destinatarioId}/messages/${itemMessageId}/criar-item/`,{
                    method:'POST',
                    headers:{'Content-Type':'application/json','X-CSRFToken':csrfToken},
                    body: JSON.stringify({tipo, titulo, inicio, fim})
                }).then(r=> r.ok ? r.json() : Promise.reject())
                  .then(()=>{ alert(t('itemCreated','Item criado com sucesso')); })
                  .catch(()=>{ alert(t('itemCreateError','Erro ao criar item')); })
                  .finally(()=> itemModal.close());
            });
        }

        const texts = window.chatTexts || {};
        function t(key, fallback){ return texts[key] || fallback; }

        function encryptMessage(text){
            const cipher = btoa(unescape(encodeURIComponent(text)));
            return {cipher, alg:'base64', keyVersion:'1'};
        }

        function renderReactions(div, reactions, userReactions){
            const list = div.querySelector('.reactions');
            if(!list) return;
            list.innerHTML = '';
            if(reactions){
                Object.entries(reactions).forEach(([emoji,count])=>{
                    const li = document.createElement('li');
                    li.className = 'text-sm';
                    li.dataset.emoji = emoji;
                    if(userReactions && userReactions.includes(emoji)){
                        li.classList.add('font-bold');
                    }
                    li.textContent = `${emoji} ${count}`;
                    list.appendChild(li);
                });
            }
        }

        function updateFavoriteBtn(btn, fav){
            if(!btn) return;
            btn.classList.toggle('favorited', fav);
            btn.textContent = fav ? '★' : '☆';
            btn.classList.toggle('text-yellow-500', fav);
            btn.classList.toggle('text-neutral-600', !fav);
            btn.setAttribute('aria-label', fav ? t('removeFavorite','Remover dos favoritos') : t('addFavorite','Adicionar aos favoritos'));
        }

        function setupFavoriteBtn(div, id){
            const btn = div.querySelector('.favorite-btn');
            if(!btn || !id) return;
            updateFavoriteBtn(btn, favoriteIds.has(id));
            if(btn.dataset.favListener) return;
            btn.dataset.favListener = 'true';
            btn.addEventListener('click', ()=>{
                const favorited = btn.classList.contains('favorited');
                const method = favorited ? 'DELETE' : 'POST';
                fetch(`/api/chat/channels/${destinatarioId}/messages/${id}/favorite/`,{method, headers:{'X-CSRFToken':csrfToken}})
                    .then(r=>{
                        if(r.ok){
                            const newFav = !favorited;
                            updateFavoriteBtn(btn, newFav);
                            if(newFav){ favoriteIds.add(id); } else { favoriteIds.delete(id); }
                        }
                    });
            });
        }

        function setupReactionMenu(div, id){
            const btn = div.querySelector('.reaction-btn');
            const menu = div.querySelector('.reaction-menu');
            const list = div.querySelector('.reactions');
            if(!btn || !menu || !id) return;
            function closeMenu(){
                menu.classList.add('hidden');
                btn.setAttribute('aria-expanded','false');
            }
            btn.addEventListener('click', ()=>{
                const hidden = menu.classList.toggle('hidden');
                if(!hidden){
                    btn.setAttribute('aria-expanded','true');
                    const first = menu.querySelector('button');
                    if(first){ first.focus(); }
                }else{
                    btn.setAttribute('aria-expanded','false');
                }
            });
            menu.addEventListener('keydown', e=>{
                const opts = Array.from(menu.querySelectorAll('.react-option'));
                const idx = opts.indexOf(document.activeElement);
                if(e.key === 'ArrowRight' || e.key === 'ArrowDown'){
                    e.preventDefault();
                    const next = opts[(idx + 1) % opts.length];
                    next && next.focus();
                } else if(e.key === 'ArrowLeft' || e.key === 'ArrowUp'){
                    e.preventDefault();
                    const prev = opts[(idx - 1 + opts.length) % opts.length];
                    prev && prev.focus();
                } else if(e.key === 'Escape'){
                    e.preventDefault();
                    closeMenu();
                    btn.focus();
                }
            });
            menu.addEventListener('click', e=>{
                const opt = e.target.closest('.react-option');
                if(!opt) return;
                const emoji = opt.dataset.emoji;
                fetch(`/api/chat/channels/${destinatarioId}/messages/${id}/react/`,{
                    method:'POST',
                    headers:{'X-CSRFToken':csrfToken,'Content-Type':'application/json'},
                    body: JSON.stringify({emoji})
                }).then(r=>r.ok?r.json():Promise.reject())
                  .then(data=>{
                    renderReactions(div, data.reactions, data.user_reactions);
                  });
                closeMenu();
            });
            if(list){
                list.addEventListener('click', e=>{
                    const li = e.target.closest('li');
                    if(!li) return;
                    const emoji = li.dataset.emoji;
                    fetch(`/api/chat/channels/${destinatarioId}/messages/${id}/react/`,{
                        method:'POST',
                        headers:{'X-CSRFToken':csrfToken,'Content-Type':'application/json'},
                        body: JSON.stringify({emoji})
                    }).then(r=>r.ok?r.json():Promise.reject())
                      .then(data=>{
                        renderReactions(div, data.reactions, data.user_reactions);
                      });
                });
            }
        }

        function setupItemMenu(div, id){
            const btn = div.querySelector('.action-btn');
            const menu = div.querySelector('.action-menu');
            if(!btn || !menu || !id) return;
            btn.addEventListener('click', ()=>{
                const hidden = menu.classList.toggle('hidden');
                btn.setAttribute('aria-expanded', hidden ? 'false' : 'true');
            });
            menu.addEventListener('click', e=>{
                const opt = e.target.closest('.create-item');
                if(opt){
                    menu.classList.add('hidden');
                    btn.setAttribute('aria-expanded','false');
                    openItemModal(id);
                }
            });
        }

        function scrollToBottom(){ messages.scrollTop = messages.scrollHeight; }
        const pending = [];
        const favoriteIds = new Set();

        messages.querySelectorAll('[data-message-id]').forEach(el=>{
            setupReactionMenu(el, el.dataset.messageId);

            setupItemMenu(el, el.dataset.messageId);
        });
        const pinned = container.querySelector('#pinned');
        if(pinned){
            pinned.querySelectorAll('[data-message-id]').forEach(el=>{
                setupReactionMenu(el, el.dataset.messageId);

                setupItemMenu(el, el.dataset.messageId);

            });
        }

        fetch('/api/chat/favorites/')
            .then(r=>r.ok ? r.json() : {})
            .then(data=>{
                (data[destinatarioId] || []).forEach(m=>{
                    favoriteIds.add(m.id);
                    const el = container.querySelector(`[data-message-id="${m.id}"]`);
                    if(el){
                        const btn = el.querySelector('.favorite-btn');
                        updateFavoriteBtn(btn, true);
                    }
                });
            });

        if(historyUrl){
            fetch(historyUrl).then(r=>r.json()).then(data=>{
                const frag = document.createDocumentFragment();
                const ordered = data.messages.slice().reverse();
                ordered.forEach(m=>{
                    const div = renderMessage(m.remetente, m.tipo, m.conteudo, null, m.id, m.pinned_at, m.reactions, m.user_reactions, m.conteudo_cifrado, m.alg, m.key_version);
                    frag.appendChild(div);
                });
                messages.appendChild(frag);
                if(ordered.length){
                    oldestId = ordered[0].id;
                }
                historyEnd = !data.has_more;
                scrollToBottom();
            });
        }

        function loadPrevious(){
            if(historyLoading || historyEnd || !historyUrl) return;
            historyLoading = true;
            const url = new URL(historyUrl, window.location.origin);
            if(oldestId){ url.searchParams.set('before', oldestId); }
            fetch(url).then(r=>r.json()).then(data=>{
                if(data.messages.length){
                    const first = messages.firstChild;
                    const prevHeight = messages.scrollHeight;
                    const frag = document.createDocumentFragment();
                    const ordered = data.messages.slice().reverse();
                    ordered.forEach(m=>{
                        const div = renderMessage(m.remetente, m.tipo, m.conteudo, null, m.id, m.pinned_at, m.reactions, m.user_reactions, m.conteudo_cifrado, m.alg, m.key_version);
                        frag.appendChild(div);
                    });
                    messages.insertBefore(frag, first);
                    oldestId = ordered[0].id;
                    const newHeight = messages.scrollHeight;
                    messages.scrollTop = newHeight - prevHeight;
                }else{
                    historyEnd = true;
                }
                if(!data.has_more){ historyEnd = true; }
            }).finally(()=>{ historyLoading = false; });
        }

        messages.addEventListener('scroll', ()=>{
            if(messages.scrollTop < 50){
                loadPrevious();
            }
        });

        function renderMessage(remetente,tipo,conteudo,elem,id,pinned,reactions,userReactions,cipher,alg,keyVersion){
            const div = elem || document.createElement('article');
            div.className = 'message relative p-2';
            if(remetente === currentUser){ div.classList.add('self'); }
            if(pinned){ div.classList.add('pinned'); }
<<<<<<< HEAD
            let content;
            if(cipher){
                content = `<span class="encrypted" data-cipher="${cipher}" data-alg="${alg||''}" data-key-version="${keyVersion||''}">🔒</span>`;
            }else{
                content = conteudo;
                if(tipo === 'image'){
                    content = `<img src="${conteudo}" alt="imagem" class="w-full max-w-xs h-auto rounded">`;
                }else if(tipo === 'video'){
                    content = `<video src="${conteudo}" controls class="w-full max-w-xs h-auto" aria-label="${t('videoPlayer','Player de vídeo')}"></video>`;
                }else if(tipo === 'file'){
                    content = `<div class="chat-file"><a href="${conteudo}" target="_blank">📎 Baixar arquivo</a></div>`;
                }
=======
            let content = conteudo;
            if(['image','video','file'].includes(tipo) && !conteudo){
                content = `<div class="chat-file">${t('attachmentRemoved','Arquivo removido')}</div>`;
            }else if(tipo === 'image'){
                content = `<img src="${conteudo}" alt="imagem" class="w-full max-w-xs h-auto rounded">`;
            }else if(tipo === 'video'){
                content = `<video src="${conteudo}" controls class="w-full max-w-xs h-auto" aria-label="${t('videoPlayer','Player de vídeo')}"></video>`;
            }else if(tipo === 'file'){
                content = `<div class="chat-file"><a href="${conteudo}" target="_blank">📎 Baixar arquivo</a></div>`;
>>>>>>> 2ba30ce9
            }

            div.innerHTML = `<div><strong>${remetente}</strong>: ${content}</div><ul class="reactions flex gap-2 ml-2"></ul><div class="reaction-container relative"><button type="button" class="reaction-btn" aria-haspopup="true" aria-expanded="false" aria-label="${t('addReaction','Adicionar reação')}">🙂</button><ul class="reaction-menu hidden absolute bg-white border rounded p-1 flex gap-1" role="menu"><li><button type="button" class="react-option" data-emoji="🙂" aria-label="${t('reactWith','Reagir com')} 🙂">🙂</button></li><li><button type="button" class="react-option" data-emoji="❤️" aria-label="${t('reactWith','Reagir com')} ❤️">❤️</button></li><li><button type="button" class="react-option" data-emoji="👍" aria-label="${t('reactWith','Reagir com')} 👍">👍</button></li><li><button type="button" class="react-option" data-emoji="😂" aria-label="${t('reactWith','Reagir com')} 😂">😂</button></li><li><button type="button" class="react-option" data-emoji="🎉" aria-label="${t('reactWith','Reagir com')} 🎉">🎉</button></li><li><button type="button" class="react-option" data-emoji="😢" aria-label="${t('reactWith','Reagir com')} 😢">😢</button></li><li><button type="button" class="react-option" data-emoji="😡" aria-label="${t('reactWith','Reagir com')} 😡">😡</button></li></ul></div><div class="action-container relative"><button type="button" class="action-btn" aria-haspopup="true" aria-expanded="false" aria-label="${t('openMenu','Abrir menu')}">⋮</button><ul class="action-menu hidden absolute bg-white border rounded p-1 flex flex-col" role="menu"><li><button type="button" class="create-item" aria-label="${t('createItem','Criar evento/tarefa')}">${t('createItem','Criar evento/tarefa')}</button></li></ul></div>`;

            if(id){ div.dataset.id = id; div.dataset.messageId = id; }
            if(isAdmin && id){
                const btn = document.createElement('button');
                btn.classList.add('pin-toggle');
                btn.textContent = pinned ? t('unpin','Desafixar') : t('pin','Fixar');
                btn.setAttribute('aria-label', pinned ? t('unpinMessage','Desafixar mensagem') : t('pinMessage','Fixar mensagem'));
                btn.addEventListener('click', ()=>{
                    const action = div.classList.contains('pinned') ? 'unpin' : 'pin';
                    fetch(`/api/chat/channels/${destinatarioId}/messages/${id}/${action}/`,{method:'POST',headers:{'X-CSRFToken':csrfToken}})
                        .then(r=>r.json()).then(data=>{
                            div.classList.toggle('pinned', !!data.pinned_at);
                            btn.textContent = data.pinned_at ? t('unpin','Desafixar') : t('pin','Fixar');
                            btn.setAttribute('aria-label', data.pinned_at ? t('unpinMessage','Desafixar mensagem') : t('pinMessage','Fixar mensagem'));
                        });
                });
                div.appendChild(btn);
            }
            if(id && (remetente === currentUser || isAdmin) && tipo === 'text'){
                const edit = document.createElement('button');
                edit.className = 'edit-msg ml-2 text-xs text-blue-600';
                edit.textContent = t('edit','Editar');
                edit.setAttribute('aria-label', t('edit','Editar mensagem'));
                edit.addEventListener('click', ()=>{
                    openEditModal(div, id, conteudo);
                });
                div.appendChild(edit);
            }
            renderReactions(div,reactions,userReactions);
            setupReactionMenu(div,id);

            setupItemMenu(div,id);

            if(id && remetente !== currentUser){
                fetch(`/api/chat/channels/${destinatarioId}/messages/${id}/mark-read/`,{
                    method:'POST',
                    headers:{'X-CSRFToken':csrfToken}
                });
            }
            return div;
        }

        chatSocket.onmessage = function(e){
            const data = JSON.parse(e.data);
            if(data.remetente === currentUser){
<<<<<<< HEAD
                const matchContent = data.conteudo ?? data.conteudo_cifrado;
                const idx = pending.findIndex(p=>p.tipo===data.tipo && p.conteudo===matchContent);
=======
                const idx = pending.findIndex(p=>{
                    if(data.attachment_id && p.attachment_id){
                        return p.attachment_id === data.attachment_id;
                    }
                    return p.tipo===data.tipo && p.conteudo===data.conteudo;
                });
>>>>>>> 2ba30ce9
                if(idx!==-1){
                    const placeholder = pending[idx];
                    renderMessage(data.remetente, data.tipo, data.conteudo, placeholder.elem, data.id, data.pinned_at, data.reactions, data.user_reactions, data.conteudo_cifrado, data.alg, data.key_version);
                    placeholder.elem.classList.remove('pending');
                    pending.splice(idx,1);
                    scrollToBottom();
                    return;
                }
            }
            const existing = messages.querySelector(`[data-id="${data.id}"]`);
            let userReactions = [];
            if(existing){
                userReactions = Array.from(existing.querySelectorAll('.reactions li.font-bold')).map(li=>li.textContent.split(' ')[0]);
            }
            if(data.actor && data.actor === currentUser){
                userReactions = data.user_reactions || [];
            }
            const div = renderMessage(data.remetente, data.tipo, data.conteudo, existing, data.id, data.pinned_at, data.reactions, userReactions, data.conteudo_cifrado, data.alg, data.key_version);
            if(!existing){
                messages.appendChild(div);
                scrollToBottom();
            }
        };

        form.addEventListener('submit', function(e){
            e.preventDefault();
            const message = input.value.trim();
            if(message){
                if(isE2EE){
                    const {cipher, alg, keyVersion} = encryptMessage(message);
                    const div = renderMessage(currentUser, 'text', '', null, null, false, {}, [], cipher, alg, keyVersion);
                    div.classList.add('pending');
                    messages.appendChild(div);
                    pending.push({tipo:'text', conteudo:cipher, elem:div});
                    scrollToBottom();
                    chatSocket.send(JSON.stringify({tipo:'text', conteudo_cifrado:cipher, alg, key_version:keyVersion}));
                }else{
                    const div = renderMessage(currentUser, 'text', message, null, null, false, {}, []);
                    div.classList.add('pending');
                    messages.appendChild(div);
                    pending.push({tipo:'text', conteudo:message, elem:div});
                    scrollToBottom();
                    chatSocket.send(JSON.stringify({tipo:'text', conteudo:message}));
                }
                input.value = '';
            }
        });

        uploadBtn.addEventListener('click', ()=> fileInput.click());
        fileInput.addEventListener('change', function(){
            const file = fileInput.files[0];
            if(!file) return;
            uploadBtn.disabled = true;
            const spin = document.createElement('span');
            spin.className = 'ml-2 animate-spin';
            spin.textContent = '⏳';
            uploadBtn.appendChild(spin);
            const formData = new FormData();
            formData.append('file', file);
            fetch(uploadUrl,{method:'POST',body:formData,headers:{'X-CSRFToken':csrfToken}})
                .then(r=>{ if(!r.ok) throw new Error(); return r.json(); })
                .then(data=>{
<<<<<<< HEAD
                    if(isE2EE){
                        const {cipher, alg, keyVersion} = encryptMessage(data.url);
                        const div = renderMessage(currentUser,data.tipo,'',null,null,false,{}, [], cipher, alg, keyVersion);
                        div.classList.add('pending');
                        messages.appendChild(div);
                        pending.push({tipo:data.tipo,conteudo:cipher,elem:div});
                        scrollToBottom();
                        chatSocket.send(JSON.stringify({tipo:data.tipo, conteudo_cifrado:cipher, alg, key_version:keyVersion}));
                    }else{
                        const div = renderMessage(currentUser,data.tipo,data.url,null,null,false,{}, []);
                        div.classList.add('pending');
                        messages.appendChild(div);
                        pending.push({tipo:data.tipo,conteudo:data.url,elem:div});
                        scrollToBottom();
                        chatSocket.send(JSON.stringify({tipo:data.tipo, conteudo:data.url}));
                    }
=======
                    const div = renderMessage(currentUser,data.tipo,data.url,null,null,false,{}, []);
                    div.classList.add('pending');
                    messages.appendChild(div);
                    pending.push({tipo:data.tipo,conteudo:data.url,elem:div,attachment_id:data.attachment_id});
                    scrollToBottom();
                    chatSocket.send(JSON.stringify({tipo:data.tipo, conteudo:data.url, attachment_id:data.attachment_id}));
>>>>>>> 2ba30ce9
                })
                .catch(()=>{ alert(t('uploadError','Erro no upload')); })
                .finally(()=>{
                    uploadBtn.disabled = false;
                    spin.remove();
                    fileInput.value = '';
                });
        });

        scrollToBottom();
    }

    window.HubXChatRoom = {init};
})();<|MERGE_RESOLUTION|>--- conflicted
+++ resolved
@@ -340,7 +340,7 @@
             div.className = 'message relative p-2';
             if(remetente === currentUser){ div.classList.add('self'); }
             if(pinned){ div.classList.add('pinned'); }
-<<<<<<< HEAD
+
             let content;
             if(cipher){
                 content = `<span class="encrypted" data-cipher="${cipher}" data-alg="${alg||''}" data-key-version="${keyVersion||''}">🔒</span>`;
@@ -353,17 +353,7 @@
                 }else if(tipo === 'file'){
                     content = `<div class="chat-file"><a href="${conteudo}" target="_blank">📎 Baixar arquivo</a></div>`;
                 }
-=======
-            let content = conteudo;
-            if(['image','video','file'].includes(tipo) && !conteudo){
-                content = `<div class="chat-file">${t('attachmentRemoved','Arquivo removido')}</div>`;
-            }else if(tipo === 'image'){
-                content = `<img src="${conteudo}" alt="imagem" class="w-full max-w-xs h-auto rounded">`;
-            }else if(tipo === 'video'){
-                content = `<video src="${conteudo}" controls class="w-full max-w-xs h-auto" aria-label="${t('videoPlayer','Player de vídeo')}"></video>`;
-            }else if(tipo === 'file'){
-                content = `<div class="chat-file"><a href="${conteudo}" target="_blank">📎 Baixar arquivo</a></div>`;
->>>>>>> 2ba30ce9
+
             }
 
             div.innerHTML = `<div><strong>${remetente}</strong>: ${content}</div><ul class="reactions flex gap-2 ml-2"></ul><div class="reaction-container relative"><button type="button" class="reaction-btn" aria-haspopup="true" aria-expanded="false" aria-label="${t('addReaction','Adicionar reação')}">🙂</button><ul class="reaction-menu hidden absolute bg-white border rounded p-1 flex gap-1" role="menu"><li><button type="button" class="react-option" data-emoji="🙂" aria-label="${t('reactWith','Reagir com')} 🙂">🙂</button></li><li><button type="button" class="react-option" data-emoji="❤️" aria-label="${t('reactWith','Reagir com')} ❤️">❤️</button></li><li><button type="button" class="react-option" data-emoji="👍" aria-label="${t('reactWith','Reagir com')} 👍">👍</button></li><li><button type="button" class="react-option" data-emoji="😂" aria-label="${t('reactWith','Reagir com')} 😂">😂</button></li><li><button type="button" class="react-option" data-emoji="🎉" aria-label="${t('reactWith','Reagir com')} 🎉">🎉</button></li><li><button type="button" class="react-option" data-emoji="😢" aria-label="${t('reactWith','Reagir com')} 😢">😢</button></li><li><button type="button" class="react-option" data-emoji="😡" aria-label="${t('reactWith','Reagir com')} 😡">😡</button></li></ul></div><div class="action-container relative"><button type="button" class="action-btn" aria-haspopup="true" aria-expanded="false" aria-label="${t('openMenu','Abrir menu')}">⋮</button><ul class="action-menu hidden absolute bg-white border rounded p-1 flex flex-col" role="menu"><li><button type="button" class="create-item" aria-label="${t('createItem','Criar evento/tarefa')}">${t('createItem','Criar evento/tarefa')}</button></li></ul></div>`;
@@ -412,17 +402,10 @@
         chatSocket.onmessage = function(e){
             const data = JSON.parse(e.data);
             if(data.remetente === currentUser){
-<<<<<<< HEAD
+
                 const matchContent = data.conteudo ?? data.conteudo_cifrado;
                 const idx = pending.findIndex(p=>p.tipo===data.tipo && p.conteudo===matchContent);
-=======
-                const idx = pending.findIndex(p=>{
-                    if(data.attachment_id && p.attachment_id){
-                        return p.attachment_id === data.attachment_id;
-                    }
-                    return p.tipo===data.tipo && p.conteudo===data.conteudo;
-                });
->>>>>>> 2ba30ce9
+
                 if(idx!==-1){
                     const placeholder = pending[idx];
                     renderMessage(data.remetente, data.tipo, data.conteudo, placeholder.elem, data.id, data.pinned_at, data.reactions, data.user_reactions, data.conteudo_cifrado, data.alg, data.key_version);
@@ -485,7 +468,7 @@
             fetch(uploadUrl,{method:'POST',body:formData,headers:{'X-CSRFToken':csrfToken}})
                 .then(r=>{ if(!r.ok) throw new Error(); return r.json(); })
                 .then(data=>{
-<<<<<<< HEAD
+
                     if(isE2EE){
                         const {cipher, alg, keyVersion} = encryptMessage(data.url);
                         const div = renderMessage(currentUser,data.tipo,'',null,null,false,{}, [], cipher, alg, keyVersion);
@@ -502,14 +485,7 @@
                         scrollToBottom();
                         chatSocket.send(JSON.stringify({tipo:data.tipo, conteudo:data.url}));
                     }
-=======
-                    const div = renderMessage(currentUser,data.tipo,data.url,null,null,false,{}, []);
-                    div.classList.add('pending');
-                    messages.appendChild(div);
-                    pending.push({tipo:data.tipo,conteudo:data.url,elem:div,attachment_id:data.attachment_id});
-                    scrollToBottom();
-                    chatSocket.send(JSON.stringify({tipo:data.tipo, conteudo:data.url, attachment_id:data.attachment_id}));
->>>>>>> 2ba30ce9
+
                 })
                 .catch(()=>{ alert(t('uploadError','Erro no upload')); })
                 .finally(()=>{
