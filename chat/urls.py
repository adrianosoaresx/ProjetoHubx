from django.urls import path
from . import views

app_name = "chat"

urlpatterns = [
<<<<<<< HEAD
    path("", views.chat_room, name="index"),
    path("room/", views.chat_room, name="room"),
=======
    path("", views.chat_index, name="index"),
    path("<int:user_id>/", views.chat_room, name="room"),
>>>>>>> 5b36ade9
]<|MERGE_RESOLUTION|>--- conflicted
+++ resolved
@@ -4,11 +4,7 @@
 app_name = "chat"
 
 urlpatterns = [
-<<<<<<< HEAD
     path("", views.chat_room, name="index"),
     path("room/", views.chat_room, name="room"),
-=======
-    path("", views.chat_index, name="index"),
-    path("<int:user_id>/", views.chat_room, name="room"),
->>>>>>> 5b36ade9
+
 ]