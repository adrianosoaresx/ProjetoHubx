from django.urls import path
from . import views

app_name = "chat"

urlpatterns = [

    path("", views.chat_room, name="room"),
    path("<int:user_id>/", views.conversation, name="conversation"),
<<<<<<< HEAD
=======

>>>>>>> 9ba93bab
]<|MERGE_RESOLUTION|>--- conflicted
+++ resolved
@@ -7,8 +7,5 @@
 
     path("", views.chat_room, name="room"),
     path("<int:user_id>/", views.conversation, name="conversation"),
-<<<<<<< HEAD
-=======
 
->>>>>>> 9ba93bab
 ]