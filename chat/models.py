from django.db import models
from django.contrib.auth import get_user_model
from nucleos.models import Nucleo

from core.models import TimeStampedModel

User = get_user_model()


class Mensagem(TimeStampedModel):
    nucleo = models.ForeignKey(Nucleo, on_delete=models.CASCADE)
    remetente = models.ForeignKey(
        User, on_delete=models.CASCADE, related_name="mensagens_enviadas"
    )
    destinatario = models.ForeignKey(
        User,
        on_delete=models.CASCADE,
        related_name="mensagens_recebidas",
        null=True,
        blank=True,
    )
    tipo = models.CharField(
        choices=[
            ("text", "Texto"),
            ("image", "Imagem"),
            ("video", "Vídeo"),
            ("file", "Arquivo"),
        ],
        max_length=10,
    )
    conteudo = models.TextField(blank=True)
    criado_em = models.DateTimeField(auto_now_add=True)

    class Meta:
        ordering = ["-criado_em"]

    def __str__(self) -> str:  # pragma: no cover - simples
        return f"{self.remetente}: {self.tipo}"


class Notificacao(TimeStampedModel):
<<<<<<< HEAD
=======

>>>>>>> 9ba93bab
    """Registra notificações de novas mensagens."""

    usuario = models.ForeignKey(
        User,
        on_delete=models.CASCADE,
        related_name="notificacoes",
    )
    remetente = models.ForeignKey(
        User,
        on_delete=models.CASCADE,
        related_name="notificacoes_enviadas",
    )
    mensagem = models.ForeignKey(
        Mensagem,
        on_delete=models.CASCADE,
        related_name="notificacoes",
    )
<<<<<<< HEAD
=======

>>>>>>> 9ba93bab
    lida = models.BooleanField(default=False)

    class Meta:
        verbose_name = "Notificação"
        verbose_name_plural = "Notificações"

    def __str__(self) -> str:  # pragma: no cover - simples
<<<<<<< HEAD
        return f"Para {self.usuario} de {self.remetente}"
=======

        return f"Para {self.usuario} de {self.remetente}"
>>>>>>> 9ba93bab
<|MERGE_RESOLUTION|>--- conflicted
+++ resolved
@@ -39,10 +39,7 @@
 
 
 class Notificacao(TimeStampedModel):
-<<<<<<< HEAD
-=======
 
->>>>>>> 9ba93bab
     """Registra notificações de novas mensagens."""
 
     usuario = models.ForeignKey(
@@ -60,10 +57,7 @@
         on_delete=models.CASCADE,
         related_name="notificacoes",
     )
-<<<<<<< HEAD
-=======
 
->>>>>>> 9ba93bab
     lida = models.BooleanField(default=False)
 
     class Meta:
@@ -71,9 +65,5 @@
         verbose_name_plural = "Notificações"
 
     def __str__(self) -> str:  # pragma: no cover - simples
-<<<<<<< HEAD
-        return f"Para {self.usuario} de {self.remetente}"
-=======
 
         return f"Para {self.usuario} de {self.remetente}"
->>>>>>> 9ba93bab
