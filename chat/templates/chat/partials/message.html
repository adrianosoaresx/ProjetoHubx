--- conflicted
+++ resolved
@@ -64,7 +64,7 @@
           </li>
         </ul>
       </div>
-<<<<<<< HEAD
+
       <div class="action-container relative">
         <button
           type="button"
@@ -84,13 +84,7 @@
           </li>
         </ul>
       </div>
-=======
-      <button
-        type="button"
-        class="favorite-btn text-xs text-neutral-600"
-        aria-label="{% trans 'Adicionar aos favoritos' %}"
-      >☆</button>
->>>>>>> 854f37a5
+
       {% if is_admin %}
         <button
           hx-post="/api/chat/channels/{{ m.channel_id }}/messages/{{ m.id }}/pin/"
