from __future__ import annotations

import hashlib
import secrets
import uuid
from datetime import datetime, timedelta
from typing import Iterable, Tuple

from django.contrib.auth import get_user_model
from django.utils import timezone

from .metrics import (
    tokens_api_tokens_created_total,
    tokens_api_tokens_revoked_total,
)
from .models import ApiToken, TokenAcesso

User = get_user_model()


# Callbacks para webhooks, sobrescritos em ``apps.py``
def token_created(token: ApiToken, raw: str) -> None:
    pass


def token_revoked(token: ApiToken) -> None:
    pass


def generate_token(
    user: User | None,
    client_name: str | None,
    scope: str,
    expires_in: timedelta | None = None,
) -> str:
    """Gera um token de API e retorna o valor bruto."""

    raw_token = secrets.token_urlsafe(32)
    token_hash = hashlib.sha256(raw_token.encode()).hexdigest()
    expires_at = timezone.now() + expires_in if expires_in else None
    token = ApiToken.objects.create(
        user=user,
        client_name=client_name or "",
        token_hash=token_hash,
        scope=scope,
        expires_at=expires_at,
    )

    tokens_api_tokens_created_total.inc()

    token_created(token, raw_token)

    return raw_token


def revoke_token(token_id: uuid.UUID, revogado_por: User | None = None) -> None:
    token = ApiToken.all_objects.get(id=token_id)
    if token.revoked_at:
        return
    now = timezone.now()
    token.revoked_at = now
    token.revogado_por = revogado_por or token.user
    token.deleted = True
    token.deleted_at = now
    token.save(update_fields=["revoked_at", "revogado_por", "deleted", "deleted_at"])

    tokens_api_tokens_revoked_total.inc()

    token_revoked(token)


def list_tokens(user: User) -> Iterable[ApiToken]:
    qs = ApiToken.objects.all()
    if not user.is_superuser:
        qs = qs.filter(user=user)
    return qs

<<<<<<< HEAD

from datetime import datetime
from typing import Tuple

from .models import TokenAcesso


=======
>>>>>>> b2c54351
def create_invite_token(
    *,
    gerado_por: User,
    tipo_destino: str,
    data_expiracao: datetime | None = None,
    organizacao=None,
    nucleos=None,
) -> Tuple[TokenAcesso, str]:
    """Cria um ``TokenAcesso`` com código secreto e retorna (token, codigo)."""

    codigo = TokenAcesso.generate_code()
    token = TokenAcesso(
        gerado_por=gerado_por,
        tipo_destino=tipo_destino,
        data_expiracao=data_expiracao,
        organizacao=organizacao,
    )
    token.set_codigo(codigo)
    token.save()
    if nucleos:
        token.nucleos.set(nucleos)
    return token, codigo

def find_token_by_code(codigo: str) -> TokenAcesso:
    """Retorna o ``TokenAcesso`` correspondente ao ``codigo``.

    A busca é realizada apenas por meio do hash SHA-256, sem iteração
    adicional sobre tokens legados com ``codigo_salt``.
    """
    codigo_hash = hashlib.sha256(codigo.encode()).hexdigest()
    return TokenAcesso.objects.get(codigo_hash=codigo_hash)<|MERGE_RESOLUTION|>--- conflicted
+++ resolved
@@ -75,7 +75,7 @@
         qs = qs.filter(user=user)
     return qs
 
-<<<<<<< HEAD
+
 
 from datetime import datetime
 from typing import Tuple
@@ -83,8 +83,7 @@
 from .models import TokenAcesso
 
 
-=======
->>>>>>> b2c54351
+
 def create_invite_token(
     *,
     gerado_por: User,
