--- conflicted
+++ resolved
@@ -60,7 +60,7 @@
                 ip=request.META.get("REMOTE_ADDR", ""),
                 user_agent=request.META.get("HTTP_USER_AGENT", ""),
             )
-<<<<<<< HEAD
+
             return Response(status=status.HTTP_204_NO_CONTENT)
 
         revoke_token(token.id)
@@ -73,7 +73,3 @@
         )
 
         return Response(status=status.HTTP_204_NO_CONTENT)
-=======
-            tokens_invites_revoked_total.inc()
-            return Response(status=status.HTTP_204_NO_CONTENT)
->>>>>>> bd946383
