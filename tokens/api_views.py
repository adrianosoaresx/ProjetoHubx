from __future__ import annotations

import hashlib
from datetime import timedelta

from django.shortcuts import get_object_or_404
from rest_framework import status, viewsets
from rest_framework.permissions import IsAuthenticated
from rest_framework.response import Response

from .models import ApiToken, ApiTokenLog
from .serializers import ApiTokenSerializer
from .services import generate_token, list_tokens, revoke_token


class ApiTokenViewSet(viewsets.ViewSet):
    permission_classes = [IsAuthenticated]

    def list(self, request):
        tokens = list_tokens(request.user)
        serializer = ApiTokenSerializer(tokens, many=True)
        return Response(serializer.data)

    def create(self, request):
        scope = request.data.get("scope")
        expires_in = request.data.get("expires_in")
        client_name = request.data.get("client_name")
        if scope == "admin" and not request.user.is_superuser:
            return Response(status=status.HTTP_403_FORBIDDEN)
        expires_delta = timedelta(days=int(expires_in)) if expires_in else None
        raw_token = generate_token(request.user, client_name, scope, expires_delta)
        token_hash = hashlib.sha256(raw_token.encode()).hexdigest()
        api_token = ApiToken.objects.get(token_hash=token_hash)
        ApiTokenLog.objects.create(
            token=api_token,
            usuario=request.user,
            acao=ApiTokenLog.Acao.GERACAO,
            ip=request.META.get("REMOTE_ADDR", ""),
            user_agent=request.META.get("HTTP_USER_AGENT", ""),
        )
        data = ApiTokenSerializer(api_token).data
        data["token"] = raw_token
        return Response(data, status=status.HTTP_201_CREATED)

    def destroy(self, request, pk: str | None = None):
        token = get_object_or_404(ApiToken, pk=pk)
        if not request.user.is_superuser and token.user != request.user:
            return Response(status=status.HTTP_404_NOT_FOUND)
<<<<<<< HEAD
        revoke_token(token.id)
        ApiTokenLog.objects.create(
            token=token,
            usuario=request.user,
            acao=ApiTokenLog.Acao.REVOGACAO,
            ip=request.META.get("REMOTE_ADDR", ""),
            user_agent=request.META.get("HTTP_USER_AGENT", ""),
        )
=======
        revoke_token(token.id, request.user)
>>>>>>> 0b40d5ae
        return Response(status=status.HTTP_204_NO_CONTENT)<|MERGE_RESOLUTION|>--- conflicted
+++ resolved
@@ -46,7 +46,7 @@
         token = get_object_or_404(ApiToken, pk=pk)
         if not request.user.is_superuser and token.user != request.user:
             return Response(status=status.HTTP_404_NOT_FOUND)
-<<<<<<< HEAD
+
         revoke_token(token.id)
         ApiTokenLog.objects.create(
             token=token,
@@ -55,7 +55,5 @@
             ip=request.META.get("REMOTE_ADDR", ""),
             user_agent=request.META.get("HTTP_USER_AGENT", ""),
         )
-=======
-        revoke_token(token.id, request.user)
->>>>>>> 0b40d5ae
+
         return Response(status=status.HTTP_204_NO_CONTENT)