import pyotp
from django import forms
from django.contrib.auth import get_user_model
from django.utils import timezone

<<<<<<< HEAD
from organizacoes.models import Organizacao

from accounts.models import UserType
=======
>>>>>>> 6c7f334c
from .models import CodigoAutenticacao, TokenAcesso
from .perms import can_issue_invite
from .services import find_token_by_code

User = get_user_model()


class TokenAcessoForm(forms.ModelForm):
    class Meta:
        model = TokenAcesso
        fields = ["tipo_destino"]

    def __init__(self, *args, **kwargs):
        super().__init__(*args, **kwargs)
        self.fields["tipo_destino"].choices = TokenAcesso.TipoUsuario.choices


class GerarTokenConviteForm(forms.Form):
    tipo_destino = forms.ChoiceField(choices=TokenAcesso.TipoUsuario.choices)
<<<<<<< HEAD
    organizacao = forms.ModelChoiceField(queryset=None)
=======
>>>>>>> 6c7f334c

    def __init__(self, *args, user=None, **kwargs):
        self.user = user
        super().__init__(*args, **kwargs)
        if user:
<<<<<<< HEAD
            if user.user_type == UserType.ROOT:
                self.fields["organizacao"].queryset = Organizacao.objects.all()
            else:
                self.fields["organizacao"].queryset = Organizacao.objects.filter(users=user)

=======
>>>>>>> 6c7f334c
            self.fields["tipo_destino"].choices = [
                choice for choice in TokenAcesso.TipoUsuario.choices if can_issue_invite(user, choice[0])
            ]


class ValidarTokenConviteForm(forms.Form):
    codigo = forms.CharField(max_length=32)

    def clean_codigo(self):
        codigo = self.cleaned_data["codigo"]
        try:
            token = find_token_by_code(codigo)
        except TokenAcesso.DoesNotExist:
            raise forms.ValidationError("Token inválido")
        if token.estado != TokenAcesso.Estado.NOVO:
            raise forms.ValidationError("Token inválido")
        if token.data_expiracao and token.data_expiracao < timezone.now():
            raise forms.ValidationError("Token expirado")
        self.token = token
        return codigo


class GerarCodigoAutenticacaoForm(forms.Form):
    def __init__(self, *args, usuario: User | None = None, **kwargs):
        self.usuario = usuario
        super().__init__(*args, **kwargs)

    def save(self, commit: bool = True) -> CodigoAutenticacao:
        codigo = CodigoAutenticacao(usuario=self.usuario)
        if commit:
            codigo.save()
        return codigo


class GerarCodigoAutenticacaoAdminForm(forms.Form):
    usuario = forms.ModelChoiceField(queryset=User.objects.all())

    def __init__(self, *args, user: User | None = None, **kwargs):
        self.user = user
        super().__init__(*args, **kwargs)
        if not self.user or not self.user.has_perm("tokens.add_codigoautenticacao"):
            from django.core.exceptions import PermissionDenied

            raise PermissionDenied

    def save(self, commit: bool = True) -> CodigoAutenticacao:
        codigo = CodigoAutenticacao(usuario=self.cleaned_data["usuario"])
        if commit:
            codigo.save()
        return codigo


class ValidarCodigoAutenticacaoForm(forms.Form):
    codigo = forms.CharField(max_length=8)

    def __init__(self, *args, usuario: User | None = None, **kwargs):
        self.usuario = usuario
        super().__init__(*args, **kwargs)

    def clean_codigo(self):
        codigo = self.cleaned_data["codigo"]
        try:
            auth = CodigoAutenticacao.objects.filter(usuario=self.usuario, verificado=False).latest("created_at")
        except CodigoAutenticacao.DoesNotExist:
            raise forms.ValidationError("Código inválido")
        self.codigo_obj = auth
        if auth.tentativas >= 3:
            raise forms.ValidationError("Código bloqueado")
        if auth.is_expirado():
            raise forms.ValidationError("Código expirado")
        if not auth.check_codigo(codigo):
            auth.tentativas += 1
            auth.save(update_fields=["tentativas"])
            raise forms.ValidationError("Código incorreto")
        auth.verificado = True
        auth.save(update_fields=["verificado"])
        return codigo


class Ativar2FAForm(forms.Form):
    codigo_totp = forms.CharField(max_length=6)

    def __init__(self, *args, user: User | None = None, **kwargs):
        self.user = user
        super().__init__(*args, **kwargs)

    def clean_codigo_totp(self):
        codigo = self.cleaned_data["codigo_totp"]
        if not self.user or not self.user.two_factor_secret:
            raise forms.ValidationError("Secret inválido")
        if not pyotp.TOTP(self.user.two_factor_secret).verify(codigo):
            raise forms.ValidationError("Código inválido")
        return codigo

<|MERGE_RESOLUTION|>--- conflicted
+++ resolved
@@ -3,12 +3,11 @@
 from django.contrib.auth import get_user_model
 from django.utils import timezone
 
-<<<<<<< HEAD
+
 from organizacoes.models import Organizacao
 
 from accounts.models import UserType
-=======
->>>>>>> 6c7f334c
+
 from .models import CodigoAutenticacao, TokenAcesso
 from .perms import can_issue_invite
 from .services import find_token_by_code
@@ -28,23 +27,20 @@
 
 class GerarTokenConviteForm(forms.Form):
     tipo_destino = forms.ChoiceField(choices=TokenAcesso.TipoUsuario.choices)
-<<<<<<< HEAD
+
     organizacao = forms.ModelChoiceField(queryset=None)
-=======
->>>>>>> 6c7f334c
+
 
     def __init__(self, *args, user=None, **kwargs):
         self.user = user
         super().__init__(*args, **kwargs)
         if user:
-<<<<<<< HEAD
+
             if user.user_type == UserType.ROOT:
                 self.fields["organizacao"].queryset = Organizacao.objects.all()
             else:
                 self.fields["organizacao"].queryset = Organizacao.objects.filter(users=user)
 
-=======
->>>>>>> 6c7f334c
             self.fields["tipo_destino"].choices = [
                 choice for choice in TokenAcesso.TipoUsuario.choices if can_issue_invite(user, choice[0])
             ]
