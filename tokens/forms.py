--- conflicted
+++ resolved
@@ -35,28 +35,12 @@
     def __init__(self, *args, user=None, **kwargs):
         super().__init__(*args, **kwargs)
         if user:
-<<<<<<< HEAD
             self.fields["organizacao"].queryset = Organizacao.objects.filter(users=user)
             if getattr(user, "user_type", None) == UserType.ROOT:
                 self.fields.pop("nucleos")
             else:
                 self.fields["nucleos"].queryset = Nucleo.objects.filter(organizacao__users=user)
-=======
-            if user.user_type == UserType.ROOT:
-                self.fields["organizacao"].queryset = Organizacao.objects.all()
-                self.fields.pop("nucleos", None)
-            else:
-                self.fields["organizacao"].queryset = Organizacao.objects.filter(users=user)
-                self.fields["nucleos"].queryset = Nucleo.objects.filter(
-                    organizacao__users=user
-                )
 
-            self.fields["tipo_destino"].choices = [
-                choice
-                for choice in TokenAcesso.TipoUsuario.choices
-                if can_issue_invite(user, choice[0])
-            ]
->>>>>>> bb63acdd
 
 
 class GerarApiTokenForm(forms.Form):
