--- conflicted
+++ resolved
@@ -25,10 +25,10 @@
     ValidarCodigoAutenticacaoForm,
     ValidarTokenConviteForm,
 )
-<<<<<<< HEAD
+
 from .models import TokenAcesso, TokenUsoLog, TOTPDevice
 from .services import create_invite_token
-=======
+
 from accounts.models import SecurityEvent
 
 from .models import ApiToken, ApiTokenLog, TokenAcesso, TokenUsoLog, TOTPDevice
@@ -39,7 +39,7 @@
 from .perms import can_issue_invite
 from .services import create_invite_token
 
->>>>>>> f7cb28e9
+
 
 User = get_user_model()
 
@@ -167,11 +167,11 @@
             return JsonResponse({"error": _("Não autorizado")}, status=403)
         form = GerarTokenConviteForm(request.POST, user=request.user)
         if form.is_valid():
-<<<<<<< HEAD
+
             token, codigo = create_invite_token(
                 gerado_por=request.user,
                 tipo_destino=form.cleaned_data["tipo_destino"],
-=======
+
             target_role = form.cleaned_data["tipo_destino"]
             if not can_issue_invite(request.user, target_role):
                 if request.headers.get("HX-Request") == "true":
@@ -206,12 +206,12 @@
             token, codigo = create_invite_token(
                 gerado_por=request.user,
                 tipo_destino=target_role,
->>>>>>> f7cb28e9
+
                 data_expiracao=timezone.now() + timezone.timedelta(days=30),
                 organizacao=form.cleaned_data.get("organizacao"),
                 nucleos=form.cleaned_data["nucleos"],
             )
-<<<<<<< HEAD
+
             ip = request.META.get("REMOTE_ADDR", "")
             token.ip_gerado = ip
             token.save(update_fields=["ip_gerado"])
@@ -223,8 +223,7 @@
                 user_agent=request.META.get("HTTP_USER_AGENT", ""),
             )
             token.codigo = codigo
-=======
->>>>>>> f7cb28e9
+
             if request.headers.get("HX-Request") == "true":
                 return render(request, "tokens/_resultado.html", {"token": codigo})
             messages.success(request, _("Token gerado"))
