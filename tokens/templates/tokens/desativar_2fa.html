--- conflicted
+++ resolved
@@ -1,23 +1,14 @@
 {% extends "base.html" %}
 {% load i18n %}
-
 {% block title %}{% trans "Desativar 2FA" %} | HubX{% endblock %}
-
 {% block content %}
-<<<<<<< HEAD
 <section class="max-w-md mx-auto px-4 py-12">
-=======
-<div class="max-w-md mx-auto">
->>>>>>> 9405ce9a
   <div class="card">
     <div class="card-body">
       <header class="text-center mb-6">
         <h1 class="text-2xl font-bold">{% trans "Desativar Autenticação de Dois Fatores" %}</h1>
-<<<<<<< HEAD
         <p class="text-sm text-[var(--text-secondary)] mt-2">
-=======
         <p class="mt-2 text-sm text-[var(--text-secondary)]">
->>>>>>> 9405ce9a
           {% trans "Confirme para desativar a autenticação em duas etapas." %}
         </p>
       </header>
@@ -36,9 +27,5 @@
       </footer>
     </div>
   </div>
-<<<<<<< HEAD
 </section>
-=======
-</div>
->>>>>>> 9405ce9a
 {% endblock %}