{% extends "base.html" %}
{% load widget_tweaks i18n %}
{% block title %}{% trans "Tokens de API" %} | HubX{% endblock %}

{% block hero %}
  {% include '_components/hero.html' with title=_('Tokens de API') %}
{% endblock %}

{% block content %}
<div class="max-w-3xl mx-auto card-grid">
  <div class="card">
    <div class="card-header">
      <h2 class="text-xl font-semibold">{% trans "Tokens de API" %}</h2>
    </div>
    <div class="card-body">
      {% if tokens %}
      <div class="overflow-x-auto">
        <table class="min-w-full divide-y divide-[var(--border)]">
          <thead class="bg-[var(--bg-secondary)]">
            <tr>
              <th class="px-4 py-2 text-left text-sm font-medium text-[var(--text-primary)]">{% trans "Cliente" %}</th>
              <th class="px-4 py-2 text-left text-sm font-medium text-[var(--text-primary)]">{% trans "Escopo" %}</th>
              <th class="px-4 py-2 text-left text-sm font-medium text-[var(--text-primary)]">{% trans "Ações" %}</th>
            </tr>
          </thead>
          <tbody class="divide-y divide-[var(--border)]">
            {% for token in tokens %}
            <tr>
              <td class="px-4 py-2 text-sm text-[var(--text-primary)]">{{ token.client_name }}</td>
              <td class="px-4 py-2 text-sm text-[var(--text-primary)]">{{ token.get_scope_display }}</td>
              <td class="px-4 py-2 text-sm">
                {% if token.revoked_at %}
                  <span class="text-[var(--text-secondary)]">{% trans "Revogado" %}</span>
                {% else %}
                <form method="post" action="{% url 'tokens:revogar_api_token' token.id %}" hx-confirm="{% trans 'Confirmar revogação?' %}">
                  {% csrf_token %}
                  <button type="submit" class="btn btn-secondary">{% trans "Revogar" %}</button>
                </form>
                {% endif %}
              </td>
            </tr>
            {% endfor %}
          </tbody>
        </table>
      </div>
      {% else %}
        <p class="text-sm text-[var(--text-secondary)]">{% trans "Nenhum token de API encontrado." %}</p>
      {% endif %}
    </div>
  </div>
  <div class="card">
    <div class="card-header">
      <h2 class="text-xl font-semibold">{% trans "Gerar novo token" %}</h2>
    </div>
    <div class="card-body">
      <form method="post" action="{% url 'tokens:gerar_api_token' %}" hx-post="{% url 'tokens:gerar_api_token' %}" hx-target="#resultado" hx-swap="innerHTML" class="space-y-6">
        {% csrf_token %}
<<<<<<< HEAD
        {% for field in form %}
          {% include '_forms/field.html' with field=field %}
        {% endfor %}
        <div class="flex justify-end gap-3 pt-4 border-t border-[var(--border)]">
=======
        <div class="space-y-4">
          {% for field in form %}
            {% include '_forms/field.html' %}
          {% endfor %}
        </div>
        <div class="flex justify-end gap-3 pt-4 border-t border-neutral-100">
>>>>>>> 9405ce9a
          <button type="submit" class="btn btn-primary">{% trans "Gerar Token" %}</button>
        </div>
      </form>
      <div id="resultado" class="mt-6 text-center" aria-live="polite">
        {% include "tokens/_resultado.html" %}
      </div>
      <div class="mt-6 text-center">
        <a href="{% url 'configuracoes' %}" class="text-sm text-[var(--primary)] hover:underline">{% trans "Voltar ao painel de segurança" %}</a>
      </div>
    </div>
  </div>
</div>
{% endblock %}<|MERGE_RESOLUTION|>--- conflicted
+++ resolved
@@ -55,19 +55,10 @@
     <div class="card-body">
       <form method="post" action="{% url 'tokens:gerar_api_token' %}" hx-post="{% url 'tokens:gerar_api_token' %}" hx-target="#resultado" hx-swap="innerHTML" class="space-y-6">
         {% csrf_token %}
-<<<<<<< HEAD
         {% for field in form %}
           {% include '_forms/field.html' with field=field %}
         {% endfor %}
         <div class="flex justify-end gap-3 pt-4 border-t border-[var(--border)]">
-=======
-        <div class="space-y-4">
-          {% for field in form %}
-            {% include '_forms/field.html' %}
-          {% endfor %}
-        </div>
-        <div class="flex justify-end gap-3 pt-4 border-t border-neutral-100">
->>>>>>> 9405ce9a
           <button type="submit" class="btn btn-primary">{% trans "Gerar Token" %}</button>
         </div>
       </form>
