{% extends "base.html" %}
{% load widget_tweaks i18n %}

{% block title %}{% trans "Gerar Código de Autenticação" %} | HubX{% endblock %}

{% block content %}
<<<<<<< HEAD
<section class="max-w-md mx-auto px-4 py-12">
=======
<div class="max-w-md mx-auto">
>>>>>>> 9405ce9a
  <div class="card">
    <div class="card-body">
      <header class="text-center mb-6">
        <h1 class="text-2xl font-bold">{% trans "Gerar Código de Autenticação" %}</h1>
<<<<<<< HEAD
        <p class="text-sm text-[var(--text-secondary)] mt-2">{% trans "Gere um código temporário para validar sua identidade." %}</p>
      </header>

=======
        <p class="mt-2 text-sm text-[var(--text-secondary)]">{% trans "Gere um código temporário para validar sua identidade." %}</p>
      </header>
>>>>>>> 9405ce9a
      <form method="post" action="{% url 'tokens:gerar_codigo' %}"
            hx-post="{% url 'tokens:gerar_codigo' %}"
            hx-target="#resultado" hx-swap="innerHTML"
            class="space-y-4">
        {% csrf_token %}
        {% for field in form %}
<<<<<<< HEAD
          {% include '_forms/field.html' with field=field %}
=======
          {% include '_forms/field.html' %}
>>>>>>> 9405ce9a
        {% endfor %}
        <div class="text-right">
          <button type="submit" class="btn btn-primary">{% trans "Gerar Código" %}</button>
        </div>
      </form>
<<<<<<< HEAD

      <div id="resultado" class="mt-6 text-center" aria-live="polite">
        {% include "tokens/_resultado.html" %}
      </div>

      <footer class="mt-6 text-center">
        <a href="{% url 'configuracoes' %}" class="text-sm text-blue-600 hover:underline">{% trans "Voltar ao painel de segurança" %}</a>
      </footer>
    </div>
  </div>
</section>
=======
      <div id="resultado" class="mt-6 text-center" aria-live="polite">
        {% include "tokens/_resultado.html" %}
      </div>
      <footer class="mt-6 text-center">
        <a href="{% url 'configuracoes' %}" class="text-sm text-[var(--primary)] hover:underline">{% trans "Voltar ao painel de segurança" %}</a>
      </footer>
    </div>
  </div>
</div>
>>>>>>> 9405ce9a
{% endblock %}<|MERGE_RESOLUTION|>--- conflicted
+++ resolved
@@ -4,60 +4,34 @@
 {% block title %}{% trans "Gerar Código de Autenticação" %} | HubX{% endblock %}
 
 {% block content %}
-<<<<<<< HEAD
 <section class="max-w-md mx-auto px-4 py-12">
-=======
-<div class="max-w-md mx-auto">
->>>>>>> 9405ce9a
   <div class="card">
     <div class="card-body">
       <header class="text-center mb-6">
         <h1 class="text-2xl font-bold">{% trans "Gerar Código de Autenticação" %}</h1>
-<<<<<<< HEAD
         <p class="text-sm text-[var(--text-secondary)] mt-2">{% trans "Gere um código temporário para validar sua identidade." %}</p>
       </header>
-
-=======
         <p class="mt-2 text-sm text-[var(--text-secondary)]">{% trans "Gere um código temporário para validar sua identidade." %}</p>
       </header>
->>>>>>> 9405ce9a
       <form method="post" action="{% url 'tokens:gerar_codigo' %}"
             hx-post="{% url 'tokens:gerar_codigo' %}"
             hx-target="#resultado" hx-swap="innerHTML"
             class="space-y-4">
         {% csrf_token %}
         {% for field in form %}
-<<<<<<< HEAD
           {% include '_forms/field.html' with field=field %}
-=======
-          {% include '_forms/field.html' %}
->>>>>>> 9405ce9a
         {% endfor %}
         <div class="text-right">
           <button type="submit" class="btn btn-primary">{% trans "Gerar Código" %}</button>
         </div>
       </form>
-<<<<<<< HEAD
-
       <div id="resultado" class="mt-6 text-center" aria-live="polite">
         {% include "tokens/_resultado.html" %}
       </div>
-
       <footer class="mt-6 text-center">
         <a href="{% url 'configuracoes' %}" class="text-sm text-blue-600 hover:underline">{% trans "Voltar ao painel de segurança" %}</a>
       </footer>
     </div>
   </div>
 </section>
-=======
-      <div id="resultado" class="mt-6 text-center" aria-live="polite">
-        {% include "tokens/_resultado.html" %}
-      </div>
-      <footer class="mt-6 text-center">
-        <a href="{% url 'configuracoes' %}" class="text-sm text-[var(--primary)] hover:underline">{% trans "Voltar ao painel de segurança" %}</a>
-      </footer>
-    </div>
-  </div>
-</div>
->>>>>>> 9405ce9a
 {% endblock %}