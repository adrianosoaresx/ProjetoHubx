{% extends "base.html" %}
{% load widget_tweaks i18n %}

{% block title %}{% trans "Ativar 2FA" %} | HubX{% endblock %}

{% block hero %}
  {% include '_components/hero.html' with title=_('Ativar Autenticação de Dois Fatores') %}
{% endblock %}

{% block content %}
<<<<<<< HEAD
<div class="max-w-md mx-auto">
  <div class="card">
=======
  <div class="py-12 card px-4">
>>>>>>> f27acfc6
    <div class="card-body">
      {% if messages %}
        <div class="mb-4 space-y-2 text-center">
          {% for message in messages %}
            <p role="alert" class="rounded-xl px-4 py-2 text-sm {% if message.tags == 'success' %}bg-[var(--success-light)] text-[var(--success)]{% else %}bg-[var(--error-light)] text-[var(--error)]{% endif %}">
              {{ message }}
            </p>
          {% endfor %}
        </div>
      {% endif %}

      {% if qr_code %}
        <div class="flex flex-col items-center mb-4">
          <img src="data:image/png;base64,{{ qr_code }}" alt="{% trans 'QR Code' %}" class="w-40 h-40" />
          <p class="mt-2 text-sm font-mono">{{ secret }}</p>
        </div>
        <p class="text-sm text-[var(--text-secondary)] mb-4 text-center">{% trans "Escaneie o QR Code no aplicativo autenticador ou digite o código exibido." %}</p>
      {% endif %}

      <form method="post" action="{% url 'tokens:ativar_2fa' %}" class="space-y-4">
        {% csrf_token %}
<<<<<<< HEAD
        {% for field in form %}
          {% include '_forms/field.html' %}
        {% endfor %}
=======
        {% include '_forms/field.html' with field=form.codigo_totp|attr:'autofocus pattern=\d+ inputmode=numeric' %}
>>>>>>> f27acfc6
        <div class="text-right">
          <button type="submit" class="btn btn-primary">{% trans "Ativar" %}</button>
        </div>
      </form>

      <footer class="mt-6 text-center">
        <a href="{% url 'configuracoes' %}" class="text-sm text-[var(--primary)] hover:underline">{% trans "Voltar ao perfil de segurança" %}</a>
      </footer>
    </div>
  </div>
{% endblock %}<|MERGE_RESOLUTION|>--- conflicted
+++ resolved
@@ -8,12 +8,9 @@
 {% endblock %}
 
 {% block content %}
-<<<<<<< HEAD
+
 <div class="max-w-md mx-auto">
   <div class="card">
-=======
-  <div class="py-12 card px-4">
->>>>>>> f27acfc6
     <div class="card-body">
       {% if messages %}
         <div class="mb-4 space-y-2 text-center">
@@ -35,18 +32,13 @@
 
       <form method="post" action="{% url 'tokens:ativar_2fa' %}" class="space-y-4">
         {% csrf_token %}
-<<<<<<< HEAD
         {% for field in form %}
           {% include '_forms/field.html' %}
         {% endfor %}
-=======
-        {% include '_forms/field.html' with field=form.codigo_totp|attr:'autofocus pattern=\d+ inputmode=numeric' %}
->>>>>>> f27acfc6
         <div class="text-right">
           <button type="submit" class="btn btn-primary">{% trans "Ativar" %}</button>
         </div>
       </form>
-
       <footer class="mt-6 text-center">
         <a href="{% url 'configuracoes' %}" class="text-sm text-[var(--primary)] hover:underline">{% trans "Voltar ao perfil de segurança" %}</a>
       </footer>
