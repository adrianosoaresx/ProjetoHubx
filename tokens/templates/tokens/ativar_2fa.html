{% extends "base.html" %}
{% load widget_tweaks i18n %}

{% block title %}{% trans "Ativar 2FA" %} | HubX{% endblock %}

{% block hero %}
  {% include '_components/hero.html' with title=_('Ativar Autenticação de Dois Fatores') %}
{% endblock %}

{% block content %}

<div class="max-w-md mx-auto">
  <div class="card">
    <div class="card-body">
      {% if messages %}
        <div class="mb-4 space-y-2 text-center">
          {% for message in messages %}
            <p role="alert" class="rounded-xl px-4 py-2 text-sm {% if message.tags == 'success' %}bg-[var(--success-light)] text-[var(--success)]{% else %}bg-[var(--error-light)] text-[var(--error)]{% endif %}">
              {{ message }}
            </p>
          {% endfor %}
        </div>
      {% endif %}

      {% if qr_code %}
        <div class="flex flex-col items-center mb-4">
          <img src="data:image/png;base64,{{ qr_code }}" alt="{% trans 'QR Code' %}" class="w-40 h-40" />
          <p class="mt-2 text-sm font-mono">{{ secret }}</p>
        </div>
        <p class="text-sm text-[var(--text-secondary)] mb-4 text-center">{% trans "Escaneie o QR Code no aplicativo autenticador ou digite o código exibido." %}</p>
      {% endif %}

      <form method="post" action="{% url 'tokens:ativar_2fa' %}" class="space-y-4">
        {% csrf_token %}
        {% for field in form %}
<<<<<<< HEAD
          {% include '_forms/field.html' with field=field %}
=======
          {% include '_forms/field.html' %}
>>>>>>> 9405ce9a
        {% endfor %}
        <div class="text-right">
          <button type="submit" class="btn btn-primary">{% trans "Ativar" %}</button>
        </div>
      </form>
      <footer class="mt-6 text-center">
        <a href="{% url 'configuracoes' %}" class="text-sm text-[var(--primary)] hover:underline">{% trans "Voltar ao perfil de segurança" %}</a>
      </footer>
    </div>
  </div>
{% endblock %}<|MERGE_RESOLUTION|>--- conflicted
+++ resolved
@@ -33,11 +33,7 @@
       <form method="post" action="{% url 'tokens:ativar_2fa' %}" class="space-y-4">
         {% csrf_token %}
         {% for field in form %}
-<<<<<<< HEAD
           {% include '_forms/field.html' with field=field %}
-=======
-          {% include '_forms/field.html' %}
->>>>>>> 9405ce9a
         {% endfor %}
         <div class="text-right">
           <button type="submit" class="btn btn-primary">{% trans "Ativar" %}</button>
