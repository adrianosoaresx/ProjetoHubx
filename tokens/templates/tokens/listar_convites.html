{% extends "base.html" %}
{% load i18n %}
{% block title %}{% trans "Convites Emitidos" %} | HubX{% endblock %}

{% block hero %}
  {% include '_components/hero.html' with title=_('Convites Emitidos') action_template='tokens/hero_action.html' %}
{% endblock %}

{% block content %}


<section class="py-12 max-w-6xl mx-auto mt-8 px-4">
  <div class="flex items-center justify-between gap-4 mb-6">
    <h1 class="text-2xl font-bold">{% trans "Convites Emitidos" %}</h1>
<<<<<<< HEAD
    <a href="{% url 'tokens:gerar_convite' %}" class="btn btn-primary">
=======
    <a href="{% url 'tokens:gerar_convite' %}"
       class="btn btn-primary inline-flex items-center gap-2">
>>>>>>> 9405ce9a
      {% trans "Gerar Token" %}
    </a>
  </div>

  <div class="mb-6 card-grid gap-4">
<<<<<<< HEAD
    <div class="p-4 rounded-2xl border border-[var(--border)] bg-[var(--bg-secondary)] shadow-sm">
      <div class="text-sm text-[var(--text-secondary)]">{% trans "Total" %}</div>
      <div class="mt-1 text-2xl font-bold text-[var(--text-primary)]">{{ totais.total }}</div>
    </div>
    <div class="p-4 rounded-2xl border border-[var(--border)] bg-[var(--bg-secondary)] shadow-sm">
      <div class="text-sm text-[var(--text-secondary)]">{% trans "Não usados" %}</div>
      <div class="mt-1 text-2xl font-bold text-[var(--text-primary)]">{{ totais.novos }}</div>
    </div>
    <div class="p-4 rounded-2xl border border-[var(--border)] bg-[var(--bg-secondary)] shadow-sm">
      <div class="text-sm text-[var(--text-secondary)]">{% trans "Usados" %}</div>
      <div class="mt-1 text-2xl font-bold text-[var(--text-primary)]">{{ totais.usados }}</div>
    </div>
    <div class="p-4 rounded-2xl border border-[var(--border)] bg-[var(--bg-secondary)] shadow-sm">
      <div class="text-sm text-[var(--text-secondary)]">{% trans "Expirados" %}</div>
      <div class="mt-1 text-2xl font-bold text-[var(--text-primary)]">{{ totais.expirados }}</div>
    </div>
    <div class="p-4 rounded-2xl border border-[var(--border)] bg-[var(--bg-secondary)] shadow-sm">
      <div class="text-sm text-[var(--text-secondary)]">{% trans "Revogados" %}</div>
      <div class="mt-1 text-2xl font-bold text-[var(--text-primary)]">{{ totais.revogados }}</div>
=======
    <div class="card">
      <div class="card-body">
        <div class="text-sm text-neutral-500">{% trans "Total" %}</div>
        <div class="mt-1 text-2xl font-bold text-neutral-900">{{ totais.total }}</div>
      </div>
    </div>
    <div class="card">
      <div class="card-body">
        <div class="text-sm text-neutral-500">{% trans "Não usados" %}</div>
        <div class="mt-1 text-2xl font-bold text-neutral-900">{{ totais.novos }}</div>
      </div>
    </div>
    <div class="card">
      <div class="card-body">
        <div class="text-sm text-neutral-500">{% trans "Usados" %}</div>
        <div class="mt-1 text-2xl font-bold text-neutral-900">{{ totais.usados }}</div>
      </div>
    </div>
    <div class="card">
      <div class="card-body">
        <div class="text-sm text-neutral-500">{% trans "Expirados" %}</div>
        <div class="mt-1 text-2xl font-bold text-neutral-900">{{ totais.expirados }}</div>
      </div>
    </div>
    <div class="card">
      <div class="card-body">
        <div class="text-sm text-neutral-500">{% trans "Revogados" %}</div>
        <div class="mt-1 text-2xl font-bold text-neutral-900">{{ totais.revogados }}</div>
      </div>
>>>>>>> 9405ce9a
    </div>
  </div>

  {% if convites %}
<<<<<<< HEAD
  <div class="overflow-x-auto">
=======
  <div class="overflow-x-auto card">
    <div class="card-body p-0">
>>>>>>> 9405ce9a
    <table class="min-w-full divide-y divide-[var(--border)]">
      <thead class="bg-[var(--bg-secondary)]">
        <tr>
          <th class="px-4 py-2 text-left text-sm font-medium text-[var(--text-primary)]">{% trans "Tipo" %}</th>
          <th class="px-4 py-2 text-left text-sm font-medium text-[var(--text-primary)]">{% trans "Estado" %}</th>
          <th class="px-4 py-2 text-left text-sm font-medium text-[var(--text-primary)]">{% trans "Ações" %}</th>
        </tr>
      </thead>
      <tbody class="divide-y divide-[var(--border)]">
        {% for token in convites %}
        <tr>
          <td class="px-4 py-2 text-sm text-[var(--text-primary)]">{{ token.get_tipo_destino_display }}</td>
          <td class="px-4 py-2 text-sm text-[var(--text-primary)]">{{ token.get_estado_display }}</td>
          <td class="px-4 py-2 text-sm">
            {% if token.estado != 'revogado' %}
            <form method="post" action="{% url 'tokens:revogar_convite' token.id %}"
                  hx-confirm="{% trans 'Confirmar revogação?' %}">
              {% csrf_token %}
              <button type="submit" class="btn btn-secondary">{% trans "Revogar" %}</button>
            </form>
            {% else %}
            <span class="text-[var(--text-secondary)]">{% trans "Revogado" %}</span>
            {% endif %}
          </td>
        </tr>
        {% endfor %}
      </tbody>
    </table>
    </div>
  </div>
  {% else %}
    <p class="text-sm text-[var(--text-secondary)]">{% trans "Nenhum convite encontrado." %}</p>
  {% endif %}
  <div class="mt-6 text-center">
    <a href="{% url 'configuracoes' %}" class="text-sm text-blue-600 hover:underline">{% trans "Voltar ao painel de segurança" %}</a>
  </div>
</section>
{% endblock %}<|MERGE_RESOLUTION|>--- conflicted
+++ resolved
@@ -12,18 +12,12 @@
 <section class="py-12 max-w-6xl mx-auto mt-8 px-4">
   <div class="flex items-center justify-between gap-4 mb-6">
     <h1 class="text-2xl font-bold">{% trans "Convites Emitidos" %}</h1>
-<<<<<<< HEAD
     <a href="{% url 'tokens:gerar_convite' %}" class="btn btn-primary">
-=======
-    <a href="{% url 'tokens:gerar_convite' %}"
-       class="btn btn-primary inline-flex items-center gap-2">
->>>>>>> 9405ce9a
       {% trans "Gerar Token" %}
     </a>
   </div>
 
   <div class="mb-6 card-grid gap-4">
-<<<<<<< HEAD
     <div class="p-4 rounded-2xl border border-[var(--border)] bg-[var(--bg-secondary)] shadow-sm">
       <div class="text-sm text-[var(--text-secondary)]">{% trans "Total" %}</div>
       <div class="mt-1 text-2xl font-bold text-[var(--text-primary)]">{{ totais.total }}</div>
@@ -43,47 +37,12 @@
     <div class="p-4 rounded-2xl border border-[var(--border)] bg-[var(--bg-secondary)] shadow-sm">
       <div class="text-sm text-[var(--text-secondary)]">{% trans "Revogados" %}</div>
       <div class="mt-1 text-2xl font-bold text-[var(--text-primary)]">{{ totais.revogados }}</div>
-=======
-    <div class="card">
-      <div class="card-body">
-        <div class="text-sm text-neutral-500">{% trans "Total" %}</div>
-        <div class="mt-1 text-2xl font-bold text-neutral-900">{{ totais.total }}</div>
-      </div>
-    </div>
-    <div class="card">
-      <div class="card-body">
-        <div class="text-sm text-neutral-500">{% trans "Não usados" %}</div>
-        <div class="mt-1 text-2xl font-bold text-neutral-900">{{ totais.novos }}</div>
-      </div>
-    </div>
-    <div class="card">
-      <div class="card-body">
-        <div class="text-sm text-neutral-500">{% trans "Usados" %}</div>
-        <div class="mt-1 text-2xl font-bold text-neutral-900">{{ totais.usados }}</div>
-      </div>
-    </div>
-    <div class="card">
-      <div class="card-body">
-        <div class="text-sm text-neutral-500">{% trans "Expirados" %}</div>
-        <div class="mt-1 text-2xl font-bold text-neutral-900">{{ totais.expirados }}</div>
-      </div>
-    </div>
-    <div class="card">
-      <div class="card-body">
-        <div class="text-sm text-neutral-500">{% trans "Revogados" %}</div>
-        <div class="mt-1 text-2xl font-bold text-neutral-900">{{ totais.revogados }}</div>
-      </div>
->>>>>>> 9405ce9a
     </div>
   </div>
 
   {% if convites %}
-<<<<<<< HEAD
+
   <div class="overflow-x-auto">
-=======
-  <div class="overflow-x-auto card">
-    <div class="card-body p-0">
->>>>>>> 9405ce9a
     <table class="min-w-full divide-y divide-[var(--border)]">
       <thead class="bg-[var(--bg-secondary)]">
         <tr>
