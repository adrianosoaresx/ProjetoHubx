--- conflicted
+++ resolved
@@ -3,10 +3,9 @@
 {% block title %}{% trans "Convites Emitidos" %} | HubX{% endblock %}
 
 {% block content %}
-<<<<<<< HEAD
+
 {% include 'components/hero.html' with title=_('Convites Emitidos') action_template='tokens/hero_action.html' %}
-<section class="max-w-6xl mx-auto py-8 px-4">
-=======
+
 <section class="max-w-6xl mx-auto mt-8 px-4">
   <div class="flex items-center justify-between gap-4 mb-6">
     <h1 class="text-2xl font-bold">{% trans "Convites Emitidos" %}</h1>
@@ -39,7 +38,6 @@
     </div>
   </div>
 
->>>>>>> 3ebd0795
   {% if convites %}
   <div class="overflow-x-auto rounded-2xl border border-neutral-200 bg-white shadow-sm">
     <table class="min-w-full divide-y divide-neutral-200">
