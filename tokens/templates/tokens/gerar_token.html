{% extends "base.html" %}
{% load widget_tweaks i18n %}
{% block title %}{% trans "Gerar Token de Acesso" %} | HubX{% endblock %}

{% block content %}
<div class="max-w-xl mx-auto">
  <div class="card">
    <div class="card-body">
      <header class="mb-6 text-center">
        <h1 class="text-2xl font-bold">{% trans "Gerar Token de Acesso" %}</h1>
        <p class="mt-2 text-sm text-[var(--text-secondary)]">{% trans "Use este token para convidar novos membros ou recuperar o acesso." %}</p>
      </header>

<<<<<<< HEAD
      <form method="post" action="{% url 'tokens:gerar_convite' %}"
            hx-post="{% url 'tokens:gerar_convite' %}"
            hx-target="#resultado" hx-swap="innerHTML"
            class="space-y-6">
        {% csrf_token %}

        <div class="space-y-4">
          {% for field in form %}
            {% if user.user_type != 'root' or field.name != 'nucleos' %}
              {% include '_forms/field.html' %}
            {% endif %}
          {% endfor %}
        </div>

        <div class="flex justify-end gap-3 pt-4 border-t border-neutral-100">
          <button type="submit" class="btn btn-primary">
            {% trans "Gerar Token" %}
          </button>
        </div>
      </form>
=======
  <form method="post" action="{% url 'tokens:gerar_convite' %}"
        hx-post="{% url 'tokens:gerar_convite' %}"
        hx-target="#resultado" hx-swap="innerHTML"
        class="card">
    {% csrf_token %}
    <div class="card-body space-y-6">
      <div class="space-y-4">
        {% for field in form %}
          {% if user.user_type != 'root' or field.name != 'nucleos' %}
            {% if forloop.first %}
              {% include '_forms/field.html' with field=field|attr:'autofocus' %}
            {% else %}
              {% include '_forms/field.html' with field=field %}
            {% endif %}
          {% endif %}
        {% endfor %}
      </div>

      <div class="flex justify-end gap-3 pt-4 border-t border-[var(--border)]">
        <button type="submit" class="btn btn-primary">
          {% trans "Gerar Token" %}
        </button>
      </div>
    </div>
  </form>
>>>>>>> f27acfc6

      <div id="resultado" class="mt-6 text-center" aria-live="polite">
        {% include "tokens/_resultado.html" %}
      </div>

      <footer class="mt-6 text-center">
        <a href="{% url 'configuracoes' %}" class="text-sm text-[var(--primary)] hover:underline">{% trans "Voltar ao painel de segurança" %}</a>
      </footer>
    </div>
  </div>
</div>
{% endblock %}<|MERGE_RESOLUTION|>--- conflicted
+++ resolved
@@ -10,8 +10,6 @@
         <h1 class="text-2xl font-bold">{% trans "Gerar Token de Acesso" %}</h1>
         <p class="mt-2 text-sm text-[var(--text-secondary)]">{% trans "Use este token para convidar novos membros ou recuperar o acesso." %}</p>
       </header>
-
-<<<<<<< HEAD
       <form method="post" action="{% url 'tokens:gerar_convite' %}"
             hx-post="{% url 'tokens:gerar_convite' %}"
             hx-target="#resultado" hx-swap="innerHTML"
@@ -32,38 +30,9 @@
           </button>
         </div>
       </form>
-=======
-  <form method="post" action="{% url 'tokens:gerar_convite' %}"
-        hx-post="{% url 'tokens:gerar_convite' %}"
-        hx-target="#resultado" hx-swap="innerHTML"
-        class="card">
-    {% csrf_token %}
-    <div class="card-body space-y-6">
-      <div class="space-y-4">
-        {% for field in form %}
-          {% if user.user_type != 'root' or field.name != 'nucleos' %}
-            {% if forloop.first %}
-              {% include '_forms/field.html' with field=field|attr:'autofocus' %}
-            {% else %}
-              {% include '_forms/field.html' with field=field %}
-            {% endif %}
-          {% endif %}
-        {% endfor %}
-      </div>
-
-      <div class="flex justify-end gap-3 pt-4 border-t border-[var(--border)]">
-        <button type="submit" class="btn btn-primary">
-          {% trans "Gerar Token" %}
-        </button>
-      </div>
-    </div>
-  </form>
->>>>>>> f27acfc6
-
       <div id="resultado" class="mt-6 text-center" aria-live="polite">
         {% include "tokens/_resultado.html" %}
       </div>
-
       <footer class="mt-6 text-center">
         <a href="{% url 'configuracoes' %}" class="text-sm text-[var(--primary)] hover:underline">{% trans "Voltar ao painel de segurança" %}</a>
       </footer>
