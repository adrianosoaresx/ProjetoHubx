--- conflicted
+++ resolved
@@ -14,15 +14,11 @@
             class="space-y-6">
         {% csrf_token %}
 
-<<<<<<< HEAD
+
         {% for field in form %}
           {% include '_forms/field.html' with field=field %}
         {% endfor %}
-=======
-        {% if form %}
-          {% include '_forms/field.html' with field=form.tipo_destino %}
-        {% endif %}
->>>>>>> 6c7f334c
+
 
         <div class="flex justify-end gap-3 pt-4 border-t border-[var(--border)]">
           <button type="submit" class="btn btn-primary">
