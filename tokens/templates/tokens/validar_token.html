{% extends "base.html" %}
{% load widget_tweaks i18n %}

{% block title %}{% trans "Validar Token de Convite" %} | HubX{% endblock %}

{% block content %}
<div class="max-w-md mx-auto">
  <div class="card">
    <div class="card-body">
      <header class="text-center mb-6">
        <h1 class="text-2xl font-bold">{% trans "Validar Token de Convite" %}</h1>
        <p class="mt-2 text-sm text-[var(--text-secondary)]">{% trans "Informe o token recebido para concluir o convite." %}</p>
      </header>

<<<<<<< HEAD
      <form method="post" action="{% url 'tokens:validar_token' %}"
            hx-post="{% url 'tokens:validar_token' %}"
            hx-target="#resultado" hx-swap="innerHTML"
            class="space-y-4">
        {% csrf_token %}
        {% for field in form %}
          {% include '_forms/field.html' %}
        {% endfor %}
        <div class="text-right">
          <button type="submit" class="btn btn-primary">{% trans "Validar Token" %}</button>
        </div>
      </form>
=======
  <form method="post" action="{% url 'tokens:validar_token' %}"
        hx-post="{% url 'tokens:validar_token' %}"
        hx-target="#resultado" hx-swap="innerHTML"
        class="card">
    {% csrf_token %}
    <div class="card-body space-y-4">
      {% include '_forms/field.html' with field=form.codigo|attr:'autofocus' %}
      <div class="text-right">
        <button type="submit" class="btn btn-primary">{% trans "Validar Token" %}</button>
      </div>
    </div>
  </form>
>>>>>>> f27acfc6

      <div id="resultado" class="mt-6 text-center" aria-live="polite">
        {% include "tokens/_resultado.html" %}
      </div>

      <footer class="mt-6 text-center">
        <a href="{% url 'configuracoes' %}" class="text-sm text-[var(--primary)] hover:underline">{% trans "Voltar ao painel de segurança" %}</a>
      </footer>
    </div>
  </div>
</div>
{% endblock %}<|MERGE_RESOLUTION|>--- conflicted
+++ resolved
@@ -11,8 +11,6 @@
         <h1 class="text-2xl font-bold">{% trans "Validar Token de Convite" %}</h1>
         <p class="mt-2 text-sm text-[var(--text-secondary)]">{% trans "Informe o token recebido para concluir o convite." %}</p>
       </header>
-
-<<<<<<< HEAD
       <form method="post" action="{% url 'tokens:validar_token' %}"
             hx-post="{% url 'tokens:validar_token' %}"
             hx-target="#resultado" hx-swap="innerHTML"
@@ -25,21 +23,6 @@
           <button type="submit" class="btn btn-primary">{% trans "Validar Token" %}</button>
         </div>
       </form>
-=======
-  <form method="post" action="{% url 'tokens:validar_token' %}"
-        hx-post="{% url 'tokens:validar_token' %}"
-        hx-target="#resultado" hx-swap="innerHTML"
-        class="card">
-    {% csrf_token %}
-    <div class="card-body space-y-4">
-      {% include '_forms/field.html' with field=form.codigo|attr:'autofocus' %}
-      <div class="text-right">
-        <button type="submit" class="btn btn-primary">{% trans "Validar Token" %}</button>
-      </div>
-    </div>
-  </form>
->>>>>>> f27acfc6
-
       <div id="resultado" class="mt-6 text-center" aria-live="polite">
         {% include "tokens/_resultado.html" %}
       </div>
