{% extends "base.html" %}
{% load widget_tweaks i18n %}

{% block title %}{% trans "Validar Código de Autenticação" %} | HubX{% endblock %}

{% block content %}
<<<<<<< HEAD
<section class="max-w-md mx-auto px-4 py-12">
=======
<div class="max-w-md mx-auto">
>>>>>>> 9405ce9a
  <div class="card">
    <div class="card-body">
      <header class="text-center mb-6">
        <h1 class="text-2xl font-bold">{% trans "Validar Código de Autenticação" %}</h1>
<<<<<<< HEAD
        <p class="text-sm text-[var(--text-secondary)] mt-2">{% trans "Informe o código recebido para concluir a validação." %}</p>
      </header>

      <form method="post" action="{% url 'tokens:validar_codigo' %}"
            hx-post="{% url 'tokens:validar_codigo' %}"
            hx-target="#resultado" hx-swap="innerHTML"
            class="space-y-4">
        {% csrf_token %}
        {% for field in form %}
          {% include '_forms/field.html' with field=field %}
        {% endfor %}
        <div class="text-right">
          <button type="submit" class="btn btn-primary">{% trans "Validar Código" %}</button>
        </div>
      </form>

      <div id="resultado" class="mt-6 text-center" aria-live="polite">
        {% include "tokens/_resultado.html" %}
      </div>

      <footer class="mt-6 text-center">
        <a href="{% url 'configuracoes' %}" class="text-sm text-blue-600 hover:underline">{% trans "Voltar ao painel de segurança" %}</a>
      </footer>
    </div>
  </div>
</section>
=======
        <p class="mt-2 text-sm text-[var(--text-secondary)]">{% trans "Informe o código recebido para concluir a validação." %}</p>
      </header>
      <form method="post" action="{% url 'tokens:validar_codigo' %}"
            hx-post="{% url 'tokens:validar_codigo' %}"
            hx-target="#resultado" hx-swap="innerHTML"
            class="space-y-4">
        {% csrf_token %}
        {% for field in form %}
          {% include '_forms/field.html' %}
        {% endfor %}
        <div class="text-right">
          <button type="submit" class="btn btn-primary">{% trans "Validar Código" %}</button>
        </div>
      </form>
      <div id="resultado" class="mt-6 text-center" aria-live="polite">
        {% include "tokens/_resultado.html" %}
      </div>

      <footer class="mt-6 text-center">
        <a href="{% url 'configuracoes' %}" class="text-sm text-[var(--primary)] hover:underline">{% trans "Voltar ao painel de segurança" %}</a>
      </footer>
    </div>
  </div>
</div>
>>>>>>> 9405ce9a
{% endblock %}<|MERGE_RESOLUTION|>--- conflicted
+++ resolved
@@ -4,16 +4,13 @@
 {% block title %}{% trans "Validar Código de Autenticação" %} | HubX{% endblock %}
 
 {% block content %}
-<<<<<<< HEAD
+
 <section class="max-w-md mx-auto px-4 py-12">
-=======
-<div class="max-w-md mx-auto">
->>>>>>> 9405ce9a
   <div class="card">
     <div class="card-body">
       <header class="text-center mb-6">
         <h1 class="text-2xl font-bold">{% trans "Validar Código de Autenticação" %}</h1>
-<<<<<<< HEAD
+
         <p class="text-sm text-[var(--text-secondary)] mt-2">{% trans "Informe o código recebido para concluir a validação." %}</p>
       </header>
 
@@ -40,30 +37,4 @@
     </div>
   </div>
 </section>
-=======
-        <p class="mt-2 text-sm text-[var(--text-secondary)]">{% trans "Informe o código recebido para concluir a validação." %}</p>
-      </header>
-      <form method="post" action="{% url 'tokens:validar_codigo' %}"
-            hx-post="{% url 'tokens:validar_codigo' %}"
-            hx-target="#resultado" hx-swap="innerHTML"
-            class="space-y-4">
-        {% csrf_token %}
-        {% for field in form %}
-          {% include '_forms/field.html' %}
-        {% endfor %}
-        <div class="text-right">
-          <button type="submit" class="btn btn-primary">{% trans "Validar Código" %}</button>
-        </div>
-      </form>
-      <div id="resultado" class="mt-6 text-center" aria-live="polite">
-        {% include "tokens/_resultado.html" %}
-      </div>
-
-      <footer class="mt-6 text-center">
-        <a href="{% url 'configuracoes' %}" class="text-sm text-[var(--primary)] hover:underline">{% trans "Voltar ao painel de segurança" %}</a>
-      </footer>
-    </div>
-  </div>
-</div>
->>>>>>> 9405ce9a
 {% endblock %}