--- conflicted
+++ resolved
@@ -11,8 +11,6 @@
         <h1 class="text-2xl font-bold">{% trans "Validar Código de Autenticação" %}</h1>
         <p class="mt-2 text-sm text-[var(--text-secondary)]">{% trans "Informe o código recebido para concluir a validação." %}</p>
       </header>
-
-<<<<<<< HEAD
       <form method="post" action="{% url 'tokens:validar_codigo' %}"
             hx-post="{% url 'tokens:validar_codigo' %}"
             hx-target="#resultado" hx-swap="innerHTML"
@@ -25,21 +23,6 @@
           <button type="submit" class="btn btn-primary">{% trans "Validar Código" %}</button>
         </div>
       </form>
-=======
-  <form method="post" action="{% url 'tokens:validar_codigo' %}"
-        hx-post="{% url 'tokens:validar_codigo' %}"
-        hx-target="#resultado" hx-swap="innerHTML"
-        class="card">
-    {% csrf_token %}
-    <div class="card-body space-y-4">
-      {% include '_forms/field.html' with field=form.codigo|add_class:'text-center tracking-widest'|attr:'autofocus pattern=\d+ inputmode=numeric' %}
-      <div class="text-right">
-        <button type="submit" class="btn btn-primary">{% trans "Validar Código" %}</button>
-      </div>
-    </div>
-  </form>
->>>>>>> f27acfc6
-
       <div id="resultado" class="mt-6 text-center" aria-live="polite">
         {% include "tokens/_resultado.html" %}
       </div>
