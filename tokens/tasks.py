from __future__ import annotations

import hashlib
import hmac
import json
import time

import requests
from celery import shared_task
from django.conf import settings
from django.utils import timezone

from .models import ApiToken, ApiTokenLog, TokenUsoLog, TokenWebhookEvent


@shared_task
def remover_logs_antigos() -> None:
    limite = timezone.now() - timezone.timedelta(days=365)
    TokenUsoLog.all_objects.filter(created_at__lt=limite).delete()
    ApiTokenLog.all_objects.filter(created_at__lt=limite).delete()


@shared_task
def revogar_tokens_expirados() -> None:
    now = timezone.now()
<<<<<<< HEAD
    tokens = ApiToken.objects.filter(expires_at__lt=now, revoked_at__isnull=True)
    for token in tokens:
        token.revoked_at = now
        token.revogado_por = token.user  # automatic revocation by owner, if any
        token.deleted = True
        token.deleted_at = now
        token.save(
            update_fields=["revoked_at", "revogado_por", "deleted", "deleted_at"]
        )
        ApiTokenLog.objects.create(
            token=token,
            usuario=None,
            acao=ApiTokenLog.Acao.REVOGACAO,
            ip=None,
        )
=======
    ApiToken.objects.filter(expires_at__lt=now, revoked_at__isnull=True).update(
        revoked_at=now, deleted=True, deleted_at=now
    )


@shared_task
def send_webhook(payload: dict[str, object]) -> None:
    url = getattr(settings, "TOKENS_WEBHOOK_URL", None)
    if not url:
        return

    data = json.dumps(payload).encode()
    headers = {"Content-Type": "application/json"}

    secret = getattr(settings, "TOKEN_WEBHOOK_SECRET", "")
    if secret:
        signature = hmac.new(secret.encode(), data, hashlib.sha256).hexdigest()
        headers["X-Hubx-Signature"] = signature

    attempts = 0
    delay = 1
    while attempts < 3:
        try:
            response = requests.post(url, data=data, headers=headers, timeout=5)
            if response.status_code < 400:
                return
        except Exception:  # pragma: no cover - falha de rede é ignorada
            pass
        attempts += 1
        if attempts < 3:
            time.sleep(delay)
            delay *= 2

    TokenWebhookEvent.objects.create(
        url=url,
        payload=payload,
        delivered=False,
        attempts=attempts,
        last_attempt_at=timezone.now(),
    )


@shared_task
def reenviar_webhooks_pendentes() -> None:
    secret = getattr(settings, "TOKEN_WEBHOOK_SECRET", "")
    eventos = TokenWebhookEvent.objects.filter(delivered=False)
    for evento in eventos:
        data = json.dumps(evento.payload).encode()
        headers = {"Content-Type": "application/json"}
        if secret:
            signature = hmac.new(secret.encode(), data, hashlib.sha256).hexdigest()
            headers["X-Hubx-Signature"] = signature

        attempts = 0
        delay = 1
        sucesso = False
        while attempts < 3:
            try:
                response = requests.post(evento.url, data=data, headers=headers, timeout=5)
                if response.status_code < 400:
                    sucesso = True
                    break
            except Exception:  # pragma: no cover
                pass
            attempts += 1
            if attempts < 3:
                time.sleep(delay)
                delay *= 2

        evento.attempts += attempts
        evento.last_attempt_at = timezone.now()
        if sucesso:
            evento.delivered = True
        evento.save(update_fields=["delivered", "attempts", "last_attempt_at"])
>>>>>>> 7bdc5f55
<|MERGE_RESOLUTION|>--- conflicted
+++ resolved
@@ -23,7 +23,7 @@
 @shared_task
 def revogar_tokens_expirados() -> None:
     now = timezone.now()
-<<<<<<< HEAD
+
     tokens = ApiToken.objects.filter(expires_at__lt=now, revoked_at__isnull=True)
     for token in tokens:
         token.revoked_at = now
@@ -39,11 +39,6 @@
             acao=ApiTokenLog.Acao.REVOGACAO,
             ip=None,
         )
-=======
-    ApiToken.objects.filter(expires_at__lt=now, revoked_at__isnull=True).update(
-        revoked_at=now, deleted=True, deleted_at=now
-    )
-
 
 @shared_task
 def send_webhook(payload: dict[str, object]) -> None:
@@ -114,4 +109,3 @@
         if sucesso:
             evento.delivered = True
         evento.save(update_fields=["delivered", "attempts", "last_attempt_at"])
->>>>>>> 7bdc5f55
