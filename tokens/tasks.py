--- conflicted
+++ resolved
@@ -40,7 +40,7 @@
         )
 
 
-<<<<<<< HEAD
+
 @shared_task
 def rotacionar_tokens_proximos_da_expiracao() -> None:
     """Rotaciona tokens próximos da expiração."""
@@ -73,8 +73,7 @@
             ip=None,
         )
 
-=======
->>>>>>> 6919d31b
+
 @shared_task
 def send_webhook(payload: dict[str, object]) -> None:
     url = getattr(settings, "TOKENS_WEBHOOK_URL", None)
