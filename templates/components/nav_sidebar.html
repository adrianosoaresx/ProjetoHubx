{% load i18n %}
<aside id="sidebar" class="fixed inset-y-0 left-0 z-20 w-64 bg-white border-r flex flex-col transition-all">
  <div class="flex items-center justify-between p-4 border-b">
    <a href="/" class="text-2xl font-bold text-primary" aria-label="{% trans 'Página inicial' %}" aria-current="{% if request.path == '/' %}page{% endif %}"><span class="sidebar-label">HubX</span></a>
    <button id="sidebar-toggle" class="text-gray-800" aria-label="{% trans 'Alternar menu' %}" aria-controls="sidebar" aria-expanded="true">
      <svg xmlns="http://www.w3.org/2000/svg" class="w-5 h-5" fill="none" viewBox="0 0 24 24" stroke="currentColor" stroke-width="2" stroke-linecap="round" stroke-linejoin="round">
        <path d="M4 5h16" />
        <path d="M4 12h16" />
        <path d="M4 19h16" />
      </svg>
    </button>
  </div>
  <nav class="flex-1 overflow-y-auto px-4 py-4 flex flex-col gap-2 text-sm" role="navigation" aria-label="{% trans 'Menu' %}">
      {% if user.is_authenticated %}
        {% url 'accounts:perfil' as perfil_url %}
        <a href="{{ perfil_url }}" class="flex items-center hover:text-primary transition" aria-label="{% trans 'Perfil' %}" aria-current="{% if request.path == perfil_url %}page{% endif %}">
          {% if user.avatar %}
            <img src="{{ user.avatar.url }}" alt="{{ user.username }}" class="w-6 h-6 rounded-full object-cover" />
          {% else %}
            <svg xmlns="http://www.w3.org/2000/svg" class="w-6 h-6" fill="none" viewBox="0 0 24 24" stroke="currentColor" stroke-width="2" stroke-linecap="round" stroke-linejoin="round">
              <path d="M19 21v-2a4 4 0 0 0-4-4H9a4 4 0 0 0-4 4v2" />
              <circle cx="12" cy="7" r="4" />
            </svg>
          {% endif %}
        </a>
        <span id="notif-count" class="hidden"></span>
      {% endif %}

      {% if user.user_type == 'admin' or user.user_type == 'coordenador' %}
        <a href="/" class="flex items-center gap-x-2 hover:text-primary transition" aria-current="{% if request.path == '/' %}page{% endif %}">
          <svg xmlns="http://www.w3.org/2000/svg" class="w-5 h-5" fill="none" viewBox="0 0 24 24" stroke="currentColor" stroke-width="2" stroke-linecap="round" stroke-linejoin="round">
            <rect width="7" height="9" x="3" y="3" rx="1" />
            <rect width="7" height="5" x="14" y="3" rx="1" />
            <rect width="7" height="9" x="14" y="12" rx="1" />
            <rect width="7" height="5" x="3" y="16" rx="1" />
          </svg><span class="sidebar-label">{% trans "Dashboard" %}</span>
        </a>
        {% url 'associados_lista' as associados_lista_url %}
        <a href="{{ associados_lista_url }}" class="flex items-center gap-x-2 hover:text-primary transition" aria-current="{% if request.path == associados_lista_url %}page{% endif %}">
          <svg xmlns="http://www.w3.org/2000/svg" class="w-5 h-5" fill="none" viewBox="0 0 24 24" stroke="currentColor" stroke-width="2" stroke-linecap="round" stroke-linejoin="round">
            <path d="M16 21v-2a4 4 0 0 0-4-4H6a4 4 0 0 0-4 4v2" />
            <path d="M16 3.128a4 4 0 0 1 0 7.744" />
            <path d="M22 21v-2a4 4 0 0 0-3-3.87" />
            <circle cx="9" cy="7" r="4" />
          </svg><span class="sidebar-label">{% trans "Associados" %}</span>
        </a>
        {% url 'empresas:lista' as empresas_lista_url %}
        <a href="{{ empresas_lista_url }}" class="flex items-center gap-x-2 hover:text-primary transition" aria-current="{% if request.path == empresas_lista_url %}page{% endif %}">
          <svg xmlns="http://www.w3.org/2000/svg" class="w-5 h-5" fill="none" viewBox="0 0 24 24" stroke="currentColor" stroke-width="2" stroke-linecap="round" stroke-linejoin="round">
            <path d="M6 22V4a2 2 0 0 1 2-2h8a2 2 0 0 1 2 2v18Z" />
            <path d="M6 12H4a2 2 0 0 0-2 2v6a2 2 0 0 0 2 2h2" />
            <path d="M18 9h2a2 2 0 0 1 2 2v9a2 2 0 0 1-2 2h-2" />
            <path d="M10 6h4" />
            <path d="M10 10h4" />
            <path d="M10 14h4" />
            <path d="M10 18h4" />
          </svg><span class="sidebar-label">{% trans "Empresas" %}</span>
        </a>
        {% url 'nucleos:list' as nucleos_list_url %}
        <a href="{{ nucleos_list_url }}" class="flex items-center gap-x-2 hover:text-primary transition" aria-current="{% if request.path == nucleos_list_url %}page{% endif %}">
          <svg xmlns="http://www.w3.org/2000/svg" class="w-5 h-5" fill="none" viewBox="0 0 24 24" stroke="currentColor" stroke-width="2" stroke-linecap="round" stroke-linejoin="round">
            <path d="M16 21v-2a4 4 0 0 0-4-4H6a4 4 0 0 0-4 4v2" />
            <path d="M16 3.128a4 4 0 0 1 0 7.744" />
            <path d="M22 21v-2a4 4 0 0 0-3-3.87" />
            <circle cx="9" cy="7" r="4" />
          </svg><span class="sidebar-label">{% trans "Núcleos" %}</span>
        </a>
        {% url 'eventos:lista' as eventos_lista_url %}
        <a href="{{ eventos_lista_url }}" class="flex items-center gap-x-2 hover:text-primary transition" aria-current="{% if request.path == eventos_lista_url %}page{% endif %}">
          <svg xmlns="http://www.w3.org/2000/svg" class="w-5 h-5" fill="none" viewBox="0 0 24 24" stroke="currentColor" stroke-width="2" stroke-linecap="round" stroke-linejoin="round">
            <path d="M8 2v4" />
            <path d="M16 2v4" />
            <rect width="18" height="18" x="3" y="4" rx="2" />
            <path d="M3 10h18" />
            <path d="M8 14h.01" />
            <path d="M12 14h.01" />
            <path d="M16 14h.01" />
            <path d="M8 18h.01" />
            <path d="M12 18h.01" />
            <path d="M16 18h.01" />
          </svg><span class="sidebar-label">{% trans "Eventos" %}</span>
        </a>
        {% url 'feed:listar' as feed_listar_url %}
        <a href="{{ feed_listar_url }}" class="flex items-center gap-x-2 hover:text-primary transition" aria-current="{% if request.path == feed_listar_url %}page{% endif %}">
          <svg xmlns="http://www.w3.org/2000/svg" class="w-5 h-5" fill="none" viewBox="0 0 24 24" stroke="currentColor" stroke-width="2" stroke-linecap="round" stroke-linejoin="round">
            <path d="M4 11a9 9 0 0 1 9 9" />
            <path d="M4 4a16 16 0 0 1 16 16" />
            <circle cx="5" cy="19" r="1" />
          </svg><span class="sidebar-label">{% trans "Feed" %}</span>
        </a>
        {% url 'financeiro:repasses' as financeiro_repasses_url %}
        <a href="{{ financeiro_repasses_url }}" class="flex items-center gap-x-2 hover:text-primary transition" aria-current="{% if request.path == financeiro_repasses_url %}page{% endif %}">
          <svg xmlns="http://www.w3.org/2000/svg" class="w-5 h-5" fill="none" viewBox="0 0 24 24" stroke="currentColor" stroke-width="2" stroke-linecap="round" stroke-linejoin="round">
            <path d="M11 15h2a2 2 0 1 0 0-4h-3c-.6 0-1.1.2-1.4.6L3 17" />
            <path d="m7 21 1.6-1.4c.3-.4.8-.6 1.4-.6h4c1.1 0 2.1-.4 2.8-1.2l4.6-4.4a2 2 0 0 0-2.75-2.91l-4.2 3.9" />
            <path d="m2 16 6 6" />
            <circle cx="16" cy="9" r="2.9" />
            <circle cx="6" cy="5" r="3" />
          </svg><span class="sidebar-label">{% trans "Financeiro" %}</span>
        </a>
        {% url 'tokens:listar_api_tokens' as listar_api_tokens_url %}
        <a href="{{ listar_api_tokens_url }}" class="flex items-center gap-x-2 hover:text-primary transition" aria-current="{% if request.path == listar_api_tokens_url %}page{% endif %}">
          <svg xmlns="http://www.w3.org/2000/svg" class="w-5 h-5" fill="none" viewBox="0 0 24 24" stroke="currentColor" stroke-width="2" stroke-linecap="round" stroke-linejoin="round">
            <path d="m15.5 7.5 2.3 2.3a1 1 0 0 0 1.4 0l2.1-2.1a1 1 0 0 0 0-1.4L19 4" />
            <path d="m21 2-9.6 9.6" />
            <circle cx="7.5" cy="15.5" r="5.5" />
          </svg><span class="sidebar-label">{% trans "Tokens" %}</span>
        </a>
        {% url 'configuracoes' as configuracoes_url %}
        <a href="{{ configuracoes_url }}" class="hover:text-primary transition" aria-label="{% trans 'Configurações' %}" aria-current="{% if request.path == configuracoes_url %}page{% endif %}">
          <svg xmlns="http://www.w3.org/2000/svg" class="w-5 h-5" fill="none" viewBox="0 0 24 24" stroke="currentColor" stroke-width="2" stroke-linecap="round" stroke-linejoin="round">
            <path d="M9.671 4.136a2.34 2.34 0 0 1 4.659 0 2.34 2.34 0 0 0 3.319 1.915 2.34 2.34 0 0 1 2.33 4.033 2.34 2.34 0 0 0 0 3.831 2.34 2.34 0 0 1-2.33 4.033 2.34 2.34 0 0 0-3.319 1.915 2.34 2.34 0 0 1-4.659 0 2.34 2.34 0 0 0-3.32-1.915 2.34 2.34 0 0 1-2.33-4.033 2.34 2.34 0 0 0 0-3.831A2.34 2.34 0 0 1 6.35 6.051a2.34 2.34 0 0 0 3.319-1.915" />
            <circle cx="12" cy="12" r="3" />
          </svg><span class="sidebar-label">{% trans "Configurações" %}</span>
        </a>
        {% url 'accounts:logout' as logout_url %}
        <a href="{{ logout_url }}" class="flex items-center gap-x-2 hover:text-primary transition" aria-current="{% if request.path == logout_url %}page{% endif %}">
          <svg xmlns="http://www.w3.org/2000/svg" class="w-5 h-5" fill="none" viewBox="0 0 24 24" stroke="currentColor" stroke-width="2" stroke-linecap="round" stroke-linejoin="round">
            <path d="m16 17 5-5-5-5" />
            <path d="M21 12H9" />
            <path d="M9 21H5a2 2 0 0 1-2-2V5a2 2 0 0 1 2-2h4" />
          </svg><span class="sidebar-label">{% trans "Sair" %}</span>
        </a>
      {% else %}
        <a href="/" class="flex items-center gap-x-2 hover:text-primary transition" aria-current="{% if request.path == '/' %}page{% endif %}">
          <svg xmlns="http://www.w3.org/2000/svg" class="w-5 h-5" fill="none" viewBox="0 0 24 24" stroke="currentColor" stroke-width="2" stroke-linecap="round" stroke-linejoin="round">
            <rect width="7" height="9" x="3" y="3" rx="1" />
            <rect width="7" height="5" x="14" y="3" rx="1" />
            <rect width="7" height="9" x="14" y="12" rx="1" />
            <rect width="7" height="5" x="3" y="16" rx="1" />
          </svg><span class="sidebar-label">{% trans "Dashboard" %}</span>
        </a>
        {% if user.user_type != 'root' %}
          {% url 'empresas:lista' as empresas_lista_url %}
          <a href="{{ empresas_lista_url }}" class="flex items-center gap-x-2 hover:text-primary transition" aria-current="{% if request.path == empresas_lista_url %}page{% endif %}">
            <svg xmlns="http://www.w3.org/2000/svg" class="w-5 h-5" fill="none" viewBox="0 0 24 24" stroke="currentColor" stroke-width="2" stroke-linecap="round" stroke-linejoin="round">
              <path d="M6 22V4a2 2 0 0 1 2-2h8a2 2 0 0 1 2 2v18Z" />
              <path d="M6 12H4a2 2 0 0 0-2 2v6a2 2 0 0 0 2 2h2" />
              <path d="M18 9h2a2 2 0 0 1 2 2v9a2 2 0 0 1-2 2h-2" />
              <path d="M10 6h4" />
              <path d="M10 10h4" />
              <path d="M10 14h4" />
              <path d="M10 18h4" />
            </svg><span class="sidebar-label">{% trans "Empresas" %}</span>
          </a>
        {% endif %}
        {% if user.user_type != 'root' %}
          {% url 'empresas:buscar' as empresas_buscar_url %}
          <a href="{{ empresas_buscar_url }}" class="flex items-center gap-x-2 hover:text-primary transition" aria-current="{% if request.path == empresas_buscar_url %}page{% endif %}">
            <svg xmlns="http://www.w3.org/2000/svg" class="w-5 h-5" fill="none" viewBox="0 0 24 24" stroke="currentColor" stroke-width="2" stroke-linecap="round" stroke-linejoin="round">
              <path d="m21 21-4.34-4.34" />
              <circle cx="11" cy="11" r="8" />
            </svg><span class="sidebar-label">{% trans "Buscar Empresas" %}</span>
          </a>
        {% endif %}
        {% if user.user_type != 'root' %}
          {% url 'eventos:lista' as eventos_lista_url %}
          <a href="{{ eventos_lista_url }}" class="flex items-center gap-x-2 hover:text-primary transition" aria-current="{% if request.path == eventos_lista_url %}page{% endif %}">
            <svg xmlns="http://www.w3.org/2000/svg" class="w-5 h-5" fill="none" viewBox="0 0 24 24" stroke="currentColor" stroke-width="2" stroke-linecap="round" stroke-linejoin="round">
              <path d="M8 2v4" />
              <path d="M16 2v4" />
              <rect width="18" height="18" x="3" y="4" rx="2" />
              <path d="M3 10h18" />
              <path d="M8 14h.01" />
              <path d="M12 14h.01" />
              <path d="M16 14h.01" />
              <path d="M8 18h.01" />
              <path d="M12 18h.01" />
              <path d="M16 18h.01" />
            </svg><span class="sidebar-label">{% trans "Eventos" %}</span>
          </a>
        {% endif %}
        {% if user.user_type != 'root' %}
          {% url 'feed:listar' as feed_listar_url %}
          <a href="{{ feed_listar_url }}" class="flex items-center gap-x-2 hover:text-primary transition" aria-current="{% if request.path == feed_listar_url %}page{% endif %}">
            <svg xmlns="http://www.w3.org/2000/svg" class="w-5 h-5" fill="none" viewBox="0 0 24 24" stroke="currentColor" stroke-width="2" stroke-linecap="round" stroke-linejoin="round">
              <path d="M4 11a9 9 0 0 1 9 9" />
              <path d="M4 4a16 16 0 0 1 16 16" />
              <circle cx="5" cy="19" r="1" />
            </svg><span class="sidebar-label">{% trans "Feed" %}</span>
          </a>
        {% endif %}
        {% if user.user_type != 'root' %}
          {% url 'nucleos:list' as nucleos_list_url %}
          <a href="{{ nucleos_list_url }}" class="flex items-center gap-x-2 hover:text-primary transition" aria-current="{% if request.path == nucleos_list_url %}page{% endif %}">
            <svg xmlns="http://www.w3.org/2000/svg" class="w-5 h-5" fill="none" viewBox="0 0 24 24" stroke="currentColor" stroke-width="2" stroke-linecap="round" stroke-linejoin="round">
              <path d="M16 21v-2a4 4 0 0 0-4-4H6a4 4 0 0 0-4 4v2" />
              <path d="M16 3.128a4 4 0 0 1 0 7.744" />
              <path d="M22 21v-2a4 4 0 0 0-3-3.87" />
              <circle cx="9" cy="7" r="4" />
            </svg><span class="sidebar-label">{% trans "Núcleos" %}</span>
          </a>
        {% endif %}
        {% if user.user_type != 'root' and user.user_type != 'admin' %}
          {% url 'nucleos:meus' as nucleos_meus_url %}
          <a href="{{ nucleos_meus_url }}" class="flex items-center gap-x-2 hover:text-primary transition" aria-current="{% if request.path == nucleos_meus_url %}page{% endif %}">
            <svg xmlns="http://www.w3.org/2000/svg" class="w-5 h-5" fill="none" viewBox="0 0 24 24" stroke="currentColor" stroke-width="2" stroke-linecap="round" stroke-linejoin="round">
              <path d="M16 21v-2a4 4 0 0 0-4-4H6a4 4 0 0 0-4 4v2" />
              <path d="M22 21v-2a4 4 0 0 0-3-3.87" />
              <circle cx="9" cy="7" r="4" />
            </svg><span class="sidebar-label">{% trans "Meus Núcleos" %}</span>
          </a>
        {% endif %}
        {% if user.is_authenticated %}
          {% if user.user_type == 'financeiro' or user.user_type == 'admin' %}
            {% url 'financeiro:repasses' as financeiro_repasses_url %}
            <a href="{{ financeiro_repasses_url }}" class="flex items-center gap-x-2 hover:text-primary transition" aria-current="{% if request.path == financeiro_repasses_url %}page{% endif %}">
              <svg xmlns="http://www.w3.org/2000/svg" class="w-5 h-5" fill="none" viewBox="0 0 24 24" stroke="currentColor" stroke-width="2" stroke-linecap="round" stroke-linejoin="round">
                <path d="M11 15h2a2 2 0 1 0 0-4h-3c-.6 0-1.1.2-1.4.6L3 17" />
                <path d="m7 21 1.6-1.4c.3-.4.8-.6 1.4-.6h4c1.1 0 2.1-.4 2.8-1.2l4.6-4.4a2 2 0 0 0-2.75-2.91l-4.2 3.9" />
                <path d="m2 16 6 6" />
                <circle cx="16" cy="9" r="2.9" />
                <circle cx="6" cy="5" r="3" />
              </svg><span class="sidebar-label">{% trans "Financeiro" %}</span>
            </a>
          {% endif %}
        {% endif %}
        {% if user.is_authenticated and user.user_type == 'root' %}
          {% url 'organizacoes:list' as organizacoes_list_url %}
          <a href="{{ organizacoes_list_url }}" class="flex items-center gap-x-2 hover:text-primary transition" aria-current="{% if request.path == organizacoes_list_url %}page{% endif %}">
            <svg xmlns="http://www.w3.org/2000/svg" class="w-5 h-5" fill="none" viewBox="0 0 24 24" stroke="currentColor" stroke-width="2" stroke-linecap="round" stroke-linejoin="round">
              <rect x="16" y="16" width="6" height="6" rx="1" />
              <rect x="2" y="16" width="6" height="6" rx="1" />
              <rect x="9" y="2" width="6" height="6" rx="1" />
              <path d="M5 16v-3a1 1 0 0 1 1-1h12a1 1 0 0 1 1 1v3" />
              <path d="M12 12V8" />
            </svg><span class="sidebar-label">{% trans "Organizações" %}</span>
          </a>
        {% endif %}
        {% if user.is_authenticated %}
          {% if user.user_type == 'root' or user.user_type == 'admin' or user.user_type == 'coordenador' %}
            {% if user.user_type == 'root' or user.user_type == 'admin' %}
              {% url 'tokens:listar_api_tokens' as listar_api_tokens_url %}
              <a href="{{ listar_api_tokens_url }}" class="flex items-center gap-x-2 hover:text-primary transition" aria-current="{% if request.path == listar_api_tokens_url %}page{% endif %}">
                <svg xmlns="http://www.w3.org/2000/svg" class="w-5 h-5" fill="none" viewBox="0 0 24 24" stroke="currentColor" stroke-width="2" stroke-linecap="round" stroke-linejoin="round">
                  <path d="m15.5 7.5 2.3 2.3a1 1 0 0 0 1.4 0l2.1-2.1a1 1 0 0 0 0-1.4L19 4" />
                  <path d="m21 2-9.6 9.6" />
                  <circle cx="7.5" cy="15.5" r="5.5" />
                </svg><span class="sidebar-label">{% trans "Token" %}</span>
              </a>
            {% else %}
              {% url 'tokens:gerar_convite' as gerar_convite_url %}
              <a href="{{ gerar_convite_url }}" class="flex items-center gap-x-2 hover:text-primary transition" aria-current="{% if request.path == gerar_convite_url %}page{% endif %}">
                <svg xmlns="http://www.w3.org/2000/svg" class="w-5 h-5" fill="none" viewBox="0 0 24 24" stroke="currentColor" stroke-width="2" stroke-linecap="round" stroke-linejoin="round">
                  <path d="m15.5 7.5 2.3 2.3a1 1 0 0 0 1.4 0l2.1-2.1a1 1 0 0 0 0-1.4L19 4" />
                  <path d="m21 2-9.6 9.6" />
                  <circle cx="7.5" cy="15.5" r="5.5" />
                </svg><span class="sidebar-label">{% trans "Token" %}</span>
              </a>
            {% endif %}
          {% endif %}
        {% endif %}
        {% if user.is_authenticated %}
          {% url 'configuracoes' as configuracoes_url %}
          <a href="{{ configuracoes_url }}" class="hover:text-primary transition" aria-label="{% trans 'Configurações' %}" aria-current="{% if request.path == configuracoes_url %}page{% endif %}">
            <svg xmlns="http://www.w3.org/2000/svg" class="w-5 h-5" fill="none" viewBox="0 0 24 24" stroke="currentColor" stroke-width="2" stroke-linecap="round" stroke-linejoin="round">
              <path d="M9.671 4.136a2.34 2.34 0 0 1 4.659 0 2.34 2.34 0 0 0 3.319 1.915 2.34 2.34 0 0 1 2.33 4.033 2.34 2.34 0 0 0 0 3.831 2.34 2.34 0 0 1-2.33 4.033 2.34 2.34 0 0 0-3.319 1.915 2.34 2.34 0 0 1-4.659 0 2.34 2.34 0 0 0-3.32-1.915 2.34 2.34 0 0 1-2.33-4.033 2.34 2.34 0 0 0 0-3.831A2.34 2.34 0 0 1 6.35 6.051a2.34 2.34 0 0 0 3.319-1.915" />
              <circle cx="12" cy="12" r="3" />
            </svg><span class="sidebar-label">{% trans "Configurações" %}</span>
          </a>
          {% url 'accounts:logout' as logout_url %}
          <a href="{{ logout_url }}" class="flex items-center gap-x-2 hover:text-primary transition" aria-current="{% if request.path == logout_url %}page{% endif %}">
            <svg xmlns="http://www.w3.org/2000/svg" class="w-5 h-5" fill="none" viewBox="0 0 24 24" stroke="currentColor" stroke-width="2" stroke-linecap="round" stroke-linejoin="round">
              <path d="m16 17 5-5-5-5" />
              <path d="M21 12H9" />
              <path d="M9 21H5a2 2 0 0 1-2-2V5a2 2 0 0 1 2-2h4" />
            </svg><span class="sidebar-label">{% trans "Sair" %}</span>
          </a>
        {% else %}
          {% url 'accounts:login' as login_url %}
          <a href="{{ login_url }}" class="flex items-center gap-x-2 hover:text-primary transition" aria-current="{% if request.path == login_url %}page{% endif %}">
            <svg xmlns="http://www.w3.org/2000/svg" class="w-5 h-5" fill="none" viewBox="0 0 24 24" stroke="currentColor" stroke-width="2" stroke-linecap="round" stroke-linejoin="round">
              <path d="m10 17 5-5-5-5" />
              <path d="M15 12H3" />
              <path d="M15 3h4a2 2 0 0 1 2 2v14a2 2 0 0 1-2 2h-4" />
            </svg><span class="sidebar-label">{% trans "Entrar" %}</span>
          </a>
          {% url 'accounts:onboarding' as onboarding_url %}
          <a href="{{ onboarding_url }}" class="flex items-center gap-x-2 bg-primary text-white py-2 px-4 rounded-xl hover:bg-primary/90 transition" aria-current="{% if request.path == onboarding_url %}page{% endif %}">
            <svg xmlns="http://www.w3.org/2000/svg" class="w-5 h-5" fill="none" viewBox="0 0 24 24" stroke="currentColor" stroke-width="2" stroke-linecap="round" stroke-linejoin="round">
              <path d="M16 21v-2a4 4 0 0 0-4-4H6a4 4 0 0 0-4 4v2" />
              <circle cx="9" cy="7" r="4" />
              <line x1="19" x2="19" y1="8" y2="14" />
              <line x1="22" x2="16" y1="11" y2="11" />
            </svg><span class="sidebar-label">{% trans "Cadastrar" %}</span>
          </a>
        {% endif %}
      {% endif %}
<<<<<<< HEAD
      <div class="flex items-center gap-2" role="group" aria-label="{% trans 'Tema' %}">
        <button
          type="button"
          class="btn-secondary btn-sm aria-pressed:bg-primary aria-pressed:text-white aria-pressed:border-primary"
          data-theme-option="claro"
          aria-pressed="false">
          {% trans "Claro" %}
        </button>
        <button
          type="button"
          class="btn-secondary btn-sm aria-pressed:bg-primary aria-pressed:text-white aria-pressed:border-primary"
          data-theme-option="escuro"
          aria-pressed="false">
          {% trans "Escuro" %}
        </button>
        <button
          type="button"
          class="btn-secondary btn-sm aria-pressed:bg-primary aria-pressed:text-white aria-pressed:border-primary"
          data-theme-option="automatico"
          aria-pressed="false">
          {% trans "Automático" %}
        </button>
      </div>
    </nav>
  </div>
</header>
=======
  </nav>
</aside>
>>>>>>> 5ddc74e8
<|MERGE_RESOLUTION|>--- conflicted
+++ resolved
@@ -286,7 +286,7 @@
           </a>
         {% endif %}
       {% endif %}
-<<<<<<< HEAD
+
       <div class="flex items-center gap-2" role="group" aria-label="{% trans 'Tema' %}">
         <button
           type="button"
@@ -313,7 +313,6 @@
     </nav>
   </div>
 </header>
-=======
+
   </nav>
 </aside>
->>>>>>> 5ddc74e8
