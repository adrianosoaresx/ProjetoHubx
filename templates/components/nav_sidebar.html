{% load i18n %}
<aside id="sidebar" class="fixed inset-y-0 left-0 z-20 w-64 bg-white border-r flex flex-col transition-all">
  <div class="flex items-center justify-between p-4 border-b">
    <a href="/" class="text-2xl font-bold text-primary" aria-label="{% trans 'Página inicial' %}" aria-current="{% if request.path == '/' %}page{% endif %}"><span class="sidebar-label">HubX</span></a>
    <button id="sidebar-toggle" class="text-gray-800" aria-label="{% trans 'Alternar menu' %}" aria-controls="sidebar" aria-expanded="true">
      <svg aria-hidden="true" xmlns="http://www.w3.org/2000/svg" class="w-5 h-5" fill="none" viewBox="0 0 24 24" stroke="currentColor" stroke-width="2" stroke-linecap="round" stroke-linejoin="round">
        <path d="M4 5h16" />
        <path d="M4 12h16" />
        <path d="M4 19h16" />
      </svg>
    </button>
  </div>
  <nav class="flex-1 overflow-y-auto px-4 py-4" role="navigation" aria-label="{% trans 'Menu' %}">
    <ul class="flex flex-col gap-2 text-sm">
      {% if user.is_authenticated %}
        {% url 'accounts:perfil' as perfil_url %}
        <li><a href="{{ perfil_url }}" class="flex items-center hover:text-primary transition" aria-label="{% trans 'Perfil' %}" aria-current="{% if request.path == perfil_url %}page{% endif %}">
          {% if user.avatar %}
            <img src="{{ user.avatar.url }}" alt="{{ user.username }}" class="w-6 h-6 rounded-full object-cover" />
          {% else %}
            <svg aria-hidden="true" xmlns="http://www.w3.org/2000/svg" class="w-6 h-6" fill="none" viewBox="0 0 24 24" stroke="currentColor" stroke-width="2" stroke-linecap="round" stroke-linejoin="round">
              <path d="M19 21v-2a4 4 0 0 0-4-4H9a4 4 0 0 0-4 4v2" />
              <circle cx="12" cy="7" r="4" />
            </svg>
          {% endif %}
<<<<<<< HEAD
        </a><span id="notif-count" class="hidden"></span></li>
      {% endif %}

      {% if user.user_type == 'admin' or user.user_type == 'coordenador' %}
        <li><a href="/" class="flex items-center gap-x-2 hover:text-primary transition" aria-label="{% trans 'Dashboard' %}" aria-current="{% if request.path == '/' %}page{% endif %}">
          <svg xmlns="http://www.w3.org/2000/svg" class="w-5 h-5" fill="none" viewBox="0 0 24 24" stroke="currentColor" stroke-width="2" stroke-linecap="round" stroke-linejoin="round">
=======
          <span class="sr-only">{% trans "Perfil" %}</span>
        </a>
        <span id="notif-count" class="hidden"></span>
      {% endif %}

      {% if user.user_type == 'admin' or user.user_type == 'coordenador' %}
        <a href="/" class="flex items-center gap-x-2 hover:text-primary transition" aria-label="{% trans 'Dashboard' %}" aria-current="{% if request.path == '/' %}page{% endif %}">
          <svg aria-hidden="true" xmlns="http://www.w3.org/2000/svg" class="w-5 h-5" fill="none" viewBox="0 0 24 24" stroke="currentColor" stroke-width="2" stroke-linecap="round" stroke-linejoin="round">
>>>>>>> 31c4641f
            <rect width="7" height="9" x="3" y="3" rx="1" />
            <rect width="7" height="5" x="14" y="3" rx="1" />
            <rect width="7" height="9" x="14" y="12" rx="1" />
            <rect width="7" height="5" x="3" y="16" rx="1" />
          </svg><span class="sidebar-label">{% trans "Dashboard" %}</span>
        </a></li>
        {% url 'associados_lista' as associados_lista_url %}
<<<<<<< HEAD
        <li><a href="{{ associados_lista_url }}" class="flex items-center gap-x-2 hover:text-primary transition" aria-label="{% trans 'Associados' %}" aria-current="{% if request.path == associados_lista_url %}page{% endif %}">
          <svg xmlns="http://www.w3.org/2000/svg" class="w-5 h-5" fill="none" viewBox="0 0 24 24" stroke="currentColor" stroke-width="2" stroke-linecap="round" stroke-linejoin="round">
=======
        <a href="{{ associados_lista_url }}" class="flex items-center gap-x-2 hover:text-primary transition" aria-label="{% trans 'Associados' %}" aria-current="{% if request.path == associados_lista_url %}page{% endif %}">
          <svg aria-hidden="true" xmlns="http://www.w3.org/2000/svg" class="w-5 h-5" fill="none" viewBox="0 0 24 24" stroke="currentColor" stroke-width="2" stroke-linecap="round" stroke-linejoin="round">
>>>>>>> 31c4641f
            <path d="M16 21v-2a4 4 0 0 0-4-4H6a4 4 0 0 0-4 4v2" />
            <path d="M16 3.128a4 4 0 0 1 0 7.744" />
            <path d="M22 21v-2a4 4 0 0 0-3-3.87" />
            <circle cx="9" cy="7" r="4" />
          </svg><span class="sidebar-label">{% trans "Associados" %}</span>
        </a></li>
        {% url 'empresas:lista' as empresas_lista_url %}
<<<<<<< HEAD
        <li><a href="{{ empresas_lista_url }}" class="flex items-center gap-x-2 hover:text-primary transition" aria-label="{% trans 'Empresas' %}" aria-current="{% if request.path == empresas_lista_url %}page{% endif %}">
          <svg xmlns="http://www.w3.org/2000/svg" class="w-5 h-5" fill="none" viewBox="0 0 24 24" stroke="currentColor" stroke-width="2" stroke-linecap="round" stroke-linejoin="round">
=======
        <a href="{{ empresas_lista_url }}" class="flex items-center gap-x-2 hover:text-primary transition" aria-label="{% trans 'Empresas' %}" aria-current="{% if request.path == empresas_lista_url %}page{% endif %}">
          <svg aria-hidden="true" xmlns="http://www.w3.org/2000/svg" class="w-5 h-5" fill="none" viewBox="0 0 24 24" stroke="currentColor" stroke-width="2" stroke-linecap="round" stroke-linejoin="round">
>>>>>>> 31c4641f
            <path d="M6 22V4a2 2 0 0 1 2-2h8a2 2 0 0 1 2 2v18Z" />
            <path d="M6 12H4a2 2 0 0 0-2 2v6a2 2 0 0 0 2 2h2" />
            <path d="M18 9h2a2 2 0 0 1 2 2v9a2 2 0 0 1-2 2h-2" />
            <path d="M10 6h4" />
            <path d="M10 10h4" />
            <path d="M10 14h4" />
            <path d="M10 18h4" />
          </svg><span class="sidebar-label">{% trans "Empresas" %}</span>
        </a></li>
        {% url 'nucleos:list' as nucleos_list_url %}
<<<<<<< HEAD
        <li><a href="{{ nucleos_list_url }}" class="flex items-center gap-x-2 hover:text-primary transition" aria-label="{% trans 'Núcleos' %}" aria-current="{% if request.path == nucleos_list_url %}page{% endif %}">
          <svg xmlns="http://www.w3.org/2000/svg" class="w-5 h-5" fill="none" viewBox="0 0 24 24" stroke="currentColor" stroke-width="2" stroke-linecap="round" stroke-linejoin="round">
=======
        <a href="{{ nucleos_list_url }}" class="flex items-center gap-x-2 hover:text-primary transition" aria-label="{% trans 'Núcleos' %}" aria-current="{% if request.path == nucleos_list_url %}page{% endif %}">
          <svg aria-hidden="true" xmlns="http://www.w3.org/2000/svg" class="w-5 h-5" fill="none" viewBox="0 0 24 24" stroke="currentColor" stroke-width="2" stroke-linecap="round" stroke-linejoin="round">
>>>>>>> 31c4641f
            <path d="M16 21v-2a4 4 0 0 0-4-4H6a4 4 0 0 0-4 4v2" />
            <path d="M16 3.128a4 4 0 0 1 0 7.744" />
            <path d="M22 21v-2a4 4 0 0 0-3-3.87" />
            <circle cx="9" cy="7" r="4" />
          </svg><span class="sidebar-label">{% trans "Núcleos" %}</span>
        </a></li>
        {% url 'eventos:lista' as eventos_lista_url %}
<<<<<<< HEAD
        <li><a href="{{ eventos_lista_url }}" class="flex items-center gap-x-2 hover:text-primary transition" aria-label="{% trans 'Eventos' %}" aria-current="{% if request.path == eventos_lista_url %}page{% endif %}">
          <svg xmlns="http://www.w3.org/2000/svg" class="w-5 h-5" fill="none" viewBox="0 0 24 24" stroke="currentColor" stroke-width="2" stroke-linecap="round" stroke-linejoin="round">
=======
        <a href="{{ eventos_lista_url }}" class="flex items-center gap-x-2 hover:text-primary transition" aria-label="{% trans 'Eventos' %}" aria-current="{% if request.path == eventos_lista_url %}page{% endif %}">
          <svg aria-hidden="true" xmlns="http://www.w3.org/2000/svg" class="w-5 h-5" fill="none" viewBox="0 0 24 24" stroke="currentColor" stroke-width="2" stroke-linecap="round" stroke-linejoin="round">
>>>>>>> 31c4641f
            <path d="M8 2v4" />
            <path d="M16 2v4" />
            <rect width="18" height="18" x="3" y="4" rx="2" />
            <path d="M3 10h18" />
            <path d="M8 14h.01" />
            <path d="M12 14h.01" />
            <path d="M16 14h.01" />
            <path d="M8 18h.01" />
            <path d="M12 18h.01" />
            <path d="M16 18h.01" />
          </svg><span class="sidebar-label">{% trans "Eventos" %}</span>
        </a></li>
        {% url 'feed:listar' as feed_listar_url %}
<<<<<<< HEAD
        <li><a href="{{ feed_listar_url }}" class="flex items-center gap-x-2 hover:text-primary transition" aria-label="{% trans 'Feed' %}" aria-current="{% if request.path == feed_listar_url %}page{% endif %}">
          <svg xmlns="http://www.w3.org/2000/svg" class="w-5 h-5" fill="none" viewBox="0 0 24 24" stroke="currentColor" stroke-width="2" stroke-linecap="round" stroke-linejoin="round">
=======
        <a href="{{ feed_listar_url }}" class="flex items-center gap-x-2 hover:text-primary transition" aria-label="{% trans 'Feed' %}" aria-current="{% if request.path == feed_listar_url %}page{% endif %}">
          <svg aria-hidden="true" xmlns="http://www.w3.org/2000/svg" class="w-5 h-5" fill="none" viewBox="0 0 24 24" stroke="currentColor" stroke-width="2" stroke-linecap="round" stroke-linejoin="round">
>>>>>>> 31c4641f
            <path d="M4 11a9 9 0 0 1 9 9" />
            <path d="M4 4a16 16 0 0 1 16 16" />
            <circle cx="5" cy="19" r="1" />
          </svg><span class="sidebar-label">{% trans "Feed" %}</span>
        </a></li>
        {% url 'financeiro:repasses' as financeiro_repasses_url %}
<<<<<<< HEAD
        <li><a href="{{ financeiro_repasses_url }}" class="flex items-center gap-x-2 hover:text-primary transition" aria-label="{% trans 'Financeiro' %}" aria-current="{% if request.path == financeiro_repasses_url %}page{% endif %}">
          <svg xmlns="http://www.w3.org/2000/svg" class="w-5 h-5" fill="none" viewBox="0 0 24 24" stroke="currentColor" stroke-width="2" stroke-linecap="round" stroke-linejoin="round">
=======
        <a href="{{ financeiro_repasses_url }}" class="flex items-center gap-x-2 hover:text-primary transition" aria-label="{% trans 'Financeiro' %}" aria-current="{% if request.path == financeiro_repasses_url %}page{% endif %}">
          <svg aria-hidden="true" xmlns="http://www.w3.org/2000/svg" class="w-5 h-5" fill="none" viewBox="0 0 24 24" stroke="currentColor" stroke-width="2" stroke-linecap="round" stroke-linejoin="round">
>>>>>>> 31c4641f
            <path d="M11 15h2a2 2 0 1 0 0-4h-3c-.6 0-1.1.2-1.4.6L3 17" />
            <path d="m7 21 1.6-1.4c.3-.4.8-.6 1.4-.6h4c1.1 0 2.1-.4 2.8-1.2l4.6-4.4a2 2 0 0 0-2.75-2.91l-4.2 3.9" />
            <path d="m2 16 6 6" />
            <circle cx="16" cy="9" r="2.9" />
            <circle cx="6" cy="5" r="3" />
          </svg><span class="sidebar-label">{% trans "Financeiro" %}</span>
        </a></li>
        {% url 'tokens:listar_api_tokens' as listar_api_tokens_url %}
<<<<<<< HEAD
        <li><a href="{{ listar_api_tokens_url }}" class="flex items-center gap-x-2 hover:text-primary transition" aria-label="{% trans 'Tokens' %}" aria-current="{% if request.path == listar_api_tokens_url %}page{% endif %}">
          <svg xmlns="http://www.w3.org/2000/svg" class="w-5 h-5" fill="none" viewBox="0 0 24 24" stroke="currentColor" stroke-width="2" stroke-linecap="round" stroke-linejoin="round">
=======
        <a href="{{ listar_api_tokens_url }}" class="flex items-center gap-x-2 hover:text-primary transition" aria-label="{% trans 'Tokens' %}" aria-current="{% if request.path == listar_api_tokens_url %}page{% endif %}">
          <svg aria-hidden="true" xmlns="http://www.w3.org/2000/svg" class="w-5 h-5" fill="none" viewBox="0 0 24 24" stroke="currentColor" stroke-width="2" stroke-linecap="round" stroke-linejoin="round">
>>>>>>> 31c4641f
            <path d="m15.5 7.5 2.3 2.3a1 1 0 0 0 1.4 0l2.1-2.1a1 1 0 0 0 0-1.4L19 4" />
            <path d="m21 2-9.6 9.6" />
            <circle cx="7.5" cy="15.5" r="5.5" />
          </svg><span class="sidebar-label">{% trans "Tokens" %}</span>
        </a></li>
        {% url 'configuracoes' as configuracoes_url %}
<<<<<<< HEAD
        <li><a href="{{ configuracoes_url }}" class="hover:text-primary transition" aria-label="{% trans 'Configurações' %}" aria-current="{% if request.path == configuracoes_url %}page{% endif %}">
          <svg xmlns="http://www.w3.org/2000/svg" class="w-5 h-5" fill="none" viewBox="0 0 24 24" stroke="currentColor" stroke-width="2" stroke-linecap="round" stroke-linejoin="round">
=======
        <a href="{{ configuracoes_url }}" class="hover:text-primary transition" aria-label="{% trans 'Configurações' %}" aria-current="{% if request.path == configuracoes_url %}page{% endif %}">
          <svg aria-hidden="true" xmlns="http://www.w3.org/2000/svg" class="w-5 h-5" fill="none" viewBox="0 0 24 24" stroke="currentColor" stroke-width="2" stroke-linecap="round" stroke-linejoin="round">
>>>>>>> 31c4641f
            <path d="M9.671 4.136a2.34 2.34 0 0 1 4.659 0 2.34 2.34 0 0 0 3.319 1.915 2.34 2.34 0 0 1 2.33 4.033 2.34 2.34 0 0 0 0 3.831 2.34 2.34 0 0 1-2.33 4.033 2.34 2.34 0 0 0-3.319 1.915 2.34 2.34 0 0 1-4.659 0 2.34 2.34 0 0 0-3.32-1.915 2.34 2.34 0 0 1-2.33-4.033 2.34 2.34 0 0 0 0-3.831A2.34 2.34 0 0 1 6.35 6.051a2.34 2.34 0 0 0 3.319-1.915" />
            <circle cx="12" cy="12" r="3" />
          </svg><span class="sidebar-label">{% trans "Configurações" %}</span>
        </a></li>
        {% url 'accounts:logout' as logout_url %}
<<<<<<< HEAD
        <li><a href="{{ logout_url }}" class="flex items-center gap-x-2 hover:text-primary transition" aria-label="{% trans 'Sair' %}" aria-current="{% if request.path == logout_url %}page{% endif %}">
          <svg xmlns="http://www.w3.org/2000/svg" class="w-5 h-5" fill="none" viewBox="0 0 24 24" stroke="currentColor" stroke-width="2" stroke-linecap="round" stroke-linejoin="round">
=======
        <a href="{{ logout_url }}" class="flex items-center gap-x-2 hover:text-primary transition" aria-label="{% trans 'Sair' %}" aria-current="{% if request.path == logout_url %}page{% endif %}">
          <svg aria-hidden="true" xmlns="http://www.w3.org/2000/svg" class="w-5 h-5" fill="none" viewBox="0 0 24 24" stroke="currentColor" stroke-width="2" stroke-linecap="round" stroke-linejoin="round">
>>>>>>> 31c4641f
            <path d="m16 17 5-5-5-5" />
            <path d="M21 12H9" />
            <path d="M9 21H5a2 2 0 0 1-2-2V5a2 2 0 0 1 2-2h4" />
          </svg><span class="sidebar-label">{% trans "Sair" %}</span>
        </a></li>
      {% else %}
<<<<<<< HEAD
        <li><a href="/" class="flex items-center gap-x-2 hover:text-primary transition" aria-label="{% trans 'Dashboard' %}" aria-current="{% if request.path == '/' %}page{% endif %}">
          <svg xmlns="http://www.w3.org/2000/svg" class="w-5 h-5" fill="none" viewBox="0 0 24 24" stroke="currentColor" stroke-width="2" stroke-linecap="round" stroke-linejoin="round">
=======
        <a href="/" class="flex items-center gap-x-2 hover:text-primary transition" aria-label="{% trans 'Dashboard' %}" aria-current="{% if request.path == '/' %}page{% endif %}">
          <svg aria-hidden="true" xmlns="http://www.w3.org/2000/svg" class="w-5 h-5" fill="none" viewBox="0 0 24 24" stroke="currentColor" stroke-width="2" stroke-linecap="round" stroke-linejoin="round">
>>>>>>> 31c4641f
            <rect width="7" height="9" x="3" y="3" rx="1" />
            <rect width="7" height="5" x="14" y="3" rx="1" />
            <rect width="7" height="9" x="14" y="12" rx="1" />
            <rect width="7" height="5" x="3" y="16" rx="1" />
          </svg><span class="sidebar-label">{% trans "Dashboard" %}</span>
        </a></li>
        {% if user.user_type != 'root' %}
          {% url 'empresas:lista' as empresas_lista_url %}
<<<<<<< HEAD
          <li><a href="{{ empresas_lista_url }}" class="flex items-center gap-x-2 hover:text-primary transition" aria-label="{% trans 'Empresas' %}" aria-current="{% if request.path == empresas_lista_url %}page{% endif %}">
            <svg xmlns="http://www.w3.org/2000/svg" class="w-5 h-5" fill="none" viewBox="0 0 24 24" stroke="currentColor" stroke-width="2" stroke-linecap="round" stroke-linejoin="round">
=======
          <a href="{{ empresas_lista_url }}" class="flex items-center gap-x-2 hover:text-primary transition" aria-label="{% trans 'Empresas' %}" aria-current="{% if request.path == empresas_lista_url %}page{% endif %}">
            <svg aria-hidden="true" xmlns="http://www.w3.org/2000/svg" class="w-5 h-5" fill="none" viewBox="0 0 24 24" stroke="currentColor" stroke-width="2" stroke-linecap="round" stroke-linejoin="round">
>>>>>>> 31c4641f
              <path d="M6 22V4a2 2 0 0 1 2-2h8a2 2 0 0 1 2 2v18Z" />
              <path d="M6 12H4a2 2 0 0 0-2 2v6a2 2 0 0 0 2 2h2" />
              <path d="M18 9h2a2 2 0 0 1 2 2v9a2 2 0 0 1-2 2h-2" />
              <path d="M10 6h4" />
              <path d="M10 10h4" />
              <path d="M10 14h4" />
              <path d="M10 18h4" />
            </svg><span class="sidebar-label">{% trans "Empresas" %}</span>
          </a></li>
        {% endif %}
        {% if user.user_type != 'root' %}
          {% url 'empresas:buscar' as empresas_buscar_url %}
<<<<<<< HEAD
          <li><a href="{{ empresas_buscar_url }}" class="flex items-center gap-x-2 hover:text-primary transition" aria-label="{% trans 'Buscar Empresas' %}" aria-current="{% if request.path == empresas_buscar_url %}page{% endif %}">
            <svg xmlns="http://www.w3.org/2000/svg" class="w-5 h-5" fill="none" viewBox="0 0 24 24" stroke="currentColor" stroke-width="2" stroke-linecap="round" stroke-linejoin="round">
=======
          <a href="{{ empresas_buscar_url }}" class="flex items-center gap-x-2 hover:text-primary transition" aria-label="{% trans 'Buscar Empresas' %}" aria-current="{% if request.path == empresas_buscar_url %}page{% endif %}">
            <svg aria-hidden="true" xmlns="http://www.w3.org/2000/svg" class="w-5 h-5" fill="none" viewBox="0 0 24 24" stroke="currentColor" stroke-width="2" stroke-linecap="round" stroke-linejoin="round">
>>>>>>> 31c4641f
              <path d="m21 21-4.34-4.34" />
              <circle cx="11" cy="11" r="8" />
            </svg><span class="sidebar-label">{% trans "Buscar Empresas" %}</span>
          </a></li>
        {% endif %}
        {% if user.user_type != 'root' %}
          {% url 'eventos:lista' as eventos_lista_url %}
<<<<<<< HEAD
          <li><a href="{{ eventos_lista_url }}" class="flex items-center gap-x-2 hover:text-primary transition" aria-label="{% trans 'Eventos' %}" aria-current="{% if request.path == eventos_lista_url %}page{% endif %}">
            <svg xmlns="http://www.w3.org/2000/svg" class="w-5 h-5" fill="none" viewBox="0 0 24 24" stroke="currentColor" stroke-width="2" stroke-linecap="round" stroke-linejoin="round">
=======
          <a href="{{ eventos_lista_url }}" class="flex items-center gap-x-2 hover:text-primary transition" aria-label="{% trans 'Eventos' %}" aria-current="{% if request.path == eventos_lista_url %}page{% endif %}">
            <svg aria-hidden="true" xmlns="http://www.w3.org/2000/svg" class="w-5 h-5" fill="none" viewBox="0 0 24 24" stroke="currentColor" stroke-width="2" stroke-linecap="round" stroke-linejoin="round">
>>>>>>> 31c4641f
              <path d="M8 2v4" />
              <path d="M16 2v4" />
              <rect width="18" height="18" x="3" y="4" rx="2" />
              <path d="M3 10h18" />
              <path d="M8 14h.01" />
              <path d="M12 14h.01" />
              <path d="M16 14h.01" />
              <path d="M8 18h.01" />
              <path d="M12 18h.01" />
              <path d="M16 18h.01" />
            </svg><span class="sidebar-label">{% trans "Eventos" %}</span>
          </a></li>
        {% endif %}
        {% if user.user_type != 'root' %}
          {% url 'feed:listar' as feed_listar_url %}
<<<<<<< HEAD
          <li><a href="{{ feed_listar_url }}" class="flex items-center gap-x-2 hover:text-primary transition" aria-label="{% trans 'Feed' %}" aria-current="{% if request.path == feed_listar_url %}page{% endif %}">
            <svg xmlns="http://www.w3.org/2000/svg" class="w-5 h-5" fill="none" viewBox="0 0 24 24" stroke="currentColor" stroke-width="2" stroke-linecap="round" stroke-linejoin="round">
=======
          <a href="{{ feed_listar_url }}" class="flex items-center gap-x-2 hover:text-primary transition" aria-label="{% trans 'Feed' %}" aria-current="{% if request.path == feed_listar_url %}page{% endif %}">
            <svg aria-hidden="true" xmlns="http://www.w3.org/2000/svg" class="w-5 h-5" fill="none" viewBox="0 0 24 24" stroke="currentColor" stroke-width="2" stroke-linecap="round" stroke-linejoin="round">
>>>>>>> 31c4641f
              <path d="M4 11a9 9 0 0 1 9 9" />
              <path d="M4 4a16 16 0 0 1 16 16" />
              <circle cx="5" cy="19" r="1" />
            </svg><span class="sidebar-label">{% trans "Feed" %}</span>
          </a></li>
        {% endif %}
        {% if user.user_type != 'root' %}
          {% url 'nucleos:list' as nucleos_list_url %}
<<<<<<< HEAD
          <li><a href="{{ nucleos_list_url }}" class="flex items-center gap-x-2 hover:text-primary transition" aria-label="{% trans 'Núcleos' %}" aria-current="{% if request.path == nucleos_list_url %}page{% endif %}">
            <svg xmlns="http://www.w3.org/2000/svg" class="w-5 h-5" fill="none" viewBox="0 0 24 24" stroke="currentColor" stroke-width="2" stroke-linecap="round" stroke-linejoin="round">
=======
          <a href="{{ nucleos_list_url }}" class="flex items-center gap-x-2 hover:text-primary transition" aria-label="{% trans 'Núcleos' %}" aria-current="{% if request.path == nucleos_list_url %}page{% endif %}">
            <svg aria-hidden="true" xmlns="http://www.w3.org/2000/svg" class="w-5 h-5" fill="none" viewBox="0 0 24 24" stroke="currentColor" stroke-width="2" stroke-linecap="round" stroke-linejoin="round">
>>>>>>> 31c4641f
              <path d="M16 21v-2a4 4 0 0 0-4-4H6a4 4 0 0 0-4 4v2" />
              <path d="M16 3.128a4 4 0 0 1 0 7.744" />
              <path d="M22 21v-2a4 4 0 0 0-3-3.87" />
              <circle cx="9" cy="7" r="4" />
            </svg><span class="sidebar-label">{% trans "Núcleos" %}</span>
          </a></li>
        {% endif %}
        {% if user.user_type != 'root' and user.user_type != 'admin' %}
          {% url 'nucleos:meus' as nucleos_meus_url %}
<<<<<<< HEAD
          <li><a href="{{ nucleos_meus_url }}" class="flex items-center gap-x-2 hover:text-primary transition" aria-label="{% trans 'Meus Núcleos' %}" aria-current="{% if request.path == nucleos_meus_url %}page{% endif %}">
            <svg xmlns="http://www.w3.org/2000/svg" class="w-5 h-5" fill="none" viewBox="0 0 24 24" stroke="currentColor" stroke-width="2" stroke-linecap="round" stroke-linejoin="round">
=======
          <a href="{{ nucleos_meus_url }}" class="flex items-center gap-x-2 hover:text-primary transition" aria-label="{% trans 'Meus Núcleos' %}" aria-current="{% if request.path == nucleos_meus_url %}page{% endif %}">
            <svg aria-hidden="true" xmlns="http://www.w3.org/2000/svg" class="w-5 h-5" fill="none" viewBox="0 0 24 24" stroke="currentColor" stroke-width="2" stroke-linecap="round" stroke-linejoin="round">
>>>>>>> 31c4641f
              <path d="M16 21v-2a4 4 0 0 0-4-4H6a4 4 0 0 0-4 4v2" />
              <path d="M22 21v-2a4 4 0 0 0-3-3.87" />
              <circle cx="9" cy="7" r="4" />
            </svg><span class="sidebar-label">{% trans "Meus Núcleos" %}</span>
          </a></li>
        {% endif %}
        {% if user.is_authenticated %}
          {% if user.user_type == 'financeiro' or user.user_type == 'admin' %}
            {% url 'financeiro:repasses' as financeiro_repasses_url %}
<<<<<<< HEAD
            <li><a href="{{ financeiro_repasses_url }}" class="flex items-center gap-x-2 hover:text-primary transition" aria-label="{% trans 'Financeiro' %}" aria-current="{% if request.path == financeiro_repasses_url %}page{% endif %}">
              <svg xmlns="http://www.w3.org/2000/svg" class="w-5 h-5" fill="none" viewBox="0 0 24 24" stroke="currentColor" stroke-width="2" stroke-linecap="round" stroke-linejoin="round">
=======
            <a href="{{ financeiro_repasses_url }}" class="flex items-center gap-x-2 hover:text-primary transition" aria-label="{% trans 'Financeiro' %}" aria-current="{% if request.path == financeiro_repasses_url %}page{% endif %}">
              <svg aria-hidden="true" xmlns="http://www.w3.org/2000/svg" class="w-5 h-5" fill="none" viewBox="0 0 24 24" stroke="currentColor" stroke-width="2" stroke-linecap="round" stroke-linejoin="round">
>>>>>>> 31c4641f
                <path d="M11 15h2a2 2 0 1 0 0-4h-3c-.6 0-1.1.2-1.4.6L3 17" />
                <path d="m7 21 1.6-1.4c.3-.4.8-.6 1.4-.6h4c1.1 0 2.1-.4 2.8-1.2l4.6-4.4a2 2 0 0 0-2.75-2.91l-4.2 3.9" />
                <path d="m2 16 6 6" />
                <circle cx="16" cy="9" r="2.9" />
                <circle cx="6" cy="5" r="3" />
              </svg><span class="sidebar-label">{% trans "Financeiro" %}</span>
            </a></li>
          {% endif %}
        {% endif %}
        {% if user.is_authenticated and user.user_type == 'root' %}
          {% url 'organizacoes:list' as organizacoes_list_url %}
<<<<<<< HEAD
          <li><a href="{{ organizacoes_list_url }}" class="flex items-center gap-x-2 hover:text-primary transition" aria-label="{% trans 'Organizações' %}" aria-current="{% if request.path == organizacoes_list_url %}page{% endif %}">
            <svg xmlns="http://www.w3.org/2000/svg" class="w-5 h-5" fill="none" viewBox="0 0 24 24" stroke="currentColor" stroke-width="2" stroke-linecap="round" stroke-linejoin="round">
=======
          <a href="{{ organizacoes_list_url }}" class="flex items-center gap-x-2 hover:text-primary transition" aria-label="{% trans 'Organizações' %}" aria-current="{% if request.path == organizacoes_list_url %}page{% endif %}">
            <svg aria-hidden="true" xmlns="http://www.w3.org/2000/svg" class="w-5 h-5" fill="none" viewBox="0 0 24 24" stroke="currentColor" stroke-width="2" stroke-linecap="round" stroke-linejoin="round">
>>>>>>> 31c4641f
              <rect x="16" y="16" width="6" height="6" rx="1" />
              <rect x="2" y="16" width="6" height="6" rx="1" />
              <rect x="9" y="2" width="6" height="6" rx="1" />
              <path d="M5 16v-3a1 1 0 0 1 1-1h12a1 1 0 0 1 1 1v3" />
              <path d="M12 12V8" />
            </svg><span class="sidebar-label">{% trans "Organizações" %}</span>
          </a></li>
        {% endif %}
        {% if user.is_authenticated %}
          {% if user.user_type == 'root' or user.user_type == 'admin' or user.user_type == 'coordenador' %}
            {% if user.user_type == 'root' or user.user_type == 'admin' %}
              {% url 'tokens:listar_api_tokens' as listar_api_tokens_url %}
<<<<<<< HEAD
              <li><a href="{{ listar_api_tokens_url }}" class="flex items-center gap-x-2 hover:text-primary transition" aria-label="{% trans 'Token' %}" aria-current="{% if request.path == listar_api_tokens_url %}page{% endif %}">
                <svg xmlns="http://www.w3.org/2000/svg" class="w-5 h-5" fill="none" viewBox="0 0 24 24" stroke="currentColor" stroke-width="2" stroke-linecap="round" stroke-linejoin="round">
=======
              <a href="{{ listar_api_tokens_url }}" class="flex items-center gap-x-2 hover:text-primary transition" aria-label="{% trans 'Token' %}" aria-current="{% if request.path == listar_api_tokens_url %}page{% endif %}">
                <svg aria-hidden="true" xmlns="http://www.w3.org/2000/svg" class="w-5 h-5" fill="none" viewBox="0 0 24 24" stroke="currentColor" stroke-width="2" stroke-linecap="round" stroke-linejoin="round">
>>>>>>> 31c4641f
                  <path d="m15.5 7.5 2.3 2.3a1 1 0 0 0 1.4 0l2.1-2.1a1 1 0 0 0 0-1.4L19 4" />
                  <path d="m21 2-9.6 9.6" />
                  <circle cx="7.5" cy="15.5" r="5.5" />
                </svg><span class="sidebar-label">{% trans "Token" %}</span>
              </a></li>
            {% else %}
              {% url 'tokens:gerar_convite' as gerar_convite_url %}
<<<<<<< HEAD
              <li><a href="{{ gerar_convite_url }}" class="flex items-center gap-x-2 hover:text-primary transition" aria-label="{% trans 'Token' %}" aria-current="{% if request.path == gerar_convite_url %}page{% endif %}">
                <svg xmlns="http://www.w3.org/2000/svg" class="w-5 h-5" fill="none" viewBox="0 0 24 24" stroke="currentColor" stroke-width="2" stroke-linecap="round" stroke-linejoin="round">
=======
              <a href="{{ gerar_convite_url }}" class="flex items-center gap-x-2 hover:text-primary transition" aria-label="{% trans 'Token' %}" aria-current="{% if request.path == gerar_convite_url %}page{% endif %}">
                <svg aria-hidden="true" xmlns="http://www.w3.org/2000/svg" class="w-5 h-5" fill="none" viewBox="0 0 24 24" stroke="currentColor" stroke-width="2" stroke-linecap="round" stroke-linejoin="round">
>>>>>>> 31c4641f
                  <path d="m15.5 7.5 2.3 2.3a1 1 0 0 0 1.4 0l2.1-2.1a1 1 0 0 0 0-1.4L19 4" />
                  <path d="m21 2-9.6 9.6" />
                  <circle cx="7.5" cy="15.5" r="5.5" />
                </svg><span class="sidebar-label">{% trans "Token" %}</span>
              </a></li>
            {% endif %}
          {% endif %}
        {% endif %}
        {% if user.is_authenticated %}
          {% url 'configuracoes' as configuracoes_url %}
<<<<<<< HEAD
          <li><a href="{{ configuracoes_url }}" class="hover:text-primary transition" aria-label="{% trans 'Configurações' %}" aria-current="{% if request.path == configuracoes_url %}page{% endif %}">
            <svg xmlns="http://www.w3.org/2000/svg" class="w-5 h-5" fill="none" viewBox="0 0 24 24" stroke="currentColor" stroke-width="2" stroke-linecap="round" stroke-linejoin="round">
=======
          <a href="{{ configuracoes_url }}" class="hover:text-primary transition" aria-label="{% trans 'Configurações' %}" aria-current="{% if request.path == configuracoes_url %}page{% endif %}">
            <svg aria-hidden="true" xmlns="http://www.w3.org/2000/svg" class="w-5 h-5" fill="none" viewBox="0 0 24 24" stroke="currentColor" stroke-width="2" stroke-linecap="round" stroke-linejoin="round">
>>>>>>> 31c4641f
              <path d="M9.671 4.136a2.34 2.34 0 0 1 4.659 0 2.34 2.34 0 0 0 3.319 1.915 2.34 2.34 0 0 1 2.33 4.033 2.34 2.34 0 0 0 0 3.831 2.34 2.34 0 0 1-2.33 4.033 2.34 2.34 0 0 0-3.319 1.915 2.34 2.34 0 0 1-4.659 0 2.34 2.34 0 0 0-3.32-1.915 2.34 2.34 0 0 1-2.33-4.033 2.34 2.34 0 0 0 0-3.831A2.34 2.34 0 0 1 6.35 6.051a2.34 2.34 0 0 0 3.319-1.915" />
              <circle cx="12" cy="12" r="3" />
            </svg><span class="sidebar-label">{% trans "Configurações" %}</span>
          </a></li>
          {% url 'accounts:logout' as logout_url %}
<<<<<<< HEAD
          <li><a href="{{ logout_url }}" class="flex items-center gap-x-2 hover:text-primary transition" aria-label="{% trans 'Sair' %}" aria-current="{% if request.path == logout_url %}page{% endif %}">
            <svg xmlns="http://www.w3.org/2000/svg" class="w-5 h-5" fill="none" viewBox="0 0 24 24" stroke="currentColor" stroke-width="2" stroke-linecap="round" stroke-linejoin="round">
=======
          <a href="{{ logout_url }}" class="flex items-center gap-x-2 hover:text-primary transition" aria-label="{% trans 'Sair' %}" aria-current="{% if request.path == logout_url %}page{% endif %}">
            <svg aria-hidden="true" xmlns="http://www.w3.org/2000/svg" class="w-5 h-5" fill="none" viewBox="0 0 24 24" stroke="currentColor" stroke-width="2" stroke-linecap="round" stroke-linejoin="round">
>>>>>>> 31c4641f
              <path d="m16 17 5-5-5-5" />
              <path d="M21 12H9" />
              <path d="M9 21H5a2 2 0 0 1-2-2V5a2 2 0 0 1 2-2h4" />
            </svg><span class="sidebar-label">{% trans "Sair" %}</span>
          </a></li>
        {% else %}
          {% url 'accounts:login' as login_url %}
<<<<<<< HEAD
          <li><a href="{{ login_url }}" class="flex items-center gap-x-2 hover:text-primary transition" aria-label="{% trans 'Entrar' %}" aria-current="{% if request.path == login_url %}page{% endif %}">
            <svg xmlns="http://www.w3.org/2000/svg" class="w-5 h-5" fill="none" viewBox="0 0 24 24" stroke="currentColor" stroke-width="2" stroke-linecap="round" stroke-linejoin="round">
=======
          <a href="{{ login_url }}" class="flex items-center gap-x-2 hover:text-primary transition" aria-label="{% trans 'Entrar' %}" aria-current="{% if request.path == login_url %}page{% endif %}">
            <svg aria-hidden="true" xmlns="http://www.w3.org/2000/svg" class="w-5 h-5" fill="none" viewBox="0 0 24 24" stroke="currentColor" stroke-width="2" stroke-linecap="round" stroke-linejoin="round">
>>>>>>> 31c4641f
              <path d="m10 17 5-5-5-5" />
              <path d="M15 12H3" />
              <path d="M15 3h4a2 2 0 0 1 2 2v14a2 2 0 0 1-2 2h-4" />
            </svg><span class="sidebar-label">{% trans "Entrar" %}</span>
          </a></li>
          {% url 'accounts:onboarding' as onboarding_url %}
<<<<<<< HEAD
          <li><a href="{{ onboarding_url }}" class="flex items-center gap-x-2 bg-primary text-white py-2 px-4 rounded-xl hover:bg-primary/90 transition" aria-label="{% trans 'Cadastrar' %}" aria-current="{% if request.path == onboarding_url %}page{% endif %}">
            <svg xmlns="http://www.w3.org/2000/svg" class="w-5 h-5" fill="none" viewBox="0 0 24 24" stroke="currentColor" stroke-width="2" stroke-linecap="round" stroke-linejoin="round">
=======
          <a href="{{ onboarding_url }}" class="flex items-center gap-x-2 bg-primary text-white py-2 px-4 rounded-xl hover:bg-primary/90 transition" aria-label="{% trans 'Cadastrar' %}" aria-current="{% if request.path == onboarding_url %}page{% endif %}">
            <svg aria-hidden="true" xmlns="http://www.w3.org/2000/svg" class="w-5 h-5" fill="none" viewBox="0 0 24 24" stroke="currentColor" stroke-width="2" stroke-linecap="round" stroke-linejoin="round">
>>>>>>> 31c4641f
              <path d="M16 21v-2a4 4 0 0 0-4-4H6a4 4 0 0 0-4 4v2" />
              <circle cx="9" cy="7" r="4" />
              <line x1="19" x2="19" y1="8" y2="14" />
              <line x1="22" x2="16" y1="11" y2="11" />
            </svg><span class="sidebar-label">{% trans "Cadastrar" %}</span>
          </a></li>
        {% endif %}
      {% endif %}
    </ul>

    <div class="flex items-center gap-2" role="group" aria-label="{% trans 'Tema' %}">
        <button
          type="button"
          class="btn-secondary btn-sm aria-pressed:bg-primary aria-pressed:text-white aria-pressed:border-primary"
          data-theme-option="claro"
          aria-pressed="false">
          {% trans "Claro" %}
        </button>
        <button
          type="button"
          class="btn-secondary btn-sm aria-pressed:bg-primary aria-pressed:text-white aria-pressed:border-primary"
          data-theme-option="escuro"
          aria-pressed="false">
          {% trans "Escuro" %}
        </button>
        <button
          type="button"
          class="btn-secondary btn-sm aria-pressed:bg-primary aria-pressed:text-white aria-pressed:border-primary"
          data-theme-option="automatico"
          aria-pressed="false">
          {% trans "Automático" %}
        </button>
      </div>
    </nav>
  </aside>
<|MERGE_RESOLUTION|>--- conflicted
+++ resolved
@@ -23,23 +23,13 @@
               <circle cx="12" cy="7" r="4" />
             </svg>
           {% endif %}
-<<<<<<< HEAD
+
         </a><span id="notif-count" class="hidden"></span></li>
       {% endif %}
 
       {% if user.user_type == 'admin' or user.user_type == 'coordenador' %}
         <li><a href="/" class="flex items-center gap-x-2 hover:text-primary transition" aria-label="{% trans 'Dashboard' %}" aria-current="{% if request.path == '/' %}page{% endif %}">
           <svg xmlns="http://www.w3.org/2000/svg" class="w-5 h-5" fill="none" viewBox="0 0 24 24" stroke="currentColor" stroke-width="2" stroke-linecap="round" stroke-linejoin="round">
-=======
-          <span class="sr-only">{% trans "Perfil" %}</span>
-        </a>
-        <span id="notif-count" class="hidden"></span>
-      {% endif %}
-
-      {% if user.user_type == 'admin' or user.user_type == 'coordenador' %}
-        <a href="/" class="flex items-center gap-x-2 hover:text-primary transition" aria-label="{% trans 'Dashboard' %}" aria-current="{% if request.path == '/' %}page{% endif %}">
-          <svg aria-hidden="true" xmlns="http://www.w3.org/2000/svg" class="w-5 h-5" fill="none" viewBox="0 0 24 24" stroke="currentColor" stroke-width="2" stroke-linecap="round" stroke-linejoin="round">
->>>>>>> 31c4641f
             <rect width="7" height="9" x="3" y="3" rx="1" />
             <rect width="7" height="5" x="14" y="3" rx="1" />
             <rect width="7" height="9" x="14" y="12" rx="1" />
@@ -47,13 +37,9 @@
           </svg><span class="sidebar-label">{% trans "Dashboard" %}</span>
         </a></li>
         {% url 'associados_lista' as associados_lista_url %}
-<<<<<<< HEAD
         <li><a href="{{ associados_lista_url }}" class="flex items-center gap-x-2 hover:text-primary transition" aria-label="{% trans 'Associados' %}" aria-current="{% if request.path == associados_lista_url %}page{% endif %}">
           <svg xmlns="http://www.w3.org/2000/svg" class="w-5 h-5" fill="none" viewBox="0 0 24 24" stroke="currentColor" stroke-width="2" stroke-linecap="round" stroke-linejoin="round">
-=======
-        <a href="{{ associados_lista_url }}" class="flex items-center gap-x-2 hover:text-primary transition" aria-label="{% trans 'Associados' %}" aria-current="{% if request.path == associados_lista_url %}page{% endif %}">
-          <svg aria-hidden="true" xmlns="http://www.w3.org/2000/svg" class="w-5 h-5" fill="none" viewBox="0 0 24 24" stroke="currentColor" stroke-width="2" stroke-linecap="round" stroke-linejoin="round">
->>>>>>> 31c4641f
+
             <path d="M16 21v-2a4 4 0 0 0-4-4H6a4 4 0 0 0-4 4v2" />
             <path d="M16 3.128a4 4 0 0 1 0 7.744" />
             <path d="M22 21v-2a4 4 0 0 0-3-3.87" />
@@ -61,13 +47,9 @@
           </svg><span class="sidebar-label">{% trans "Associados" %}</span>
         </a></li>
         {% url 'empresas:lista' as empresas_lista_url %}
-<<<<<<< HEAD
         <li><a href="{{ empresas_lista_url }}" class="flex items-center gap-x-2 hover:text-primary transition" aria-label="{% trans 'Empresas' %}" aria-current="{% if request.path == empresas_lista_url %}page{% endif %}">
           <svg xmlns="http://www.w3.org/2000/svg" class="w-5 h-5" fill="none" viewBox="0 0 24 24" stroke="currentColor" stroke-width="2" stroke-linecap="round" stroke-linejoin="round">
-=======
-        <a href="{{ empresas_lista_url }}" class="flex items-center gap-x-2 hover:text-primary transition" aria-label="{% trans 'Empresas' %}" aria-current="{% if request.path == empresas_lista_url %}page{% endif %}">
-          <svg aria-hidden="true" xmlns="http://www.w3.org/2000/svg" class="w-5 h-5" fill="none" viewBox="0 0 24 24" stroke="currentColor" stroke-width="2" stroke-linecap="round" stroke-linejoin="round">
->>>>>>> 31c4641f
+
             <path d="M6 22V4a2 2 0 0 1 2-2h8a2 2 0 0 1 2 2v18Z" />
             <path d="M6 12H4a2 2 0 0 0-2 2v6a2 2 0 0 0 2 2h2" />
             <path d="M18 9h2a2 2 0 0 1 2 2v9a2 2 0 0 1-2 2h-2" />
@@ -78,13 +60,10 @@
           </svg><span class="sidebar-label">{% trans "Empresas" %}</span>
         </a></li>
         {% url 'nucleos:list' as nucleos_list_url %}
-<<<<<<< HEAD
+
         <li><a href="{{ nucleos_list_url }}" class="flex items-center gap-x-2 hover:text-primary transition" aria-label="{% trans 'Núcleos' %}" aria-current="{% if request.path == nucleos_list_url %}page{% endif %}">
           <svg xmlns="http://www.w3.org/2000/svg" class="w-5 h-5" fill="none" viewBox="0 0 24 24" stroke="currentColor" stroke-width="2" stroke-linecap="round" stroke-linejoin="round">
-=======
-        <a href="{{ nucleos_list_url }}" class="flex items-center gap-x-2 hover:text-primary transition" aria-label="{% trans 'Núcleos' %}" aria-current="{% if request.path == nucleos_list_url %}page{% endif %}">
-          <svg aria-hidden="true" xmlns="http://www.w3.org/2000/svg" class="w-5 h-5" fill="none" viewBox="0 0 24 24" stroke="currentColor" stroke-width="2" stroke-linecap="round" stroke-linejoin="round">
->>>>>>> 31c4641f
+
             <path d="M16 21v-2a4 4 0 0 0-4-4H6a4 4 0 0 0-4 4v2" />
             <path d="M16 3.128a4 4 0 0 1 0 7.744" />
             <path d="M22 21v-2a4 4 0 0 0-3-3.87" />
@@ -92,13 +71,9 @@
           </svg><span class="sidebar-label">{% trans "Núcleos" %}</span>
         </a></li>
         {% url 'eventos:lista' as eventos_lista_url %}
-<<<<<<< HEAD
         <li><a href="{{ eventos_lista_url }}" class="flex items-center gap-x-2 hover:text-primary transition" aria-label="{% trans 'Eventos' %}" aria-current="{% if request.path == eventos_lista_url %}page{% endif %}">
           <svg xmlns="http://www.w3.org/2000/svg" class="w-5 h-5" fill="none" viewBox="0 0 24 24" stroke="currentColor" stroke-width="2" stroke-linecap="round" stroke-linejoin="round">
-=======
-        <a href="{{ eventos_lista_url }}" class="flex items-center gap-x-2 hover:text-primary transition" aria-label="{% trans 'Eventos' %}" aria-current="{% if request.path == eventos_lista_url %}page{% endif %}">
-          <svg aria-hidden="true" xmlns="http://www.w3.org/2000/svg" class="w-5 h-5" fill="none" viewBox="0 0 24 24" stroke="currentColor" stroke-width="2" stroke-linecap="round" stroke-linejoin="round">
->>>>>>> 31c4641f
+ia-hidden="true" xmlns="http://www.w3.org/2000/svg" class="w-5 h-5" fill="none" viewBox="0 0 24 24" stroke="currentColor" stroke-width="2" stroke-linecap="round" stroke-linejoin="round">
             <path d="M8 2v4" />
             <path d="M16 2v4" />
             <rect width="18" height="18" x="3" y="4" rx="2" />
@@ -112,26 +87,19 @@
           </svg><span class="sidebar-label">{% trans "Eventos" %}</span>
         </a></li>
         {% url 'feed:listar' as feed_listar_url %}
-<<<<<<< HEAD
+
         <li><a href="{{ feed_listar_url }}" class="flex items-center gap-x-2 hover:text-primary transition" aria-label="{% trans 'Feed' %}" aria-current="{% if request.path == feed_listar_url %}page{% endif %}">
           <svg xmlns="http://www.w3.org/2000/svg" class="w-5 h-5" fill="none" viewBox="0 0 24 24" stroke="currentColor" stroke-width="2" stroke-linecap="round" stroke-linejoin="round">
-=======
-        <a href="{{ feed_listar_url }}" class="flex items-center gap-x-2 hover:text-primary transition" aria-label="{% trans 'Feed' %}" aria-current="{% if request.path == feed_listar_url %}page{% endif %}">
-          <svg aria-hidden="true" xmlns="http://www.w3.org/2000/svg" class="w-5 h-5" fill="none" viewBox="0 0 24 24" stroke="currentColor" stroke-width="2" stroke-linecap="round" stroke-linejoin="round">
->>>>>>> 31c4641f
             <path d="M4 11a9 9 0 0 1 9 9" />
             <path d="M4 4a16 16 0 0 1 16 16" />
             <circle cx="5" cy="19" r="1" />
           </svg><span class="sidebar-label">{% trans "Feed" %}</span>
         </a></li>
         {% url 'financeiro:repasses' as financeiro_repasses_url %}
-<<<<<<< HEAD
+
         <li><a href="{{ financeiro_repasses_url }}" class="flex items-center gap-x-2 hover:text-primary transition" aria-label="{% trans 'Financeiro' %}" aria-current="{% if request.path == financeiro_repasses_url %}page{% endif %}">
           <svg xmlns="http://www.w3.org/2000/svg" class="w-5 h-5" fill="none" viewBox="0 0 24 24" stroke="currentColor" stroke-width="2" stroke-linecap="round" stroke-linejoin="round">
-=======
-        <a href="{{ financeiro_repasses_url }}" class="flex items-center gap-x-2 hover:text-primary transition" aria-label="{% trans 'Financeiro' %}" aria-current="{% if request.path == financeiro_repasses_url %}page{% endif %}">
-          <svg aria-hidden="true" xmlns="http://www.w3.org/2000/svg" class="w-5 h-5" fill="none" viewBox="0 0 24 24" stroke="currentColor" stroke-width="2" stroke-linecap="round" stroke-linejoin="round">
->>>>>>> 31c4641f
+
             <path d="M11 15h2a2 2 0 1 0 0-4h-3c-.6 0-1.1.2-1.4.6L3 17" />
             <path d="m7 21 1.6-1.4c.3-.4.8-.6 1.4-.6h4c1.1 0 2.1-.4 2.8-1.2l4.6-4.4a2 2 0 0 0-2.75-2.91l-4.2 3.9" />
             <path d="m2 16 6 6" />
@@ -140,51 +108,36 @@
           </svg><span class="sidebar-label">{% trans "Financeiro" %}</span>
         </a></li>
         {% url 'tokens:listar_api_tokens' as listar_api_tokens_url %}
-<<<<<<< HEAD
+
         <li><a href="{{ listar_api_tokens_url }}" class="flex items-center gap-x-2 hover:text-primary transition" aria-label="{% trans 'Tokens' %}" aria-current="{% if request.path == listar_api_tokens_url %}page{% endif %}">
           <svg xmlns="http://www.w3.org/2000/svg" class="w-5 h-5" fill="none" viewBox="0 0 24 24" stroke="currentColor" stroke-width="2" stroke-linecap="round" stroke-linejoin="round">
-=======
-        <a href="{{ listar_api_tokens_url }}" class="flex items-center gap-x-2 hover:text-primary transition" aria-label="{% trans 'Tokens' %}" aria-current="{% if request.path == listar_api_tokens_url %}page{% endif %}">
-          <svg aria-hidden="true" xmlns="http://www.w3.org/2000/svg" class="w-5 h-5" fill="none" viewBox="0 0 24 24" stroke="currentColor" stroke-width="2" stroke-linecap="round" stroke-linejoin="round">
->>>>>>> 31c4641f
+
             <path d="m15.5 7.5 2.3 2.3a1 1 0 0 0 1.4 0l2.1-2.1a1 1 0 0 0 0-1.4L19 4" />
             <path d="m21 2-9.6 9.6" />
             <circle cx="7.5" cy="15.5" r="5.5" />
           </svg><span class="sidebar-label">{% trans "Tokens" %}</span>
         </a></li>
         {% url 'configuracoes' as configuracoes_url %}
-<<<<<<< HEAD
         <li><a href="{{ configuracoes_url }}" class="hover:text-primary transition" aria-label="{% trans 'Configurações' %}" aria-current="{% if request.path == configuracoes_url %}page{% endif %}">
           <svg xmlns="http://www.w3.org/2000/svg" class="w-5 h-5" fill="none" viewBox="0 0 24 24" stroke="currentColor" stroke-width="2" stroke-linecap="round" stroke-linejoin="round">
-=======
-        <a href="{{ configuracoes_url }}" class="hover:text-primary transition" aria-label="{% trans 'Configurações' %}" aria-current="{% if request.path == configuracoes_url %}page{% endif %}">
-          <svg aria-hidden="true" xmlns="http://www.w3.org/2000/svg" class="w-5 h-5" fill="none" viewBox="0 0 24 24" stroke="currentColor" stroke-width="2" stroke-linecap="round" stroke-linejoin="round">
->>>>>>> 31c4641f
+
             <path d="M9.671 4.136a2.34 2.34 0 0 1 4.659 0 2.34 2.34 0 0 0 3.319 1.915 2.34 2.34 0 0 1 2.33 4.033 2.34 2.34 0 0 0 0 3.831 2.34 2.34 0 0 1-2.33 4.033 2.34 2.34 0 0 0-3.319 1.915 2.34 2.34 0 0 1-4.659 0 2.34 2.34 0 0 0-3.32-1.915 2.34 2.34 0 0 1-2.33-4.033 2.34 2.34 0 0 0 0-3.831A2.34 2.34 0 0 1 6.35 6.051a2.34 2.34 0 0 0 3.319-1.915" />
             <circle cx="12" cy="12" r="3" />
           </svg><span class="sidebar-label">{% trans "Configurações" %}</span>
         </a></li>
         {% url 'accounts:logout' as logout_url %}
-<<<<<<< HEAD
         <li><a href="{{ logout_url }}" class="flex items-center gap-x-2 hover:text-primary transition" aria-label="{% trans 'Sair' %}" aria-current="{% if request.path == logout_url %}page{% endif %}">
           <svg xmlns="http://www.w3.org/2000/svg" class="w-5 h-5" fill="none" viewBox="0 0 24 24" stroke="currentColor" stroke-width="2" stroke-linecap="round" stroke-linejoin="round">
-=======
-        <a href="{{ logout_url }}" class="flex items-center gap-x-2 hover:text-primary transition" aria-label="{% trans 'Sair' %}" aria-current="{% if request.path == logout_url %}page{% endif %}">
-          <svg aria-hidden="true" xmlns="http://www.w3.org/2000/svg" class="w-5 h-5" fill="none" viewBox="0 0 24 24" stroke="currentColor" stroke-width="2" stroke-linecap="round" stroke-linejoin="round">
->>>>>>> 31c4641f
+
             <path d="m16 17 5-5-5-5" />
             <path d="M21 12H9" />
             <path d="M9 21H5a2 2 0 0 1-2-2V5a2 2 0 0 1 2-2h4" />
           </svg><span class="sidebar-label">{% trans "Sair" %}</span>
         </a></li>
       {% else %}
-<<<<<<< HEAD
         <li><a href="/" class="flex items-center gap-x-2 hover:text-primary transition" aria-label="{% trans 'Dashboard' %}" aria-current="{% if request.path == '/' %}page{% endif %}">
           <svg xmlns="http://www.w3.org/2000/svg" class="w-5 h-5" fill="none" viewBox="0 0 24 24" stroke="currentColor" stroke-width="2" stroke-linecap="round" stroke-linejoin="round">
-=======
-        <a href="/" class="flex items-center gap-x-2 hover:text-primary transition" aria-label="{% trans 'Dashboard' %}" aria-current="{% if request.path == '/' %}page{% endif %}">
-          <svg aria-hidden="true" xmlns="http://www.w3.org/2000/svg" class="w-5 h-5" fill="none" viewBox="0 0 24 24" stroke="currentColor" stroke-width="2" stroke-linecap="round" stroke-linejoin="round">
->>>>>>> 31c4641f
+
             <rect width="7" height="9" x="3" y="3" rx="1" />
             <rect width="7" height="5" x="14" y="3" rx="1" />
             <rect width="7" height="9" x="14" y="12" rx="1" />
@@ -193,13 +146,9 @@
         </a></li>
         {% if user.user_type != 'root' %}
           {% url 'empresas:lista' as empresas_lista_url %}
-<<<<<<< HEAD
           <li><a href="{{ empresas_lista_url }}" class="flex items-center gap-x-2 hover:text-primary transition" aria-label="{% trans 'Empresas' %}" aria-current="{% if request.path == empresas_lista_url %}page{% endif %}">
             <svg xmlns="http://www.w3.org/2000/svg" class="w-5 h-5" fill="none" viewBox="0 0 24 24" stroke="currentColor" stroke-width="2" stroke-linecap="round" stroke-linejoin="round">
-=======
-          <a href="{{ empresas_lista_url }}" class="flex items-center gap-x-2 hover:text-primary transition" aria-label="{% trans 'Empresas' %}" aria-current="{% if request.path == empresas_lista_url %}page{% endif %}">
-            <svg aria-hidden="true" xmlns="http://www.w3.org/2000/svg" class="w-5 h-5" fill="none" viewBox="0 0 24 24" stroke="currentColor" stroke-width="2" stroke-linecap="round" stroke-linejoin="round">
->>>>>>> 31c4641f
+
               <path d="M6 22V4a2 2 0 0 1 2-2h8a2 2 0 0 1 2 2v18Z" />
               <path d="M6 12H4a2 2 0 0 0-2 2v6a2 2 0 0 0 2 2h2" />
               <path d="M18 9h2a2 2 0 0 1 2 2v9a2 2 0 0 1-2 2h-2" />
@@ -212,13 +161,8 @@
         {% endif %}
         {% if user.user_type != 'root' %}
           {% url 'empresas:buscar' as empresas_buscar_url %}
-<<<<<<< HEAD
           <li><a href="{{ empresas_buscar_url }}" class="flex items-center gap-x-2 hover:text-primary transition" aria-label="{% trans 'Buscar Empresas' %}" aria-current="{% if request.path == empresas_buscar_url %}page{% endif %}">
             <svg xmlns="http://www.w3.org/2000/svg" class="w-5 h-5" fill="none" viewBox="0 0 24 24" stroke="currentColor" stroke-width="2" stroke-linecap="round" stroke-linejoin="round">
-=======
-          <a href="{{ empresas_buscar_url }}" class="flex items-center gap-x-2 hover:text-primary transition" aria-label="{% trans 'Buscar Empresas' %}" aria-current="{% if request.path == empresas_buscar_url %}page{% endif %}">
-            <svg aria-hidden="true" xmlns="http://www.w3.org/2000/svg" class="w-5 h-5" fill="none" viewBox="0 0 24 24" stroke="currentColor" stroke-width="2" stroke-linecap="round" stroke-linejoin="round">
->>>>>>> 31c4641f
               <path d="m21 21-4.34-4.34" />
               <circle cx="11" cy="11" r="8" />
             </svg><span class="sidebar-label">{% trans "Buscar Empresas" %}</span>
@@ -226,13 +170,9 @@
         {% endif %}
         {% if user.user_type != 'root' %}
           {% url 'eventos:lista' as eventos_lista_url %}
-<<<<<<< HEAD
           <li><a href="{{ eventos_lista_url }}" class="flex items-center gap-x-2 hover:text-primary transition" aria-label="{% trans 'Eventos' %}" aria-current="{% if request.path == eventos_lista_url %}page{% endif %}">
             <svg xmlns="http://www.w3.org/2000/svg" class="w-5 h-5" fill="none" viewBox="0 0 24 24" stroke="currentColor" stroke-width="2" stroke-linecap="round" stroke-linejoin="round">
-=======
-          <a href="{{ eventos_lista_url }}" class="flex items-center gap-x-2 hover:text-primary transition" aria-label="{% trans 'Eventos' %}" aria-current="{% if request.path == eventos_lista_url %}page{% endif %}">
-            <svg aria-hidden="true" xmlns="http://www.w3.org/2000/svg" class="w-5 h-5" fill="none" viewBox="0 0 24 24" stroke="currentColor" stroke-width="2" stroke-linecap="round" stroke-linejoin="round">
->>>>>>> 31c4641f
+
               <path d="M8 2v4" />
               <path d="M16 2v4" />
               <rect width="18" height="18" x="3" y="4" rx="2" />
@@ -248,13 +188,8 @@
         {% endif %}
         {% if user.user_type != 'root' %}
           {% url 'feed:listar' as feed_listar_url %}
-<<<<<<< HEAD
           <li><a href="{{ feed_listar_url }}" class="flex items-center gap-x-2 hover:text-primary transition" aria-label="{% trans 'Feed' %}" aria-current="{% if request.path == feed_listar_url %}page{% endif %}">
             <svg xmlns="http://www.w3.org/2000/svg" class="w-5 h-5" fill="none" viewBox="0 0 24 24" stroke="currentColor" stroke-width="2" stroke-linecap="round" stroke-linejoin="round">
-=======
-          <a href="{{ feed_listar_url }}" class="flex items-center gap-x-2 hover:text-primary transition" aria-label="{% trans 'Feed' %}" aria-current="{% if request.path == feed_listar_url %}page{% endif %}">
-            <svg aria-hidden="true" xmlns="http://www.w3.org/2000/svg" class="w-5 h-5" fill="none" viewBox="0 0 24 24" stroke="currentColor" stroke-width="2" stroke-linecap="round" stroke-linejoin="round">
->>>>>>> 31c4641f
               <path d="M4 11a9 9 0 0 1 9 9" />
               <path d="M4 4a16 16 0 0 1 16 16" />
               <circle cx="5" cy="19" r="1" />
@@ -263,13 +198,9 @@
         {% endif %}
         {% if user.user_type != 'root' %}
           {% url 'nucleos:list' as nucleos_list_url %}
-<<<<<<< HEAD
           <li><a href="{{ nucleos_list_url }}" class="flex items-center gap-x-2 hover:text-primary transition" aria-label="{% trans 'Núcleos' %}" aria-current="{% if request.path == nucleos_list_url %}page{% endif %}">
             <svg xmlns="http://www.w3.org/2000/svg" class="w-5 h-5" fill="none" viewBox="0 0 24 24" stroke="currentColor" stroke-width="2" stroke-linecap="round" stroke-linejoin="round">
-=======
-          <a href="{{ nucleos_list_url }}" class="flex items-center gap-x-2 hover:text-primary transition" aria-label="{% trans 'Núcleos' %}" aria-current="{% if request.path == nucleos_list_url %}page{% endif %}">
-            <svg aria-hidden="true" xmlns="http://www.w3.org/2000/svg" class="w-5 h-5" fill="none" viewBox="0 0 24 24" stroke="currentColor" stroke-width="2" stroke-linecap="round" stroke-linejoin="round">
->>>>>>> 31c4641f
+
               <path d="M16 21v-2a4 4 0 0 0-4-4H6a4 4 0 0 0-4 4v2" />
               <path d="M16 3.128a4 4 0 0 1 0 7.744" />
               <path d="M22 21v-2a4 4 0 0 0-3-3.87" />
@@ -279,13 +210,9 @@
         {% endif %}
         {% if user.user_type != 'root' and user.user_type != 'admin' %}
           {% url 'nucleos:meus' as nucleos_meus_url %}
-<<<<<<< HEAD
           <li><a href="{{ nucleos_meus_url }}" class="flex items-center gap-x-2 hover:text-primary transition" aria-label="{% trans 'Meus Núcleos' %}" aria-current="{% if request.path == nucleos_meus_url %}page{% endif %}">
             <svg xmlns="http://www.w3.org/2000/svg" class="w-5 h-5" fill="none" viewBox="0 0 24 24" stroke="currentColor" stroke-width="2" stroke-linecap="round" stroke-linejoin="round">
-=======
-          <a href="{{ nucleos_meus_url }}" class="flex items-center gap-x-2 hover:text-primary transition" aria-label="{% trans 'Meus Núcleos' %}" aria-current="{% if request.path == nucleos_meus_url %}page{% endif %}">
-            <svg aria-hidden="true" xmlns="http://www.w3.org/2000/svg" class="w-5 h-5" fill="none" viewBox="0 0 24 24" stroke="currentColor" stroke-width="2" stroke-linecap="round" stroke-linejoin="round">
->>>>>>> 31c4641f
+
               <path d="M16 21v-2a4 4 0 0 0-4-4H6a4 4 0 0 0-4 4v2" />
               <path d="M22 21v-2a4 4 0 0 0-3-3.87" />
               <circle cx="9" cy="7" r="4" />
@@ -295,13 +222,9 @@
         {% if user.is_authenticated %}
           {% if user.user_type == 'financeiro' or user.user_type == 'admin' %}
             {% url 'financeiro:repasses' as financeiro_repasses_url %}
-<<<<<<< HEAD
             <li><a href="{{ financeiro_repasses_url }}" class="flex items-center gap-x-2 hover:text-primary transition" aria-label="{% trans 'Financeiro' %}" aria-current="{% if request.path == financeiro_repasses_url %}page{% endif %}">
               <svg xmlns="http://www.w3.org/2000/svg" class="w-5 h-5" fill="none" viewBox="0 0 24 24" stroke="currentColor" stroke-width="2" stroke-linecap="round" stroke-linejoin="round">
-=======
-            <a href="{{ financeiro_repasses_url }}" class="flex items-center gap-x-2 hover:text-primary transition" aria-label="{% trans 'Financeiro' %}" aria-current="{% if request.path == financeiro_repasses_url %}page{% endif %}">
-              <svg aria-hidden="true" xmlns="http://www.w3.org/2000/svg" class="w-5 h-5" fill="none" viewBox="0 0 24 24" stroke="currentColor" stroke-width="2" stroke-linecap="round" stroke-linejoin="round">
->>>>>>> 31c4641f
+
                 <path d="M11 15h2a2 2 0 1 0 0-4h-3c-.6 0-1.1.2-1.4.6L3 17" />
                 <path d="m7 21 1.6-1.4c.3-.4.8-.6 1.4-.6h4c1.1 0 2.1-.4 2.8-1.2l4.6-4.4a2 2 0 0 0-2.75-2.91l-4.2 3.9" />
                 <path d="m2 16 6 6" />
@@ -313,13 +236,9 @@
         {% endif %}
         {% if user.is_authenticated and user.user_type == 'root' %}
           {% url 'organizacoes:list' as organizacoes_list_url %}
-<<<<<<< HEAD
           <li><a href="{{ organizacoes_list_url }}" class="flex items-center gap-x-2 hover:text-primary transition" aria-label="{% trans 'Organizações' %}" aria-current="{% if request.path == organizacoes_list_url %}page{% endif %}">
             <svg xmlns="http://www.w3.org/2000/svg" class="w-5 h-5" fill="none" viewBox="0 0 24 24" stroke="currentColor" stroke-width="2" stroke-linecap="round" stroke-linejoin="round">
-=======
-          <a href="{{ organizacoes_list_url }}" class="flex items-center gap-x-2 hover:text-primary transition" aria-label="{% trans 'Organizações' %}" aria-current="{% if request.path == organizacoes_list_url %}page{% endif %}">
-            <svg aria-hidden="true" xmlns="http://www.w3.org/2000/svg" class="w-5 h-5" fill="none" viewBox="0 0 24 24" stroke="currentColor" stroke-width="2" stroke-linecap="round" stroke-linejoin="round">
->>>>>>> 31c4641f
+
               <rect x="16" y="16" width="6" height="6" rx="1" />
               <rect x="2" y="16" width="6" height="6" rx="1" />
               <rect x="9" y="2" width="6" height="6" rx="1" />
@@ -332,13 +251,10 @@
           {% if user.user_type == 'root' or user.user_type == 'admin' or user.user_type == 'coordenador' %}
             {% if user.user_type == 'root' or user.user_type == 'admin' %}
               {% url 'tokens:listar_api_tokens' as listar_api_tokens_url %}
-<<<<<<< HEAD
+
               <li><a href="{{ listar_api_tokens_url }}" class="flex items-center gap-x-2 hover:text-primary transition" aria-label="{% trans 'Token' %}" aria-current="{% if request.path == listar_api_tokens_url %}page{% endif %}">
                 <svg xmlns="http://www.w3.org/2000/svg" class="w-5 h-5" fill="none" viewBox="0 0 24 24" stroke="currentColor" stroke-width="2" stroke-linecap="round" stroke-linejoin="round">
-=======
-              <a href="{{ listar_api_tokens_url }}" class="flex items-center gap-x-2 hover:text-primary transition" aria-label="{% trans 'Token' %}" aria-current="{% if request.path == listar_api_tokens_url %}page{% endif %}">
-                <svg aria-hidden="true" xmlns="http://www.w3.org/2000/svg" class="w-5 h-5" fill="none" viewBox="0 0 24 24" stroke="currentColor" stroke-width="2" stroke-linecap="round" stroke-linejoin="round">
->>>>>>> 31c4641f
+n
                   <path d="m15.5 7.5 2.3 2.3a1 1 0 0 0 1.4 0l2.1-2.1a1 1 0 0 0 0-1.4L19 4" />
                   <path d="m21 2-9.6 9.6" />
                   <circle cx="7.5" cy="15.5" r="5.5" />
@@ -346,13 +262,9 @@
               </a></li>
             {% else %}
               {% url 'tokens:gerar_convite' as gerar_convite_url %}
-<<<<<<< HEAD
               <li><a href="{{ gerar_convite_url }}" class="flex items-center gap-x-2 hover:text-primary transition" aria-label="{% trans 'Token' %}" aria-current="{% if request.path == gerar_convite_url %}page{% endif %}">
                 <svg xmlns="http://www.w3.org/2000/svg" class="w-5 h-5" fill="none" viewBox="0 0 24 24" stroke="currentColor" stroke-width="2" stroke-linecap="round" stroke-linejoin="round">
-=======
-              <a href="{{ gerar_convite_url }}" class="flex items-center gap-x-2 hover:text-primary transition" aria-label="{% trans 'Token' %}" aria-current="{% if request.path == gerar_convite_url %}page{% endif %}">
-                <svg aria-hidden="true" xmlns="http://www.w3.org/2000/svg" class="w-5 h-5" fill="none" viewBox="0 0 24 24" stroke="currentColor" stroke-width="2" stroke-linecap="round" stroke-linejoin="round">
->>>>>>> 31c4641f
+
                   <path d="m15.5 7.5 2.3 2.3a1 1 0 0 0 1.4 0l2.1-2.1a1 1 0 0 0 0-1.4L19 4" />
                   <path d="m21 2-9.6 9.6" />
                   <circle cx="7.5" cy="15.5" r="5.5" />
@@ -363,25 +275,17 @@
         {% endif %}
         {% if user.is_authenticated %}
           {% url 'configuracoes' as configuracoes_url %}
-<<<<<<< HEAD
+
           <li><a href="{{ configuracoes_url }}" class="hover:text-primary transition" aria-label="{% trans 'Configurações' %}" aria-current="{% if request.path == configuracoes_url %}page{% endif %}">
             <svg xmlns="http://www.w3.org/2000/svg" class="w-5 h-5" fill="none" viewBox="0 0 24 24" stroke="currentColor" stroke-width="2" stroke-linecap="round" stroke-linejoin="round">
-=======
-          <a href="{{ configuracoes_url }}" class="hover:text-primary transition" aria-label="{% trans 'Configurações' %}" aria-current="{% if request.path == configuracoes_url %}page{% endif %}">
-            <svg aria-hidden="true" xmlns="http://www.w3.org/2000/svg" class="w-5 h-5" fill="none" viewBox="0 0 24 24" stroke="currentColor" stroke-width="2" stroke-linecap="round" stroke-linejoin="round">
->>>>>>> 31c4641f
               <path d="M9.671 4.136a2.34 2.34 0 0 1 4.659 0 2.34 2.34 0 0 0 3.319 1.915 2.34 2.34 0 0 1 2.33 4.033 2.34 2.34 0 0 0 0 3.831 2.34 2.34 0 0 1-2.33 4.033 2.34 2.34 0 0 0-3.319 1.915 2.34 2.34 0 0 1-4.659 0 2.34 2.34 0 0 0-3.32-1.915 2.34 2.34 0 0 1-2.33-4.033 2.34 2.34 0 0 0 0-3.831A2.34 2.34 0 0 1 6.35 6.051a2.34 2.34 0 0 0 3.319-1.915" />
               <circle cx="12" cy="12" r="3" />
             </svg><span class="sidebar-label">{% trans "Configurações" %}</span>
           </a></li>
           {% url 'accounts:logout' as logout_url %}
-<<<<<<< HEAD
           <li><a href="{{ logout_url }}" class="flex items-center gap-x-2 hover:text-primary transition" aria-label="{% trans 'Sair' %}" aria-current="{% if request.path == logout_url %}page{% endif %}">
             <svg xmlns="http://www.w3.org/2000/svg" class="w-5 h-5" fill="none" viewBox="0 0 24 24" stroke="currentColor" stroke-width="2" stroke-linecap="round" stroke-linejoin="round">
-=======
-          <a href="{{ logout_url }}" class="flex items-center gap-x-2 hover:text-primary transition" aria-label="{% trans 'Sair' %}" aria-current="{% if request.path == logout_url %}page{% endif %}">
-            <svg aria-hidden="true" xmlns="http://www.w3.org/2000/svg" class="w-5 h-5" fill="none" viewBox="0 0 24 24" stroke="currentColor" stroke-width="2" stroke-linecap="round" stroke-linejoin="round">
->>>>>>> 31c4641f
+
               <path d="m16 17 5-5-5-5" />
               <path d="M21 12H9" />
               <path d="M9 21H5a2 2 0 0 1-2-2V5a2 2 0 0 1 2-2h4" />
@@ -389,26 +293,18 @@
           </a></li>
         {% else %}
           {% url 'accounts:login' as login_url %}
-<<<<<<< HEAD
+
           <li><a href="{{ login_url }}" class="flex items-center gap-x-2 hover:text-primary transition" aria-label="{% trans 'Entrar' %}" aria-current="{% if request.path == login_url %}page{% endif %}">
             <svg xmlns="http://www.w3.org/2000/svg" class="w-5 h-5" fill="none" viewBox="0 0 24 24" stroke="currentColor" stroke-width="2" stroke-linecap="round" stroke-linejoin="round">
-=======
-          <a href="{{ login_url }}" class="flex items-center gap-x-2 hover:text-primary transition" aria-label="{% trans 'Entrar' %}" aria-current="{% if request.path == login_url %}page{% endif %}">
-            <svg aria-hidden="true" xmlns="http://www.w3.org/2000/svg" class="w-5 h-5" fill="none" viewBox="0 0 24 24" stroke="currentColor" stroke-width="2" stroke-linecap="round" stroke-linejoin="round">
->>>>>>> 31c4641f
               <path d="m10 17 5-5-5-5" />
               <path d="M15 12H3" />
               <path d="M15 3h4a2 2 0 0 1 2 2v14a2 2 0 0 1-2 2h-4" />
             </svg><span class="sidebar-label">{% trans "Entrar" %}</span>
           </a></li>
           {% url 'accounts:onboarding' as onboarding_url %}
-<<<<<<< HEAD
           <li><a href="{{ onboarding_url }}" class="flex items-center gap-x-2 bg-primary text-white py-2 px-4 rounded-xl hover:bg-primary/90 transition" aria-label="{% trans 'Cadastrar' %}" aria-current="{% if request.path == onboarding_url %}page{% endif %}">
             <svg xmlns="http://www.w3.org/2000/svg" class="w-5 h-5" fill="none" viewBox="0 0 24 24" stroke="currentColor" stroke-width="2" stroke-linecap="round" stroke-linejoin="round">
-=======
-          <a href="{{ onboarding_url }}" class="flex items-center gap-x-2 bg-primary text-white py-2 px-4 rounded-xl hover:bg-primary/90 transition" aria-label="{% trans 'Cadastrar' %}" aria-current="{% if request.path == onboarding_url %}page{% endif %}">
-            <svg aria-hidden="true" xmlns="http://www.w3.org/2000/svg" class="w-5 h-5" fill="none" viewBox="0 0 24 24" stroke="currentColor" stroke-width="2" stroke-linecap="round" stroke-linejoin="round">
->>>>>>> 31c4641f
+
               <path d="M16 21v-2a4 4 0 0 0-4-4H6a4 4 0 0 0-4 4v2" />
               <circle cx="9" cy="7" r="4" />
               <line x1="19" x2="19" y1="8" y2="14" />
