{% load i18n lucide_icons %}
<section class="hero-with-neural bg-gradient-to-br from-[var(--hero-from)] to-[var(--hero-to)] text-white"
         style="--hero-from: var(--color-primary-500); --hero-to: var(--color-primary-700);{% if style %} {{ style }}{% endif %}">
  <div class="neural-bg-base" aria-hidden="true">
    {% include 'backgrounds/neural_backgrounds.html' with bg_type='associados' only %}
  </div>
  <div class="hero-overlay" aria-hidden="true"></div>
  <div class="hero-content relative z-10 w-full">
    <div class="max-w-7xl mx-auto w-full px-4 py-12 md:py-16">
      {% if breadcrumb_template %}
        <div class="mb-4">{% include breadcrumb_template %}</div>
      {% endif %}
      <div class="flex flex-col gap-6 md:flex-row md:items-center md:justify-between">
        <div class="space-y-3 md:max-w-3xl">
          <h1 class="text-4xl md:text-5xl font-bold text-white">{{ title }}</h1>
          {% if subtitle %}
            <p class="text-lg text-white/90">{{ subtitle }}</p>
          {% endif %}
        </div>
        {% if action_template %}
          <div class="flex justify-center md:justify-end md:self-start">{% include action_template %}</div>
        {% endif %}
      </div>
      {% if total_usuarios is not None or total_associados is not None or total_nucleados is not None %}
        <div class="mt-10 space-y-4">
          <div class="flex items-center gap-3 text-white/80">
            <span class="inline-flex h-9 w-9 items-center justify-center rounded-full bg-white/10 text-white ring-1 ring-white/10 backdrop-blur">
<<<<<<< HEAD
              {% lucide 'chart-pie' class='h-5 w-5' %}
=======
              {% lucide 'pie-chart' class='h-5 w-5' %}
>>>>>>> 865f896c
            </span>
            <span class="text-sm font-semibold uppercase tracking-wide">
              {% trans "Resumo" %}
            </span>
          </div>
          <div class="card-grid">
            {% include '_partials/cards/total_card.html' with label=_('Usuários') valor=total_usuarios icon_name='users' %}
            {% include '_partials/cards/total_card.html' with label=_('Associados') valor=total_associados icon_name='badge-check' %}
            {% include '_partials/cards/total_card.html' with label=_('Nucleados') valor=total_nucleados icon_name='network' %}
          </div>
        </div>
      {% endif %}
    </div>
  </div>
</section><|MERGE_RESOLUTION|>--- conflicted
+++ resolved
@@ -25,11 +25,9 @@
         <div class="mt-10 space-y-4">
           <div class="flex items-center gap-3 text-white/80">
             <span class="inline-flex h-9 w-9 items-center justify-center rounded-full bg-white/10 text-white ring-1 ring-white/10 backdrop-blur">
-<<<<<<< HEAD
+
               {% lucide 'chart-pie' class='h-5 w-5' %}
-=======
-              {% lucide 'pie-chart' class='h-5 w-5' %}
->>>>>>> 865f896c
+
             </span>
             <span class="text-sm font-semibold uppercase tracking-wide">
               {% trans "Resumo" %}
