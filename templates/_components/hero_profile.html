{% load i18n lucide_icons %}
          
<section class="relative isolate overflow-visible">
  <div class="relative overflow-hidden bg-gradient-to-r from-[var(--hero-from)] to-[var(--hero-to)] min-h-[400px] sm:min-h-[440px] lg:min-h-[480px]">
    {% if profile.cover %}
      <img src="{{ profile.cover.url }}" alt="" class="absolute inset-0 h-full w-full object-cover" loading="lazy">
      <div class="absolute inset-0 bg-gradient-to-t from-black/70 via-black/30 to-transparent"></div>
    {% endif %}
  </div>

<<<<<<< HEAD
  <div class="container relative mx-auto px-6 pb-10 lg:pb-14">
    <div class="rounded-2xl border border-[var(--border)] bg-transparent p-4 md:p-6 shadow-lg transition-colors">
      {% with display_name=hero_title|default:profile.display_name subtitle=hero_subtitle %}
        <div class="flex flex-col items-center gap-4 sm:flex-row sm:items-start sm:gap-6">
          <div class="mx-auto h-20 w-20 shrink-0 overflow-hidden rounded-full bg-[var(--bg-secondary)] ring-4 ring-[var(--bg-primary)] sm:mx-0 md:h-24 md:w-24">
            {% if profile.avatar %}
              <img src="{{ profile.avatar_url }}" alt="{{ display_name|default:profile.username }}" class="h-full w-full object-cover" loading="lazy">
            {% else %}
              <div class="grid h-full w-full place-items-center text-2xl font-semibold text-[var(--text-secondary)]">
                {{ profile.get_initials|default:profile.username|slice:":2"|upper }}
              </div>
            {% endif %}
          </div>

          <div class="min-w-0 space-y-1.5 text-center sm:text-left">
            <h2 class="text-2xl font-semibold text-[var(--text-primary)] md:text-3xl">
              {{ display_name|default:profile.username }}
            </h2>

            <span class="inline-flex items-center gap-1 rounded-lg border border-[var(--border)] bg-[var(--bg-secondary)] px-2 py-0.5 text-sm font-medium text-[var(--text-secondary)] sm:text-base">
              <span aria-hidden="true">@</span>{{ profile.username }}
            </span>

            {% if subtitle %}
              <p class="text-sm text-[var(--text-secondary)] sm:text-base">
                {{ subtitle }}
              </p>
            {% endif %}

          </div>

        </div>
      {% endwith %}

      {% with redes=profile.redes_sociais %}
        <div class="mt-6 flex flex-wrap items-center justify-center gap-3{% if redes or profile.whatsapp %} sm:justify-between{% endif %}">
          {% if redes %}
            <div class="flex flex-wrap justify-center gap-3">
              {% for rede, url in redes.items %}
                {% if url %}
                  <a
                    href="{{ url }}"
                    target="_blank"
                    rel="noopener noreferrer"
                    aria-label="{{ rede|capfirst }}"
                    class="inline-flex items-center text-[var(--text-secondary)] transition hover:scale-110 hover:text-[var(--text-primary)]"
                  >
                    {% lucide rede class="h-6 w-6" %}
                  </a>
                {% endif %}
              {% endfor %}
            </div>
          {% endif %}

          {% if profile.whatsapp %}
            <a
              href="https://wa.me/{{ profile.whatsapp|cut:"+" }}"
              class="inline-flex items-center text-[var(--text-secondary)] transition hover:scale-110 hover:text-[var(--text-primary)]"
              aria-label="WhatsApp"
            >
              {% lucide "whatsapp" width="28" height="28" %}
            </a>
          {% else %}
            <span class="inline-flex items-center text-[var(--text-muted)]" aria-label="WhatsApp indisponível">
              {% lucide "whatsapp" class="h-8 w-8" %}
            </span>
          {% endif %}
        </div>
      {% endwith %}
=======
  <div class="container relative mx-auto px-4 sm:px-6 lg:px-8 pb-10 lg:pb-14">
    <div class="mx-auto w-full max-w-5xl">
      <div class="rounded-2xl bg-gradient-to-r from-[var(--hero-from)] to-[var(--hero-to)] p-4 md:p-5 text-white shadow-2xl ring-1 ring-white/10">
        {% with display_name=hero_title|default:profile.display_name subtitle=hero_subtitle %}
          <div class="flex flex-col items-center gap-4 sm:flex-row sm:items-start sm:gap-6">
            <div class="mx-auto h-20 w-20 shrink-0 overflow-hidden rounded-full bg-[var(--bg-primary)] ring-4 ring-white/90 sm:mx-0 md:h-24 md:w-24">
              {% if profile.avatar %}
                <img src="{{ profile.avatar_url }}" alt="{{ display_name|default:profile.username }}" class="h-full w-full object-cover" loading="lazy">
              {% else %}
                <div class="grid h-full w-full place-items-center text-2xl font-semibold text-white/80">
                  {{ profile.get_initials|default:profile.username|slice:":2"|upper }}
                </div>
              {% endif %}
            </div>

            <div class="min-w-0 space-y-1.5 text-center sm:text-left">
              <h2 class="inline-block rounded-lg bg-black/40 px-3 py-1 text-2xl font-semibold text-white drop-shadow md:text-3xl">
                {{ display_name|default:profile.username }}
              </h2>

              <span class="inline-flex items-center gap-1 rounded-lg bg-white/15 px-2 py-0.5 text-sm font-medium text-white/80 sm:text-base">
                <span aria-hidden="true">@</span>{{ profile.username }}
              </span>

              {% if subtitle %}
                <p class="text-sm text-white/80 sm:text-base">
                  {{ subtitle }}
                </p>
              {% endif %}

            </div>

          </div>
        {% endwith %}

        {% with redes=profile.redes_sociais %}
          <div class="mt-6 flex flex-wrap items-center justify-center gap-3{% if redes or profile.whatsapp %} sm:justify-between{% endif %}">
            {% if redes %}
              <div class="flex flex-wrap justify-center gap-3">
                {% for rede, url in redes.items %}
                  {% if url %}
                    <a
                      href="{{ url }}"
                      target="_blank"
                      rel="noopener noreferrer"
                      aria-label="{{ rede|capfirst }}"
                      class="inline-flex items-center transition hover:scale-110"
                    >
                      {% lucide rede class="h-6 w-6 text-white hover:text-white/90" %}
                    </a>
                  {% endif %}
                {% endfor %}
              </div>
            {% endif %}

            {% if profile.whatsapp %}
              <a
                href="https://wa.me/{{ profile.whatsapp|cut:"+" }}"
                class="inline-flex items-center transition hover:scale-110"
                aria-label="WhatsApp"
              >
                {% lucide "whatsapp" width="28" height="28" %}
              </a>
            {% else %}
              <span class="inline-flex items-center" aria-label="WhatsApp indisponível">
                {% lucide "whatsapp" class="h-8 w-8 text-gray-400" %}
              </span>
            {% endif %}
          </div>
        {% endwith %}
      </div>
>>>>>>> aa7266f9
    </div>
  </div>
</section><|MERGE_RESOLUTION|>--- conflicted
+++ resolved
@@ -8,7 +8,7 @@
     {% endif %}
   </div>
 
-<<<<<<< HEAD
+
   <div class="container relative mx-auto px-6 pb-10 lg:pb-14">
     <div class="rounded-2xl border border-[var(--border)] bg-transparent p-4 md:p-6 shadow-lg transition-colors">
       {% with display_name=hero_title|default:profile.display_name subtitle=hero_subtitle %}
@@ -78,79 +78,7 @@
           {% endif %}
         </div>
       {% endwith %}
-=======
-  <div class="container relative mx-auto px-4 sm:px-6 lg:px-8 pb-10 lg:pb-14">
-    <div class="mx-auto w-full max-w-5xl">
-      <div class="rounded-2xl bg-gradient-to-r from-[var(--hero-from)] to-[var(--hero-to)] p-4 md:p-5 text-white shadow-2xl ring-1 ring-white/10">
-        {% with display_name=hero_title|default:profile.display_name subtitle=hero_subtitle %}
-          <div class="flex flex-col items-center gap-4 sm:flex-row sm:items-start sm:gap-6">
-            <div class="mx-auto h-20 w-20 shrink-0 overflow-hidden rounded-full bg-[var(--bg-primary)] ring-4 ring-white/90 sm:mx-0 md:h-24 md:w-24">
-              {% if profile.avatar %}
-                <img src="{{ profile.avatar_url }}" alt="{{ display_name|default:profile.username }}" class="h-full w-full object-cover" loading="lazy">
-              {% else %}
-                <div class="grid h-full w-full place-items-center text-2xl font-semibold text-white/80">
-                  {{ profile.get_initials|default:profile.username|slice:":2"|upper }}
-                </div>
-              {% endif %}
-            </div>
 
-            <div class="min-w-0 space-y-1.5 text-center sm:text-left">
-              <h2 class="inline-block rounded-lg bg-black/40 px-3 py-1 text-2xl font-semibold text-white drop-shadow md:text-3xl">
-                {{ display_name|default:profile.username }}
-              </h2>
-
-              <span class="inline-flex items-center gap-1 rounded-lg bg-white/15 px-2 py-0.5 text-sm font-medium text-white/80 sm:text-base">
-                <span aria-hidden="true">@</span>{{ profile.username }}
-              </span>
-
-              {% if subtitle %}
-                <p class="text-sm text-white/80 sm:text-base">
-                  {{ subtitle }}
-                </p>
-              {% endif %}
-
-            </div>
-
-          </div>
-        {% endwith %}
-
-        {% with redes=profile.redes_sociais %}
-          <div class="mt-6 flex flex-wrap items-center justify-center gap-3{% if redes or profile.whatsapp %} sm:justify-between{% endif %}">
-            {% if redes %}
-              <div class="flex flex-wrap justify-center gap-3">
-                {% for rede, url in redes.items %}
-                  {% if url %}
-                    <a
-                      href="{{ url }}"
-                      target="_blank"
-                      rel="noopener noreferrer"
-                      aria-label="{{ rede|capfirst }}"
-                      class="inline-flex items-center transition hover:scale-110"
-                    >
-                      {% lucide rede class="h-6 w-6 text-white hover:text-white/90" %}
-                    </a>
-                  {% endif %}
-                {% endfor %}
-              </div>
-            {% endif %}
-
-            {% if profile.whatsapp %}
-              <a
-                href="https://wa.me/{{ profile.whatsapp|cut:"+" }}"
-                class="inline-flex items-center transition hover:scale-110"
-                aria-label="WhatsApp"
-              >
-                {% lucide "whatsapp" width="28" height="28" %}
-              </a>
-            {% else %}
-              <span class="inline-flex items-center" aria-label="WhatsApp indisponível">
-                {% lucide "whatsapp" class="h-8 w-8 text-gray-400" %}
-              </span>
-            {% endif %}
-          </div>
-        {% endwith %}
-      </div>
->>>>>>> aa7266f9
     </div>
   </div>
 </section>