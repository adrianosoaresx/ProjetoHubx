{% load i18n %}
{% with profile=profile|default:user %}
<section class="relative isolate overflow-hidden bg-gradient-to-r from-[var(--hero-from)] to-[var(--hero-to)]" style="--hero-from: var(--color-primary-500); --hero-to: var(--color-primary-700);">
  {% if profile.cover %}
    <img src="{{ profile.cover.url }}" alt="" class="absolute inset-0 h-full w-full object-cover opacity-40" loading="lazy">
  {% endif %}
  <div class="relative mx-auto max-w-7xl px-4 pb-24 pt-16 text-center text-white">
    <h1 class="text-3xl md:text-4xl font-bold">{{ profile.get_full_name|default:profile.username }}</h1>
    <p class="text-sm md:text-base text-white/80">@{{ profile.username }}</p>
    {% if is_owner %}
      <div class="mt-6 flex flex-col items-center gap-4">
        {% if profile.email %}
          <a href="mailto:{{ profile.email }}" class="rounded-lg bg-white/10 px-4 py-2 text-sm hover:bg-white/20">{{ profile.email }}</a>
        {% endif %}
        {% if profile.redes_sociais %}
          <div class="flex gap-4 text-xl">
            {% for nome, link in profile.redes_sociais.items %}
              <a href="{{ link }}" target="_blank" rel="noopener" class="hover:text-white/80">
                <span class="sr-only">{{ nome|title }}</span>
                <i class="fa-brands fa-{{ nome }}"></i>
              </a>
            {% endfor %}
          </div>
        {% endif %}
      </div>
    {% endif %}
    <div class="mt-8 flex justify-center gap-2">
      <a href="/u/{{ profile.username }}/empresas/" class="btn btn-primary">{% trans 'Empresas' %}</a>
      <a href="{% url 'feed:usuario' profile.username %}" class="btn btn-secondary">{% trans 'Mural' %}</a>
      <a href="/u/{{ profile.username }}/conexoes/" class="btn btn-outline">{% trans 'Conexões' %}</a>
    </div>
  </div>
  <div class="absolute bottom-0 left-1/2 translate-y-1/2 -translate-x-1/2">
    <div class="h-32 w-32 md:h-40 md:w-40 rounded-full ring-4 ring-white/90 overflow-hidden shadow-lg bg-[var(--bg-primary)]">
      {% if profile.avatar %}
        <img src="{{ profile.avatar_url }}" alt="{{ profile.get_full_name|default:profile.username }}" class="h-full w-full object-cover" loading="lazy">
      {% else %}
        <div class="h-full w-full grid place-items-center text-3xl font-semibold text-[var(--text-secondary)]">
          {{ profile.get_initials|default:profile.username|slice:":2"|upper }}
        </div>
      {% endif %}
    </div>
<<<<<<< HEAD
    <h1 class="mt-4 text-2xl font-bold text-[var(--text-primary)]">{{ profile.get_full_name|default:profile.username }}</h1>
    <p class="text-sm text-[var(--text-muted)]">@{{ profile.username }}</p>
    <div class="profile-actions mt-4">
      <a href="{% url 'empresas:lista' %}" class="btn btn-primary">{% trans 'Empresas' %}</a>
      <a href="{% url 'feed:usuario' profile.username %}" class="btn btn-secondary">{% trans 'Mural' %}</a>
      <a href="{% url 'accounts:conexoes' %}" class="btn btn-outline">{% trans 'Conexões' %}</a>
    </div>
=======
>>>>>>> ba96aa31
  </div>
</section>
{% endwith %}<|MERGE_RESOLUTION|>--- conflicted
+++ resolved
@@ -40,7 +40,6 @@
         </div>
       {% endif %}
     </div>
-<<<<<<< HEAD
     <h1 class="mt-4 text-2xl font-bold text-[var(--text-primary)]">{{ profile.get_full_name|default:profile.username }}</h1>
     <p class="text-sm text-[var(--text-muted)]">@{{ profile.username }}</p>
     <div class="profile-actions mt-4">
@@ -48,8 +47,6 @@
       <a href="{% url 'feed:usuario' profile.username %}" class="btn btn-secondary">{% trans 'Mural' %}</a>
       <a href="{% url 'accounts:conexoes' %}" class="btn btn-outline">{% trans 'Conexões' %}</a>
     </div>
-=======
->>>>>>> ba96aa31
   </div>
 </section>
 {% endwith %}