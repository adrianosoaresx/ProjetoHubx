--- conflicted
+++ resolved
@@ -8,13 +8,10 @@
 
     <div class="container relative mx-auto px-4 sm:px-6 lg:px-8">
       <div class="relative mx-auto w-full max-w-5xl">
-<<<<<<< HEAD
+
         <div class="flex flex-col justify-end pb-24 sm:pb-28 lg:pb-32">
           <div class="transform translate-y-[55%] sm:translate-y-[60%] lg:translate-y-[65%] w-full">
-=======
-        <div class="flex flex-col justify-end pb-12 sm:pb-16 lg:pb-20">
-          <div class="transform translate-y-16 sm:translate-y-20 lg:translate-y-24 w-full">
->>>>>>> 6a2477b0
+
             <div class="rounded-2xl p-4 md:p-5 ring-1 ring-white/10 shadow-2xl text-white w-full">
               {% with display_name=hero_title|default:profile.display_name subtitle=hero_subtitle %}
                 <div class="flex flex-col items-center gap-4 sm:flex-row sm:items-start sm:gap-6">
