{% load i18n lucide_icons %}
<div id="avaliacoes">
  <h2 class="text-lg font-semibold text-[var(--text-primary)]">{% trans "Avaliações" %}</h2>
<<<<<<< HEAD
  <p class="text-sm text-neutral-600">
=======
  <p class="text-sm text-[var(--text-tertiary)]">
>>>>>>> 98101450
    {% trans "Média" %}: {{ media_avaliacoes|floatformat:1 }}/5 - {{ avaliacoes|length }} {% trans "avaliações" %}
  </p>
  {% if request.user.is_authenticated %}
  <form
    hx-post="{% if avaliacao_usuario %}{% url 'empresas:avaliacao_editar' empresa.id %}{% else %}{% url 'empresas:avaliacao_criar' empresa.id %}{% endif %}"
    hx-target="#avaliacoes"
    hx-swap="outerHTML"
    class="flex flex-col gap-2 mt-2"
  >
    {% csrf_token %}
    <div class="flex gap-1">
      <input type="hidden" name="nota" id="avaliacao-nota" value="{{ avaliacao_usuario.nota|default:0 }}" />
      {% for _ in '12345' %}
        <button
          type="button"
          data-star="{{ forloop.counter }}"
          class="text-warning-400"
          aria-label="{% trans 'Avaliar com' %} {{ forloop.counter }} {% trans 'estrelas' %}"
        >
          {% if avaliacao_usuario and forloop.counter <= avaliacao_usuario.nota %}
            {% lucide 'star' class='w-5 h-5' fill='currentColor' %}
          {% else %}
            {% lucide 'star' class='w-5 h-5' fill='none' %}
          {% endif %}
        </button>
      {% endfor %}
    </div>
    <input
      type="text"
      name="comentario"
      value="{{ avaliacao_usuario.comentario|default:'' }}"
      placeholder="{% trans 'Comentário (opcional)' %}"
      class="border border-[var(--border)] rounded px-2 py-1 text-sm"
    />
    <button type="submit" class="self-start btn btn-primary">{% trans "Enviar" %}</button>
  </form>
  <script>
    document.querySelectorAll('#avaliacoes [data-star]').forEach(function (btn) {
      btn.addEventListener('click', function () {
        var notaInput = document.getElementById('avaliacao-nota');
        notaInput.value = this.dataset.star;
        document.querySelectorAll('#avaliacoes [data-star]').forEach(function (b) {
          var icon = b.querySelector('svg');
          if (parseInt(b.dataset.star) <= notaInput.value) {
            icon.setAttribute('fill', 'currentColor');
          } else {
            icon.setAttribute('fill', 'none');
          }
        });
      });
    });
  </script>
  {% endif %}
  {% if avaliacoes %}
    <ul class="mt-2 space-y-2">
      {% for avaliacao in avaliacoes %}
        <li class="border border-[var(--border)] rounded p-2">
          <strong>{{ avaliacao.usuario.get_full_name|default:avaliacao.usuario.email }}</strong> - {{ avaliacao.nota }}/5
          {% if avaliacao.comentario %}
            <p class="text-sm">{{ avaliacao.comentario }}</p>
          {% endif %}
        </li>
      {% endfor %}
    </ul>
  {% else %}
    <p class="text-sm text-[var(--text-muted)]">{% trans "Nenhuma avaliação registrada." %}</p>
  {% endif %}
</div><|MERGE_RESOLUTION|>--- conflicted
+++ resolved
@@ -1,11 +1,7 @@
 {% load i18n lucide_icons %}
 <div id="avaliacoes">
   <h2 class="text-lg font-semibold text-[var(--text-primary)]">{% trans "Avaliações" %}</h2>
-<<<<<<< HEAD
-  <p class="text-sm text-neutral-600">
-=======
   <p class="text-sm text-[var(--text-tertiary)]">
->>>>>>> 98101450
     {% trans "Média" %}: {{ media_avaliacoes|floatformat:1 }}/5 - {{ avaliacoes|length }} {% trans "avaliações" %}
   </p>
   {% if request.user.is_authenticated %}
