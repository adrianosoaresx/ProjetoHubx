<!-- Neural Network Background Templates for Django -->
<!-- Each background represents a different module with unique neural patterns -->

<<<<<<< HEAD
{% if bg_type == 'nucleos' or not bg_type %}
=======
{% if not bg_type or bg_type == 'nucleos' %}
>>>>>>> 335e8a1c
<!-- Núcleos Background -->
<div class="neural-bg-base neural-bg-nucleos absolute inset-0 overflow-hidden">
  <svg class="w-full h-full" viewBox="0 0 800 600" xmlns="http://www.w3.org/2000/svg">
    <defs>
      <radialGradient id="nucleos-gradient" cx="50%" cy="50%" r="50%">
        <stop offset="0%" style="stop-color:#0ea5e9;stop-opacity:0.8"/>
        <stop offset="50%" style="stop-color:#3b82f6;stop-opacity:0.6"/>
        <stop offset="100%" style="stop-color:#1e40af;stop-opacity:0.3"/>
      </radialGradient>
      <filter id="glow">
        <feGaussianBlur stdDeviation="3" result="coloredBlur"/>
        <feMerge>
          <feMergeNode in="coloredBlur"/>
          <feMergeNode in="SourceGraphic"/>
        </feMerge>
      </filter>
    </defs>
    
    <!-- Central hub -->
    <circle cx="400" cy="300" r="25" fill="url(#nucleos-gradient)" filter="url(#glow)"/>
    
    <!-- Primary nodes -->
    <circle cx="300" cy="200" r="15" fill="#0ea5e9" opacity="0.8"/>
    <circle cx="500" cy="200" r="15" fill="#0ea5e9" opacity="0.8"/>
    <circle cx="550" cy="350" r="15" fill="#3b82f6" opacity="0.7"/>
    <circle cx="250" cy="400" r="15" fill="#3b82f6" opacity="0.7"/>
    <circle cx="200" cy="250" r="12" fill="#1e40af" opacity="0.6"/>
    <circle cx="600" cy="280" r="12" fill="#1e40af" opacity="0.6"/>
    
    <!-- Connections -->
    <path d="M400,300 L300,200 M400,300 L500,200 M400,300 L550,350 M400,300 L250,400 M400,300 L200,250 M400,300 L600,280" 
          stroke="#0ea5e9" stroke-width="2" opacity="0.6" fill="none"/>
    
    <!-- Secondary connections -->
    <path d="M300,200 L200,250 M500,200 L600,280 M550,350 L600,280 M250,400 L200,250" 
          stroke="#3b82f6" stroke-width="1.5" opacity="0.4" fill="none"/>
  </svg>
</div>
<<<<<<< HEAD
{% elif bg_type == 'eventos' %}
=======
{% endif %}

{% if not bg_type or bg_type == 'eventos' %}
>>>>>>> 335e8a1c
<!-- Eventos Associados Background -->
<div class="neural-bg-base neural-bg-eventos absolute inset-0 overflow-hidden">
  <svg class="w-full h-full" viewBox="0 0 800 600" xmlns="http://www.w3.org/2000/svg">
    <defs>
      <linearGradient id="eventos-gradient" x1="0%" y1="0%" x2="100%" y2="0%">
        <stop offset="0%" style="stop-color:#0ea5e9;stop-opacity:0.8"/>
        <stop offset="50%" style="stop-color:#3b82f6;stop-opacity:0.6"/>
        <stop offset="100%" style="stop-color:#1e40af;stop-opacity:0.4"/>
      </linearGradient>
    </defs>
    
    <!-- Timeline wave -->
    <path d="M0,300 Q200,200 400,300 T800,300" stroke="url(#eventos-gradient)" stroke-width="3" fill="none" opacity="0.8"/>
    <path d="M0,320 Q200,220 400,320 T800,320" stroke="#3b82f6" stroke-width="2" fill="none" opacity="0.6"/>
    <path d="M0,280 Q200,180 400,280 T800,280" stroke="#1e40af" stroke-width="2" fill="none" opacity="0.4"/>
    
    <!-- Event nodes -->
    <circle cx="100" cy="300" r="8" fill="#0ea5e9" opacity="0.9"/>
    <circle cx="300" cy="250" r="10" fill="#0ea5e9" opacity="0.8"/>
    <circle cx="500" cy="300" r="12" fill="#3b82f6" opacity="0.7"/>
    <circle cx="700" cy="280" r="9" fill="#1e40af" opacity="0.6"/>
    
    <!-- Connecting pulses -->
    <circle cx="200" cy="275" r="4" fill="#0ea5e9" opacity="0.5">
      <animate attributeName="r" values="4;8;4" dur="2s" repeatCount="indefinite"/>
      <animate attributeName="opacity" values="0.5;0.8;0.5" dur="2s" repeatCount="indefinite"/>
    </circle>
    <circle cx="400" cy="300" r="4" fill="#3b82f6" opacity="0.5">
      <animate attributeName="r" values="4;8;4" dur="2.5s" repeatCount="indefinite"/>
      <animate attributeName="opacity" values="0.5;0.8;0.5" dur="2.5s" repeatCount="indefinite"/>
    </circle>
    <circle cx="600" cy="290" r="4" fill="#1e40af" opacity="0.5">
      <animate attributeName="r" values="4;8;4" dur="3s" repeatCount="indefinite"/>
      <animate attributeName="opacity" values="0.5;0.8;0.5" dur="3s" repeatCount="indefinite"/>
    </circle>
  </svg>
</div>
<<<<<<< HEAD
{% elif bg_type == 'feed' %}
=======
{% endif %}

{% if not bg_type or bg_type == 'feed' %}
>>>>>>> 335e8a1c
<!-- Feed Background -->
<div class="neural-bg-base neural-bg-feed absolute inset-0 overflow-hidden">
  <svg class="w-full h-full" viewBox="0 0 800 600" xmlns="http://www.w3.org/2000/svg">
    <!-- Vertical data streams -->
    <g opacity="0.8">
      <line x1="150" y1="0" x2="150" y2="600" stroke="#0ea5e9" stroke-width="2"/>
      <line x1="300" y1="0" x2="300" y2="600" stroke="#3b82f6" stroke-width="2"/>
      <line x1="450" y1="0" x2="450" y2="600" stroke="#1e40af" stroke-width="2"/>
      <line x1="600" y1="0" x2="600" y2="600" stroke="#0ea5e9" stroke-width="1.5"/>
    </g>
    
    <!-- Data nodes flowing down -->
    <circle cx="150" cy="100" r="6" fill="#0ea5e9" opacity="0.9">
      <animateTransform attributeName="transform" type="translate" values="0,0; 0,500" dur="4s" repeatCount="indefinite"/>
      <animate attributeName="opacity" values="0.9;0.3;0.9" dur="4s" repeatCount="indefinite"/>
    </circle>
    <circle cx="300" cy="50" r="8" fill="#3b82f6" opacity="0.8">
      <animateTransform attributeName="transform" type="translate" values="0,0; 0,550" dur="5s" repeatCount="indefinite"/>
      <animate attributeName="opacity" values="0.8;0.2;0.8" dur="5s" repeatCount="indefinite"/>
    </circle>
    <circle cx="450" cy="150" r="7" fill="#1e40af" opacity="0.7">
      <animateTransform attributeName="transform" type="translate" values="0,0; 0,450" dur="3.5s" repeatCount="indefinite"/>
      <animate attributeName="opacity" values="0.7;0.2;0.7" dur="3.5s" repeatCount="indefinite"/>
    </circle>
    <circle cx="600" cy="80" r="5" fill="#0ea5e9" opacity="0.6">
      <animateTransform attributeName="transform" type="translate" values="0,0; 0,520" dur="4.5s" repeatCount="indefinite"/>
      <animate attributeName="opacity" values="0.6;0.2;0.6" dur="4.5s" repeatCount="indefinite"/>
    </circle>
    
    <!-- Cross connections -->
    <path d="M150,200 L300,180 L450,220 L600,200" stroke="#3b82f6" stroke-width="1" opacity="0.4" fill="none"/>
    <path d="M150,350 L300,330 L450,370 L600,350" stroke="#1e40af" stroke-width="1" opacity="0.3" fill="none"/>
  </svg>
</div>
<<<<<<< HEAD
{% elif bg_type == 'dashboard' %}
=======
{% endif %}

{% if not bg_type or bg_type == 'dashboard' %}
>>>>>>> 335e8a1c
<!-- Dashboard Background -->
<div class="neural-bg-base neural-bg-dashboard absolute inset-0 overflow-hidden">
  <svg class="w-full h-full" viewBox="0 0 800 600" xmlns="http://www.w3.org/2000/svg">
    <!-- Grid pattern -->
    <defs>
      <pattern id="grid" width="80" height="60" patternUnits="userSpaceOnUse">
        <path d="M 80 0 L 0 0 0 60" fill="none" stroke="#3b82f6" stroke-width="0.5" opacity="0.3"/>
      </pattern>
    </defs>
    <rect width="100%" height="100%" fill="url(#grid)"/>
    
    <!-- Data visualization nodes -->
    <g opacity="0.8">
      <!-- Chart-like connections -->
      <path d="M100,500 L200,400 L300,350 L400,300 L500,250 L600,200 L700,150" 
            stroke="#0ea5e9" stroke-width="3" fill="none"/>
      <path d="M100,450 L200,380 L300,320 L400,280 L500,240 L600,220 L700,180" 
            stroke="#3b82f6" stroke-width="2" fill="none" opacity="0.7"/>
      
      <!-- Data points -->
      <circle cx="100" cy="500" r="8" fill="#0ea5e9"/>
      <circle cx="200" cy="400" r="10" fill="#0ea5e9"/>
      <circle cx="300" cy="350" r="9" fill="#3b82f6"/>
      <circle cx="400" cy="300" r="11" fill="#3b82f6"/>
      <circle cx="500" cy="250" r="8" fill="#1e40af"/>
      <circle cx="600" cy="200" r="10" fill="#1e40af"/>
      <circle cx="700" cy="150" r="9" fill="#0ea5e9"/>
      
      <!-- Secondary data points -->
      <circle cx="150" cy="480" r="5" fill="#3b82f6" opacity="0.6"/>
      <circle cx="250" cy="390" r="6" fill="#1e40af" opacity="0.6"/>
      <circle cx="350" cy="340" r="5" fill="#0ea5e9" opacity="0.6"/>
      <circle cx="450" cy="290" r="7" fill="#3b82f6" opacity="0.6"/>
      <circle cx="550" cy="235" r="5" fill="#1e40af" opacity="0.6"/>
      <circle cx="650" cy="190" r="6" fill="#0ea5e9" opacity="0.6"/>
    </g>
  </svg>
</div>
<<<<<<< HEAD
{% elif bg_type == 'financeiro' %}
=======
{% endif %}

{% if not bg_type or bg_type == 'financeiro' %}
>>>>>>> 335e8a1c
<!-- Financeiro Background -->
<div class="neural-bg-base neural-bg-financeiro absolute inset-0 overflow-hidden">
  <svg class="w-full h-full" viewBox="0 0 800 600" xmlns="http://www.w3.org/2000/svg">
    <!-- Growth curve -->
    <path d="M50,550 Q200,500 350,400 Q500,300 650,200 Q700,150 750,100" 
          stroke="#0ea5e9" stroke-width="4" fill="none" opacity="0.8"/>
    
    <!-- Support structure -->
    <g opacity="0.6">
      <line x1="100" y1="600" x2="100" y2="500" stroke="#3b82f6" stroke-width="2"/>
      <line x1="200" y1="600" x2="200" y2="450" stroke="#3b82f6" stroke-width="2"/>
      <line x1="300" y1="600" x2="300" y2="400" stroke="#1e40af" stroke-width="2"/>
      <line x1="400" y1="600" x2="400" y2="350" stroke="#1e40af" stroke-width="2"/>
      <line x1="500" y1="600" x2="500" y2="300" stroke="#3b82f6" stroke-width="2"/>
      <line x1="600" y1="600" x2="600" y2="250" stroke="#0ea5e9" stroke-width="2"/>
      <line x1="700" y1="600" x2="700" y2="200" stroke="#0ea5e9" stroke-width="2"/>
    </g>
    
    <!-- Value nodes -->
    <circle cx="100" cy="500" r="8" fill="#0ea5e9" opacity="0.9"/>
    <circle cx="200" cy="450" r="10" fill="#3b82f6" opacity="0.8"/>
    <circle cx="300" cy="400" r="12" fill="#1e40af" opacity="0.8"/>
    <circle cx="400" cy="350" r="14" fill="#3b82f6" opacity="0.9"/>
    <circle cx="500" cy="300" r="16" fill="#0ea5e9" opacity="0.9"/>
    <circle cx="600" cy="250" r="18" fill="#0ea5e9" opacity="1"/>
    <circle cx="700" cy="200" r="20" fill="#0ea5e9" opacity="1"/>
    
    <!-- Connecting network -->
    <path d="M100,500 L200,450 L300,400 L400,350 L500,300 L600,250 L700,200" 
          stroke="#3b82f6" stroke-width="1.5" opacity="0.5" fill="none"/>
  </svg>
</div>
<<<<<<< HEAD
{% elif bg_type == 'tokens' %}
=======
{% endif %}

{% if not bg_type or bg_type == 'tokens' %}
>>>>>>> 335e8a1c
<!-- Tokens Background -->
<div class="neural-bg-base neural-bg-tokens absolute inset-0 overflow-hidden">
  <svg class="w-full h-full" viewBox="0 0 800 600" xmlns="http://www.w3.org/2000/svg">
    <!-- Blockchain-like structure -->
    <g opacity="0.8">
      <!-- Main chain -->
      <rect x="50" y="250" width="80" height="60" rx="8" fill="#0ea5e9" opacity="0.7"/>
      <rect x="180" y="250" width="80" height="60" rx="8" fill="#3b82f6" opacity="0.7"/>
      <rect x="310" y="250" width="80" height="60" rx="8" fill="#1e40af" opacity="0.7"/>
      <rect x="440" y="250" width="80" height="60" rx="8" fill="#0ea5e9" opacity="0.7"/>
      <rect x="570" y="250" width="80" height="60" rx="8" fill="#3b82f6" opacity="0.7"/>
      <rect x="700" y="250" width="80" height="60" rx="8" fill="#1e40af" opacity="0.7"/>
      
      <!-- Chain connections -->
      <line x1="130" y1="280" x2="180" y2="280" stroke="#0ea5e9" stroke-width="3"/>
      <line x1="260" y1="280" x2="310" y2="280" stroke="#3b82f6" stroke-width="3"/>
      <line x1="390" y1="280" x2="440" y2="280" stroke="#1e40af" stroke-width="3"/>
      <line x1="520" y1="280" x2="570" y2="280" stroke="#0ea5e9" stroke-width="3"/>
      <line x1="650" y1="280" x2="700" y2="280" stroke="#3b82f6" stroke-width="3"/>
      
      <!-- Branch connections -->
      <rect x="150" y="150" width="60" height="40" rx="6" fill="#3b82f6" opacity="0.5"/>
      <rect x="280" y="380" width="60" height="40" rx="6" fill="#1e40af" opacity="0.5"/>
      <rect x="500" y="120" width="60" height="40" rx="6" fill="#0ea5e9" opacity="0.5"/>
      <rect x="620" y="400" width="60" height="40" rx="6" fill="#3b82f6" opacity="0.5"/>
      
      <!-- Branch lines -->
      <line x1="220" y1="250" x2="180" y2="190" stroke="#3b82f6" stroke-width="2" opacity="0.6"/>
      <line x1="350" y1="310" x2="310" y2="380" stroke="#1e40af" stroke-width="2" opacity="0.6"/>
      <line x1="480" y1="250" x2="530" y2="160" stroke="#0ea5e9" stroke-width="2" opacity="0.6"/>
      <line x1="610" y1="310" x2="650" y2="400" stroke="#3b82f6" stroke-width="2" opacity="0.6"/>
    </g>
  </svg>
</div>
<<<<<<< HEAD
{% elif bg_type == 'configuracao' %}
=======
{% endif %}

{% if not bg_type or bg_type == 'configuracao' %}
>>>>>>> 335e8a1c
<!-- Configuração Background -->
<div class="neural-bg-base neural-bg-configuracao absolute inset-0 overflow-hidden">
  <svg class="w-full h-full" viewBox="0 0 800 600" xmlns="http://www.w3.org/2000/svg">
    <!-- Gear system -->
    <g opacity="0.8">
      <!-- Main gear -->
      <circle cx="400" cy="300" r="60" fill="none" stroke="#0ea5e9" stroke-width="4"/>
      <circle cx="400" cy="300" r="40" fill="#0ea5e9" opacity="0.3"/>
      
      <!-- Gear teeth -->
      <g stroke="#0ea5e9" stroke-width="3" fill="none">
        <line x1="400" y1="240" x2="400" y2="220"/>
        <line x1="442" y1="258" x2="454" y2="246"/>
        <line x1="442" y1="342" x2="454" y2="354"/>
        <line x1="400" y1="360" x2="400" y2="380"/>
        <line x1="358" y1="342" x2="346" y2="354"/>
        <line x1="358" y1="258" x2="346" y2="246"/>
      </g>
      
      <!-- Secondary gears -->
      <circle cx="250" cy="200" r="35" fill="none" stroke="#3b82f6" stroke-width="3"/>
      <circle cx="250" cy="200" r="25" fill="#3b82f6" opacity="0.3"/>
      
      <circle cx="550" cy="400" r="40" fill="none" stroke="#1e40af" stroke-width="3"/>
      <circle cx="550" cy="400" r="30" fill="#1e40af" opacity="0.3"/>
      
      <circle cx="600" cy="150" r="25" fill="none" stroke="#0ea5e9" stroke-width="2"/>
      <circle cx="600" cy="150" r="18" fill="#0ea5e9" opacity="0.3"/>
      
      <!-- Connecting mechanisms -->
      <line x1="340" y1="260" x2="285" y2="235" stroke="#3b82f6" stroke-width="2" opacity="0.6"/>
      <line x1="460" y1="340" x2="510" y2="360" stroke="#1e40af" stroke-width="2" opacity="0.6"/>
      <line x1="450" y1="250" x2="575" y2="175" stroke="#0ea5e9" stroke-width="2" opacity="0.6"/>
      
      <!-- Small adjustment nodes -->
      <circle cx="200" cy="350" r="8" fill="#3b82f6" opacity="0.7"/>
      <circle cx="650" cy="300" r="10" fill="#1e40af" opacity="0.7"/>
      <circle cx="300" cy="450" r="6" fill="#0ea5e9" opacity="0.7"/>
      <circle cx="500" cy="100" r="7" fill="#3b82f6" opacity="0.7"/>
    </g>
    
    <!-- Rotation animation -->
    <animateTransform attributeName="transform" type="rotate" values="0 400 300;360 400 300" dur="20s" repeatCount="indefinite"/>
  </svg>
</div>
<<<<<<< HEAD
{% endif %}
=======
{% endif %}
>>>>>>> 335e8a1c
<|MERGE_RESOLUTION|>--- conflicted
+++ resolved
@@ -1,11 +1,9 @@
 <!-- Neural Network Background Templates for Django -->
 <!-- Each background represents a different module with unique neural patterns -->
 
-<<<<<<< HEAD
+
 {% if bg_type == 'nucleos' or not bg_type %}
-=======
-{% if not bg_type or bg_type == 'nucleos' %}
->>>>>>> 335e8a1c
+
 <!-- Núcleos Background -->
 <div class="neural-bg-base neural-bg-nucleos absolute inset-0 overflow-hidden">
   <svg class="w-full h-full" viewBox="0 0 800 600" xmlns="http://www.w3.org/2000/svg">
@@ -44,13 +42,9 @@
           stroke="#3b82f6" stroke-width="1.5" opacity="0.4" fill="none"/>
   </svg>
 </div>
-<<<<<<< HEAD
+
 {% elif bg_type == 'eventos' %}
-=======
-{% endif %}
-
-{% if not bg_type or bg_type == 'eventos' %}
->>>>>>> 335e8a1c
+
 <!-- Eventos Associados Background -->
 <div class="neural-bg-base neural-bg-eventos absolute inset-0 overflow-hidden">
   <svg class="w-full h-full" viewBox="0 0 800 600" xmlns="http://www.w3.org/2000/svg">
@@ -88,13 +82,9 @@
     </circle>
   </svg>
 </div>
-<<<<<<< HEAD
+
 {% elif bg_type == 'feed' %}
-=======
-{% endif %}
-
-{% if not bg_type or bg_type == 'feed' %}
->>>>>>> 335e8a1c
+
 <!-- Feed Background -->
 <div class="neural-bg-base neural-bg-feed absolute inset-0 overflow-hidden">
   <svg class="w-full h-full" viewBox="0 0 800 600" xmlns="http://www.w3.org/2000/svg">
@@ -129,13 +119,9 @@
     <path d="M150,350 L300,330 L450,370 L600,350" stroke="#1e40af" stroke-width="1" opacity="0.3" fill="none"/>
   </svg>
 </div>
-<<<<<<< HEAD
+
 {% elif bg_type == 'dashboard' %}
-=======
-{% endif %}
-
-{% if not bg_type or bg_type == 'dashboard' %}
->>>>>>> 335e8a1c
+
 <!-- Dashboard Background -->
 <div class="neural-bg-base neural-bg-dashboard absolute inset-0 overflow-hidden">
   <svg class="w-full h-full" viewBox="0 0 800 600" xmlns="http://www.w3.org/2000/svg">
@@ -174,13 +160,9 @@
     </g>
   </svg>
 </div>
-<<<<<<< HEAD
+
 {% elif bg_type == 'financeiro' %}
-=======
-{% endif %}
-
-{% if not bg_type or bg_type == 'financeiro' %}
->>>>>>> 335e8a1c
+
 <!-- Financeiro Background -->
 <div class="neural-bg-base neural-bg-financeiro absolute inset-0 overflow-hidden">
   <svg class="w-full h-full" viewBox="0 0 800 600" xmlns="http://www.w3.org/2000/svg">
@@ -213,13 +195,9 @@
           stroke="#3b82f6" stroke-width="1.5" opacity="0.5" fill="none"/>
   </svg>
 </div>
-<<<<<<< HEAD
+
 {% elif bg_type == 'tokens' %}
-=======
-{% endif %}
-
-{% if not bg_type or bg_type == 'tokens' %}
->>>>>>> 335e8a1c
+
 <!-- Tokens Background -->
 <div class="neural-bg-base neural-bg-tokens absolute inset-0 overflow-hidden">
   <svg class="w-full h-full" viewBox="0 0 800 600" xmlns="http://www.w3.org/2000/svg">
@@ -254,13 +232,9 @@
     </g>
   </svg>
 </div>
-<<<<<<< HEAD
+
 {% elif bg_type == 'configuracao' %}
-=======
-{% endif %}
-
-{% if not bg_type or bg_type == 'configuracao' %}
->>>>>>> 335e8a1c
+
 <!-- Configuração Background -->
 <div class="neural-bg-base neural-bg-configuracao absolute inset-0 overflow-hidden">
   <svg class="w-full h-full" viewBox="0 0 800 600" xmlns="http://www.w3.org/2000/svg">
@@ -306,8 +280,4 @@
     <animateTransform attributeName="transform" type="rotate" values="0 400 300;360 400 300" dur="20s" repeatCount="indefinite"/>
   </svg>
 </div>
-<<<<<<< HEAD
 {% endif %}
-=======
-{% endif %}
->>>>>>> 335e8a1c
