--- conflicted
+++ resolved
@@ -3,7 +3,7 @@
 <article class="card">
   <div class="card-body">
     <div class="flex items-center gap-2 text-sm text-[var(--text-secondary)]">
-<<<<<<< HEAD
+
       {% if icon_svg %}
         <span class="inline-flex items-center justify-center text-[inherit]" aria-hidden="true">
           {{ icon_svg|safe }}
@@ -12,10 +12,7 @@
         <span class="inline-flex items-center justify-center text-[inherit]" aria-hidden="true">
           <i class="{{ icon_class }}"></i>
         </span>
-=======
-      {% if icon %}
-        {% lucide icon class="h-4 w-4 text-[var(--text-secondary)]" %}
->>>>>>> 87fd8381
+
       {% endif %}
       <span>{{ label }}</span>
     </div>
