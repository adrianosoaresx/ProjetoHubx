--- conflicted
+++ resolved
@@ -24,11 +24,7 @@
         {% endif %}
         {% with redes=header_social_links whatsapp=header_whatsapp_number %}
           {% if redes or whatsapp %}
-<<<<<<< HEAD
-            <div class="absolute right-4 top-1/2 flex -translate-y-1/2 items-center gap-2 rounded-full bg-black/50 px-2 py-1 text-white shadow-lg backdrop-blur">
-=======
             <div class="absolute right-4 top-3 flex items-center gap-2 rounded-full bg-black/50 px-2 py-1 text-white shadow-lg backdrop-blur">
->>>>>>> 3fee1577
               {% if redes %}
                 {% for rede, url in redes.items %}
                   {% if url %}
@@ -55,11 +51,7 @@
           {% endif %}
         {% endwith %}
       </div>
-<<<<<<< HEAD
-      <div class="absolute left-4 top-1/2 z-10 -translate-y-1/2">
-=======
       <div class="absolute left-4 -bottom-8 z-10">
->>>>>>> 3fee1577
         {% if avatar %}
           <img src="{{ avatar.url|default:avatar }}" alt="{{ title }}" class="h-20 w-20 rounded-full border-4 border-[var(--bg-primary)] object-cover shadow-lg" loading="lazy" />
         {% else %}
@@ -69,11 +61,7 @@
         {% endif %}
       </div>
     </header>
-<<<<<<< HEAD
-    <div class="card-body pt-6{% if cover %} card-body-overlay{% endif %}">
-=======
     <div class="card-body pt-14{% if cover %} card-body-overlay{% endif %}">
->>>>>>> 3fee1577
       <h3 class="text-base font-semibold text-[var(--text-primary)] group-hover:underline">{{ title }}</h3>
       {% include details %}
     </div>
