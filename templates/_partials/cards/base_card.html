{% load i18n lucide_icons %}
<a href="{{ url }}"
  class="group block focus:outline-none focus:ring-2 focus:ring-primary/40"
  aria-label="{{ title }}">
  <article class="card overflow-hidden{% if cover %} card-with-cover{% endif %}" role="article">
    <header class="relative">
      {% if badges %}
        {% include '_partials/cards/badge_list.html' with badges=badges %}
      {% elif badge %}
        <div class="px-4 pt-4 pb-3">
          <span class="inline-flex max-w-full items-center gap-2 rounded-full bg-[var(--primary-soft,rgba(59,130,246,0.15))] px-3 py-1 text-[0.6rem] font-semibold uppercase tracking-wide text-[var(--primary,#2563eb)] shadow-sm ring-1 ring-[var(--primary-soft-border,rgba(59,130,246,0.3))] whitespace-nowrap"{% if badge_style %} style="{{ badge_style }}"{% endif %}>
            <svg class="h-3.5 w-3.5 shrink-0" xmlns="http://www.w3.org/2000/svg" viewBox="0 0 20 20" fill="currentColor" aria-hidden="true">
              <path d="M17.707 9.293 10.414 2H4a2 2 0 0 0-2 2v6.414l7.293 7.293a1 1 0 0 0 1.414 0l7-7a1 1 0 0 0 0-1.414ZM5.5 6.5a1.5 1.5 0 1 1 0-3 1.5 1.5 0 0 1 0 3Z" />
            </svg>
            <span class="truncate">{{ badge }}</span>
          </span>
        </div>
      {% endif %}
      <div class="relative">
        {% if cover %}
          <img src="{{ cover.url|default:cover }}" alt="{% trans 'Capa' %}" class="h-28 w-full object-cover" loading="lazy" />
        {% else %}
          <div class="h-28 w-full bg-gradient-to-r from-[var(--hero-from)] to-[var(--hero-to)]"{% if style %} style="{{ style }}"{% endif %}></div>
        {% endif %}
      </div>
<<<<<<< HEAD
      <div class="absolute left-5 top-28 z-10 -translate-y-1/2 sm:left-6">
=======
      <div class="absolute left-4 -bottom-10 z-10">
>>>>>>> c2608d1a
        {% if avatar %}
          <img src="{{ avatar.url|default:avatar }}" alt="{{ title }}" class="h-24 w-24 rounded-full border-4 border-[var(--bg-primary)] object-cover shadow-2xl ring-1 ring-black/5" loading="lazy" />
        {% else %}
          <div class="flex h-24 w-24 items-center justify-center rounded-full border-4 border-[var(--bg-primary)] bg-[var(--bg-tertiary)] text-xl font-semibold text-[var(--text-primary)] shadow-2xl ring-1 ring-black/5" role="img" aria-label="{{ title }}">
            {{ title|first|upper }}
          </div>
        {% endif %}
      </div>
      {% with redes=header_social_links whatsapp=header_whatsapp_number username=header_username handle=header_handle %}
        {% if redes or whatsapp or username or handle %}
<<<<<<< HEAD
          <div class="px-4 pb-4 pt-12 sm:px-6">
            <div class="flex w-full flex-wrap items-center justify-between gap-3 pl-32 sm:pl-36">
              <div class="min-w-0">
                {% if username %}
                  <p class="truncate text-sm font-semibold uppercase tracking-wide text-[var(--text-muted)]">@{{ username }}</p>
                {% elif handle %}
                  <p class="truncate text-sm font-semibold uppercase tracking-wide text-[var(--text-muted)]">{{ handle }}</p>
                {% endif %}
              </div>
              {% if redes or whatsapp %}
                <div class="flex flex-wrap items-center gap-2 sm:gap-3">
=======
          <div class="px-4 pb-4 pt-10 sm:px-6">
            <div class="flex w-full items-center gap-3 pl-28 sm:pl-32">
              {% if username %}
                <p class="text-sm font-semibold text-[var(--text-muted)]">@{{ username }}</p>
              {% elif handle %}
                <p class="text-sm font-semibold text-[var(--text-muted)]">{{ handle }}</p>
              {% endif %}
              {% if redes or whatsapp %}
                <div class="ml-auto flex items-center gap-2 sm:gap-3">
>>>>>>> c2608d1a
                  {% if redes %}
                    {% for rede, url in redes.items %}
                      {% if url %}
                        {% with rede_label=rede|capfirst %}
                          <a href="{{ url }}" target="_blank" rel="noopener noreferrer"
<<<<<<< HEAD
                            class="inline-flex h-9 w-9 items-center justify-center rounded-full border border-black/10 bg-white/90 text-black shadow-sm transition hover:-translate-y-0.5 hover:scale-105 hover:shadow-lg focus-visible:outline-none focus-visible:ring-2 focus-visible:ring-primary/60 dark:border-white/20 dark:bg-white/10 dark:text-white"
=======
                            class="inline-flex h-9 w-9 items-center justify-center rounded-full border border-black/10 bg-white/80 text-black shadow-sm transition hover:-translate-y-0.5 hover:scale-105 hover:shadow-md focus-visible:outline-none focus-visible:ring-2 focus-visible:ring-primary/60 dark:border-white/20 dark:bg-white/10 dark:text-white"
>>>>>>> c2608d1a
                            aria-label="{{ rede_label }}">
                            {% lucide rede class='h-4 w-4' aria_hidden='true' %}
                            <span class="sr-only">{% blocktrans with rede=rede_label %}Visitar {{ rede }}{% endblocktrans %}</span>
                          </a>
                        {% endwith %}
                      {% endif %}
                    {% endfor %}
                  {% endif %}
                  {% if whatsapp %}
                    <a href="https://wa.me/{{ whatsapp }}"
<<<<<<< HEAD
                      class="inline-flex h-9 w-9 items-center justify-center rounded-full border border-emerald-200/60 bg-emerald-50 text-emerald-500 shadow-sm transition hover:-translate-y-0.5 hover:scale-105 hover:shadow-lg focus-visible:outline-none focus-visible:ring-2 focus-visible:ring-emerald-400/60 dark:border-emerald-400/40 dark:bg-emerald-500/10 dark:text-emerald-300"
=======
                      class="inline-flex h-9 w-9 items-center justify-center rounded-full border border-emerald-200/60 bg-emerald-50 text-emerald-500 shadow-sm transition hover:-translate-y-0.5 hover:scale-105 hover:shadow-md focus-visible:outline-none focus-visible:ring-2 focus-visible:ring-emerald-400/60 dark:border-emerald-400/40 dark:bg-emerald-500/10 dark:text-emerald-300"
>>>>>>> c2608d1a
                      target="_blank" rel="noopener" aria-label="{% trans 'WhatsApp' %}">
                      {% lucide 'whatsapp' class='h-4 w-4' aria_hidden='true' %}
                      <span class="sr-only">{% trans 'Conversar no WhatsApp' %}</span>
                    </a>
                  {% endif %}
                </div>
              {% endif %}
            </div>
          </div>
        {% endif %}
      {% endwith %}
    </header>
    <div class="card-body pt-20{% if cover %} card-body-overlay{% endif %}">
      <h3 class="text-base font-semibold text-[var(--text-primary)] group-hover:underline">{{ title }}</h3>
      {% include details %}
    </div>
  </article>
  {% if sr_label %}
    <span class="sr-only">{{ sr_label }}</span>
  {% endif %}
</a><|MERGE_RESOLUTION|>--- conflicted
+++ resolved
@@ -23,11 +23,7 @@
           <div class="h-28 w-full bg-gradient-to-r from-[var(--hero-from)] to-[var(--hero-to)]"{% if style %} style="{{ style }}"{% endif %}></div>
         {% endif %}
       </div>
-<<<<<<< HEAD
-      <div class="absolute left-5 top-28 z-10 -translate-y-1/2 sm:left-6">
-=======
       <div class="absolute left-4 -bottom-10 z-10">
->>>>>>> c2608d1a
         {% if avatar %}
           <img src="{{ avatar.url|default:avatar }}" alt="{{ title }}" class="h-24 w-24 rounded-full border-4 border-[var(--bg-primary)] object-cover shadow-2xl ring-1 ring-black/5" loading="lazy" />
         {% else %}
@@ -38,19 +34,6 @@
       </div>
       {% with redes=header_social_links whatsapp=header_whatsapp_number username=header_username handle=header_handle %}
         {% if redes or whatsapp or username or handle %}
-<<<<<<< HEAD
-          <div class="px-4 pb-4 pt-12 sm:px-6">
-            <div class="flex w-full flex-wrap items-center justify-between gap-3 pl-32 sm:pl-36">
-              <div class="min-w-0">
-                {% if username %}
-                  <p class="truncate text-sm font-semibold uppercase tracking-wide text-[var(--text-muted)]">@{{ username }}</p>
-                {% elif handle %}
-                  <p class="truncate text-sm font-semibold uppercase tracking-wide text-[var(--text-muted)]">{{ handle }}</p>
-                {% endif %}
-              </div>
-              {% if redes or whatsapp %}
-                <div class="flex flex-wrap items-center gap-2 sm:gap-3">
-=======
           <div class="px-4 pb-4 pt-10 sm:px-6">
             <div class="flex w-full items-center gap-3 pl-28 sm:pl-32">
               {% if username %}
@@ -60,17 +43,12 @@
               {% endif %}
               {% if redes or whatsapp %}
                 <div class="ml-auto flex items-center gap-2 sm:gap-3">
->>>>>>> c2608d1a
                   {% if redes %}
                     {% for rede, url in redes.items %}
                       {% if url %}
                         {% with rede_label=rede|capfirst %}
                           <a href="{{ url }}" target="_blank" rel="noopener noreferrer"
-<<<<<<< HEAD
-                            class="inline-flex h-9 w-9 items-center justify-center rounded-full border border-black/10 bg-white/90 text-black shadow-sm transition hover:-translate-y-0.5 hover:scale-105 hover:shadow-lg focus-visible:outline-none focus-visible:ring-2 focus-visible:ring-primary/60 dark:border-white/20 dark:bg-white/10 dark:text-white"
-=======
                             class="inline-flex h-9 w-9 items-center justify-center rounded-full border border-black/10 bg-white/80 text-black shadow-sm transition hover:-translate-y-0.5 hover:scale-105 hover:shadow-md focus-visible:outline-none focus-visible:ring-2 focus-visible:ring-primary/60 dark:border-white/20 dark:bg-white/10 dark:text-white"
->>>>>>> c2608d1a
                             aria-label="{{ rede_label }}">
                             {% lucide rede class='h-4 w-4' aria_hidden='true' %}
                             <span class="sr-only">{% blocktrans with rede=rede_label %}Visitar {{ rede }}{% endblocktrans %}</span>
@@ -81,11 +59,7 @@
                   {% endif %}
                   {% if whatsapp %}
                     <a href="https://wa.me/{{ whatsapp }}"
-<<<<<<< HEAD
-                      class="inline-flex h-9 w-9 items-center justify-center rounded-full border border-emerald-200/60 bg-emerald-50 text-emerald-500 shadow-sm transition hover:-translate-y-0.5 hover:scale-105 hover:shadow-lg focus-visible:outline-none focus-visible:ring-2 focus-visible:ring-emerald-400/60 dark:border-emerald-400/40 dark:bg-emerald-500/10 dark:text-emerald-300"
-=======
                       class="inline-flex h-9 w-9 items-center justify-center rounded-full border border-emerald-200/60 bg-emerald-50 text-emerald-500 shadow-sm transition hover:-translate-y-0.5 hover:scale-105 hover:shadow-md focus-visible:outline-none focus-visible:ring-2 focus-visible:ring-emerald-400/60 dark:border-emerald-400/40 dark:bg-emerald-500/10 dark:text-emerald-300"
->>>>>>> c2608d1a
                       target="_blank" rel="noopener" aria-label="{% trans 'WhatsApp' %}">
                       {% lucide 'whatsapp' class='h-4 w-4' aria_hidden='true' %}
                       <span class="sr-only">{% trans 'Conversar no WhatsApp' %}</span>
