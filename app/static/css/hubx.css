@tailwind base;
@tailwind components;
@tailwind utilities;

/* ========================================
   Hubx shared styles
   ======================================== */

/* CSS Variables */
:root {
  /* Light Theme Colors */
  --color-primary-50: #eff6ff;
  --color-primary-100: #dbeafe;
  --color-primary-200: #bfdbfe;
  --color-primary-300: #93c5fd;
  --color-primary-400: #60a5fa;
  --color-primary-500: #3b82f6;
  --color-primary-600: #2563eb;
  --color-primary-700: #1d4ed8;
  --color-primary-800: #1e40af;
  --color-primary-900: #1e3a8a;

  /* Accent Colors (Alias of Primary) */
  --color-accent-50: var(--color-primary-50);
  --color-accent-100: var(--color-primary-100);
  --color-accent-200: var(--color-primary-200);
  --color-accent-300: var(--color-primary-300);
  --color-accent-400: var(--color-primary-400);
  --color-accent-500: var(--color-primary-500);
  --color-accent-600: var(--color-primary-600);
  --color-accent-700: var(--color-primary-700);
  --color-accent-800: var(--color-primary-800);
  --color-accent-900: var(--color-primary-900);

  /* Neutral Colors - Light */
  --color-neutral-50: #f8fafc;
  --color-neutral-100: #f1f5f9;
  --color-neutral-200: #e2e8f0;
  --color-neutral-300: #cbd5e1;
  --color-neutral-400: #94a3b8;
  --color-neutral-500: #64748b;
  --color-neutral-600: #475569;
  --color-neutral-700: #334155;
  --color-neutral-800: #1e293b;
  --color-neutral-900: #0f172a;

  /* Semantic Colors */
  --color-success-50: #f0fdf4;
  --color-success-100: #dcfce7;
  --color-success-200: #bbf7d0;
  --color-success-300: #86efac;
  --color-success-400: #4ade80;
  --color-success-500: #22c55e;
  --color-success-600: #16a34a;
  --color-success-700: #15803d;
  --color-success-800: #166534;
  --color-success-900: #14532d;

<<<<<<< HEAD
  --color-warning-50: #fefce8;
  --color-warning-100: #fef9c3;
  --color-warning-200: #fef08a;
  --color-warning-500: #eab308;
  --color-warning-600: #ca8a04;
  --color-warning-800: #854d0e;
  --color-warning-900: #713f12;
=======
  --color-warning-50: #fffbeb;
  --color-warning-100: #fef3c7;
  --color-warning-200: #fde68a;
  --color-warning-300: #fcd34d;
  --color-warning-400: #fbbf24;
  --color-warning-500: #f59e0b;
  --color-warning-600: #d97706;
  --color-warning-700: #b45309;
  --color-warning-800: #92400e;
  --color-warning-900: #78350f;
>>>>>>> 6c9774cc

  --color-error-50: #fef2f2;
  --color-error-100: #fee2e2;
  --color-error-200: #fecaca;
  --color-error-300: #fca5a5;
  --color-error-400: #f87171;
  --color-error-500: #ef4444;
  --color-error-600: #dc2626;
  --color-error-700: #b91c1c;
  --color-error-800: #991b1b;
  --color-error-900: #7f1d1d;

  /* Typography */
  --font-family-sans: "Inter", -apple-system, BlinkMacSystemFont, "Segoe UI", Roboto, sans-serif;
  --font-family-mono: "JetBrains Mono", "Fira Code", Consolas, monospace;

  /* Font Sizes */
  --text-xs: 0.75rem;
  --text-sm: 0.875rem;
  --text-base: 1rem;
  --text-lg: 1.125rem;
  --text-xl: 1.25rem;
  --text-2xl: 1.5rem;
  --text-3xl: 1.875rem;
  --text-4xl: 2.25rem;

  /* Font Weights */
  --font-light: 300;
  --font-normal: 400;
  --font-medium: 500;
  --font-semibold: 600;
  --font-bold: 700;

  /* Spacing Scale */
  --space-1: 0.25rem;
  --space-2: 0.5rem;
  --space-3: 0.75rem;
  --space-4: 1rem;
  --space-5: 1.25rem;
  --space-6: 1.5rem;
  --space-8: 2rem;
  --space-10: 2.5rem;
  --space-12: 3rem;
  --space-16: 4rem;
  --space-20: 5rem;

  /* Border Radius */
  --radius-sm: 0.375rem;
  --radius-md: 0.5rem;
  --radius: 0.5rem;
  --radius-lg: 0.75rem;
  --radius-xl: 1rem;
  --radius-2xl: 1.5rem;
  --radius-full: 9999px;

  /* Shadows */
  --shadow-sm: 0 1px 2px 0 rgb(0 0 0 / 0.05);
  --shadow-md: 0 4px 6px -1px rgb(0 0 0 / 0.1), 0 2px 4px -2px rgb(0 0 0 / 0.1);
  --shadow-lg: 0 10px 15px -3px rgb(0 0 0 / 0.1), 0 4px 6px -4px rgb(0 0 0 / 0.1);
  --shadow-xl: 0 20px 25px -5px rgb(0 0 0 / 0.1), 0 8px 10px -6px rgb(0 0 0 / 0.1);

  /* Transitions */
  --transition-fast: 150ms ease-in-out;
  --transition-normal: 250ms ease-in-out;
  --transition-slow: 350ms ease-in-out;

  /* Light Theme (Default) */
  --bg-primary: #ffffff;
  --bg-secondary: #f1f5f9;
  --bg-tertiary: var(--color-neutral-100);
  --bg-accent: var(--color-primary-50);

  --text-primary: var(--color-neutral-900);
  --text-secondary: var(--color-neutral-700);
  --text-tertiary: var(--color-neutral-600);
  --text-muted: var(--color-neutral-500);
  --text-inverse: #ffffff;

  --border-primary: var(--color-neutral-200);
  --border-secondary: var(--color-neutral-300);
  --border-focus: var(--color-primary-600);

  --primary: var(--color-primary-600);
  --primary-hover: var(--color-primary-800);
  --primary-light: var(--color-primary-100);

  --accent: #a855f7;
  --accent-light: #f3e8ff;
  --accent-dark: #7e22ce;

  --success: var(--color-success-600);
  --success-light: var(--color-success-100);
  --warning: var(--color-warning-600);
  --warning-light: var(--color-warning-100);
  --warning-foreground: var(--color-warning-800);
  --error: var(--color-error-600);
  --error-light: var(--color-error-100);

  --shadow-color: rgb(0 0 0 / 0.1);
  --shadow-light: 0 1px 3px 0 var(--shadow-color);
  --shadow-medium: 0 4px 6px -1px var(--shadow-color);
  --shadow-heavy: 0 10px 15px -3px var(--shadow-color);

  /* Legacy Matrix theme variable mappings */
  --primary-dark: var(--color-neutral-900);
  --matrix-green: var(--color-primary-600);
  --matrix-light: var(--color-primary-400);
  --matrix-dark: var(--color-primary-800);
  --white: var(--color-neutral-50);
  --glass-border: var(--color-neutral-200);
  --glass-bg: rgba(255, 255, 255, 0.1);
  --error-color: var(--color-error-600);
  --warning-color: var(--color-warning-600);
  --success-color: var(--color-success-600);
}

@media (prefers-color-scheme: dark) {
  :root {
    --bg-primary: #0f172a;
    --bg-secondary: #1e293b;
    --bg-tertiary: #334155;
    --bg-accent: var(--color-primary-800);

    --text-primary: var(--color-neutral-100);
    --text-secondary: var(--color-neutral-300);
    --text-tertiary: var(--color-neutral-400);
    --text-muted: var(--color-neutral-500);
    --text-inverse: var(--color-neutral-900);

    --border-primary: var(--color-neutral-700);
    --border-secondary: var(--color-neutral-600);
    --border-focus: var(--color-primary-400);

    --primary: var(--color-primary-600);
    --primary-hover: var(--color-primary-800);
    --primary-light: var(--color-primary-900);

    --accent: #a855f7;
    --accent-light: #f3e8ff;
    --accent-dark: #7e22ce;

    --success: var(--color-success-500);
    --success-light: var(--color-success-900);
    --warning: var(--color-warning-500);
    --warning-light: var(--color-warning-900);
    --warning-foreground: var(--color-warning-200);
    --error: var(--color-error-500);
    --error-light: var(--color-error-900);

    --shadow-color: rgb(0 0 0 / 0.3);
    --shadow-light: 0 1px 3px 0 var(--shadow-color);
    --shadow-medium: 0 4px 6px -1px var(--shadow-color);
    --shadow-heavy: 0 10px 15px -3px var(--shadow-color);
  }
}

.dark {
  --bg-primary: #0f172a;
  --bg-secondary: #1e293b;
  --bg-tertiary: #334155;
  --bg-accent: var(--color-primary-800);

  --text-primary: var(--color-neutral-100);
  --text-secondary: var(--color-neutral-300);
  --text-tertiary: var(--color-neutral-400);
  --text-muted: var(--color-neutral-500);
  --text-inverse: var(--color-neutral-900);

  --border-primary: var(--color-neutral-700);
  --border-secondary: var(--color-neutral-600);
  --border-focus: var(--color-primary-400);

  --primary: var(--color-primary-600);
  --primary-hover: var(--color-primary-800);
  --primary-light: var(--color-primary-900);

  --accent: #a855f7;
  --accent-light: #f3e8ff;
  --accent-dark: #7e22ce;

  --success: var(--color-success-500);
  --success-light: var(--color-success-900);
  --warning: var(--color-warning-500);
  --warning-light: var(--color-warning-900);
  --warning-foreground: var(--color-warning-200);
  --error: var(--color-error-500);
  --error-light: var(--color-error-900);

  --shadow-color: rgb(0 0 0 / 0.3);
  --shadow-light: 0 1px 3px 0 var(--shadow-color);
  --shadow-medium: 0 4px 6px -1px var(--shadow-color);
  --shadow-heavy: 0 10px 15px -3px var(--shadow-color);
}

@layer base {
  * {
    @apply m-0 p-0 box-border;
  }
  html {
    @apply text-base leading-[1.5];
  }
  body {
    @apply font-sans text-base font-normal text-[var(--text-primary)] bg-[var(--bg-primary)] leading-relaxed antialiased;
  }
  h1,
  h2,
  h3,
  h4,
  h5,
  h6 {
    @apply font-semibold leading-tight text-[var(--text-primary)] mb-4;
  }
  h1 {
    @apply text-4xl font-bold mb-6;
  }
  h2 {
    @apply text-3xl mb-5;
  }
  h3 {
    @apply text-2xl mb-4;
  }
  h4 {
    @apply text-xl mb-3;
  }
  h5 {
    @apply text-lg mb-3;
  }
  h6 {
    @apply text-base mb-2;
  }
  p {
    @apply mb-4 text-[var(--text-secondary)];
  }
  a {
    @apply text-[var(--primary)] no-underline transition-colors;
  }
  a:hover {
    @apply text-[var(--primary-hover)] underline;
  }
  a:focus {
    @apply outline-none ring-2 ring-offset-2 ring-[var(--border-focus)] rounded-sm;
  }
}

/* Shared utilities */
@layer components {
  .container {
    @apply max-w-[1200px] mx-auto px-4;
  }
  .container-sm {
    @apply max-w-[640px] mx-auto px-4;
  }
  .container-lg {
    @apply max-w-[1400px] mx-auto px-4;
  }
  .card {
    @apply rounded-lg border shadow-sm overflow-hidden transition-shadow bg-[var(--bg-secondary)] border-[var(--border-primary)];
  }
  .card:hover {
    @apply shadow-md -translate-y-0.5;
  }
  .card-header {
    @apply p-4 sm:p-6 border-b bg-[var(--bg-tertiary)] border-[var(--border-primary)];
  }
  .card-body {
    @apply p-4 sm:p-6;
  }
  .card-footer {
    @apply p-4 sm:p-6 border-t bg-[var(--bg-tertiary)] border-[var(--border-primary)];
  }
  .btn {
    @apply inline-flex items-center justify-center gap-2 py-3 px-5 sm:px-4 text-sm font-medium leading-none rounded-md border transition-all duration-150 no-underline whitespace-nowrap;
  }
  .btn:focus {
    @apply outline-none ring-2 ring-offset-2 ring-[var(--border-focus)];
  }
  .btn:disabled {
    @apply opacity-50 cursor-not-allowed;
  }
  .btn-primary {
    @apply text-white border;
    background-color: var(--primary);
    border-color: var(--primary);
  }
  .btn-primary:hover:not(:disabled) {
    @apply -translate-y-px shadow-md;
    background-color: var(--primary-hover);
    border-color: var(--primary-hover);
  }
  .btn-secondary {
    @apply border bg-[var(--bg-secondary)] text-[var(--text-primary)];
    border-color: var(--border-secondary);
  }
  .btn-secondary:hover:not(:disabled) {
    @apply -translate-y-px shadow-sm;
    background-color: var(--bg-tertiary);
    border-color: var(--border-secondary);
  }
  .btn-success {
    @apply text-white border;
    background-color: var(--success);
    border-color: var(--success);
  }
  .btn-success:hover:not(:disabled) {
    @apply -translate-y-px shadow-md;
    background-color: var(--color-success-700);
    border-color: var(--color-success-700);
  }
  .btn-danger {
    @apply text-white border;
    background-color: var(--error);
    border-color: var(--error);
  }
  .btn-danger:hover:not(:disabled) {
    @apply -translate-y-px shadow-md;
    background-color: var(--color-error-700);
    border-color: var(--color-error-700);
  }
  .btn-outline {
    @apply border bg-transparent text-[var(--primary)];
    border-color: var(--primary);
  }
  .btn-outline:hover:not(:disabled) {
    @apply -translate-y-px;
    background-color: var(--primary-light);
    color: var(--primary-hover);
    border-color: var(--primary-hover);
  }
  .btn-sm {
    @apply px-3 py-2 text-xs;
  }
  .btn-lg {
    @apply px-6 py-4 text-base;
  }
  .btn-xl {
    @apply px-8 py-5 text-lg;
  }
}
@layer components {
  .alert {
    @apply p-4 border rounded-md mb-4 flex items-start gap-3;
  }
  .alert-success {
    @apply bg-[var(--success-light)] border-[var(--success)] text-[var(--success)];
  }
  .alert-warning {
    @apply bg-[var(--warning-light)] border-[var(--warning)] text-[var(--warning-foreground)];
  }
  .alert-error {
    @apply bg-[var(--error-light)] border-[var(--error)] text-[var(--error)];
  }
  .alert-info {
    @apply bg-[var(--primary-light)] border-[var(--primary)] text-[var(--primary)];
  }
  .alert-icon {
    @apply shrink-0 w-5 h-5 mt-0.5;
  }
  .alert-content {
    @apply flex-1;
  }
  .alert-title {
    @apply font-semibold mb-1;
  }
  .alert-message {
    @apply text-sm leading-relaxed m-0;
  }

  .badge {
    @apply inline-flex items-center px-3 py-1 text-xs font-medium rounded-full uppercase tracking-wide;
  }
  .badge-primary {
    @apply bg-[var(--primary-light)] text-[var(--primary)];
  }
  .badge-success {
    @apply bg-[var(--success-light)] text-[var(--success)];
  }
  .badge-warning {
    @apply bg-[var(--warning-light)] text-[var(--warning)];
  }
  .badge-error {
    @apply bg-[var(--error-light)] text-[var(--error)];
  }
  .badge-neutral {
    @apply bg-[var(--bg-tertiary)] text-[var(--text-secondary)];
  }
}

@layer components {
  /* Modal Component */
  .modal {
    @apply fixed inset-0 flex items-center justify-center bg-black/50 z-[1000] opacity-0 invisible transition-opacity;
  }
  .modal.active {
    @apply opacity-100 visible;
  }
  .modal-content {
    @apply bg-[var(--bg-secondary)] rounded-lg shadow-lg max-w-lg w-11/12 max-h-[90vh] overflow-y-auto transform scale-90 transition-transform;
  }
  .modal.active .modal-content {
    @apply scale-100;
  }
  .modal-header {
    @apply p-6 border-b border-[var(--border-primary)] flex items-center justify-between;
  }
  .modal-title {
    @apply text-xl font-semibold text-[var(--text-primary)] m-0;
  }
  .modal-close {
    @apply bg-transparent border-none text-xl text-[var(--text-muted)] cursor-pointer p-2 rounded-sm transition-colors;
  }
  .modal-close:hover {
    @apply bg-[var(--bg-tertiary)] text-[var(--text-primary)];
  }
  .modal-body {
    @apply p-6;
  }
  .modal-footer {
    @apply p-6 border-t border-[var(--border-primary)] flex gap-3 justify-end;
  }

  /* Dropdown Component */
  .dropdown {
    @apply relative inline-block;
  }
  .dropdown-toggle {
    @apply bg-[var(--bg-secondary)] border border-[var(--border-primary)] rounded-md py-3 px-4 text-[var(--text-primary)] cursor-pointer flex items-center gap-2 transition-colors;
  }
  .dropdown-toggle:hover {
    @apply bg-[var(--bg-tertiary)] border-[var(--border-secondary)];
  }
  .dropdown-menu {
    @apply absolute top-full left-0 min-w-[200px] bg-[var(--bg-secondary)] border border-[var(--border-primary)] rounded-md shadow-md z-50 opacity-0 invisible -translate-y-2 transition-all mt-1;
  }
  .dropdown.active .dropdown-menu {
    @apply opacity-100 visible translate-y-0;
  }
  .dropdown-item {
    @apply block py-3 px-4 text-[var(--text-secondary)] no-underline transition-colors border-b border-[var(--border-primary)];
  }
  .dropdown-item:last-child {
    @apply border-b-0;
  }
  .dropdown-item:hover {
    @apply bg-[var(--bg-tertiary)] text-[var(--text-primary)];
  }
  .dropdown-divider {
    @apply h-px bg-[var(--border-primary)] my-2;
  }
}

@layer components {
  /* Form Error List */
  .errorlist {
    @apply mt-2 text-sm list-none;
    color: var(--error);
  }

  .errorlist li {
    @apply mb-1;
  }
}<|MERGE_RESOLUTION|>--- conflicted
+++ resolved
@@ -56,7 +56,7 @@
   --color-success-800: #166534;
   --color-success-900: #14532d;
 
-<<<<<<< HEAD
+
   --color-warning-50: #fefce8;
   --color-warning-100: #fef9c3;
   --color-warning-200: #fef08a;
@@ -64,18 +64,7 @@
   --color-warning-600: #ca8a04;
   --color-warning-800: #854d0e;
   --color-warning-900: #713f12;
-=======
-  --color-warning-50: #fffbeb;
-  --color-warning-100: #fef3c7;
-  --color-warning-200: #fde68a;
-  --color-warning-300: #fcd34d;
-  --color-warning-400: #fbbf24;
-  --color-warning-500: #f59e0b;
-  --color-warning-600: #d97706;
-  --color-warning-700: #b45309;
-  --color-warning-800: #92400e;
-  --color-warning-900: #78350f;
->>>>>>> 6c9774cc
+
 
   --color-error-50: #fef2f2;
   --color-error-100: #fee2e2;
