from __future__ import annotations

from django.http import QueryDict
from rest_framework import status, viewsets
from rest_framework.decorators import action
from rest_framework.permissions import IsAuthenticated
from rest_framework.response import Response

from accounts.models import UserType

from .metrics import (
    empresas_favoritos_total,
    empresas_purgadas_total,
    empresas_restauradas_total,
)
from .models import AvaliacaoEmpresa, Empresa, EmpresaChangeLog, FavoritoEmpresa
from .serializers import (
    AvaliacaoEmpresaSerializer,
    EmpresaChangeLogSerializer,
    EmpresaSerializer,
)
from .tasks import nova_avaliacao
from .services import search_empresas, verificar_cnpj


class EmpresaViewSet(viewsets.ModelViewSet):
    queryset = Empresa.objects.select_related("usuario", "organizacao").prefetch_related("tags")
    serializer_class = EmpresaSerializer
    permission_classes = [IsAuthenticated]

    def get_queryset(self):
<<<<<<< HEAD
        qs = self.queryset
        if getattr(self, "action", None) not in {"restaurar", "purgar"}:
            qs = qs.filter(deleted=False)
        nome = self.request.query_params.get("nome")
        tag_ids = self.request.query_params.getlist("tag")
        termo = self.request.query_params.get("q")
        palavras = self.request.query_params.get("palavras_chave")
        if nome:
            qs = qs.filter(nome__icontains=nome)
        if termo:
            qs = qs.filter(palavras_chave__icontains=termo)
        if palavras:
            qs = qs.filter(palavras_chave__icontains=palavras)
        if tag_ids:
            for tag_id in tag_ids:
                qs = qs.filter(tags__id=tag_id)
            qs = qs.distinct()
        user = self.request.user
        if user.is_superuser:
            pass
        elif user.user_type == UserType.ADMIN:
            qs = qs.filter(organizacao=user.organizacao)
        elif user.user_type in {UserType.COORDENADOR, UserType.NUCLEADO}:
            qs = qs.filter(usuario=user)
        else:
            return Empresa.objects.none()
        return qs.order_by("nome")
=======
        if getattr(self, "action", None) in {"restaurar", "purgar"}:
            return self.queryset

        params = QueryDict(mutable=True)
        params.setlist("tags", self.request.query_params.getlist("tags"))
        for field in ["municipio", "estado", "organizacao_id", "q"]:
            value = self.request.query_params.get(field)
            if value:
                params[field] = value

        return search_empresas(self.request.user, params)
>>>>>>> 245de2b2

    def perform_destroy(self, instance: Empresa) -> None:
        old_deleted = instance.deleted
        instance.deleted = True
        instance.save(update_fields=["deleted"])
        EmpresaChangeLog.objects.create(
            empresa=instance,
            usuario=self.request.user,
            campo_alterado="deleted",
            valor_antigo=str(old_deleted),
            valor_novo="True",
        )

    def get_permissions(self):
        if self.action in {"update", "partial_update", "destroy"}:
            self.permission_classes = [IsAuthenticated]
        return super().get_permissions()

    def update(self, request, *args, **kwargs):
        empresa = self.get_object()
        if not (request.user == empresa.usuario or request.user.user_type in {UserType.ADMIN, UserType.ROOT}):
            return Response(status=403)
        return super().update(request, *args, **kwargs)

    def destroy(self, request, *args, **kwargs):
        empresa = self.get_object()
        if not (request.user == empresa.usuario or request.user.user_type in {UserType.ADMIN, UserType.ROOT}):
            return Response(status=403)
        return super().destroy(request, *args, **kwargs)

    @action(detail=False, methods=["post"], permission_classes=[IsAuthenticated])
    def validar_cnpj(self, request):
        cnpj = request.data.get("cnpj")
        if not cnpj:
            return Response({"detail": "cnpj é obrigatório"}, status=status.HTTP_400_BAD_REQUEST)
        resultado = verificar_cnpj(cnpj)
        return Response(resultado)

    @action(detail=False, methods=["get"], permission_classes=[IsAuthenticated])
    def favoritos(self, request):
        empresas = self.get_queryset().filter(favoritos__usuario=request.user, favoritos__deleted=False)
        serializer = self.get_serializer(empresas, many=True)
        return Response(serializer.data)

    @action(detail=True, methods=["post"], permission_classes=[IsAuthenticated])
    def favoritar(self, request, pk: str | None = None):
        empresa = self.get_object()
        if request.user.organizacao != empresa.organizacao:
            return Response(status=403)
        FavoritoEmpresa.objects.get_or_create(usuario=request.user, empresa=empresa)
        empresas_favoritos_total.labels(acao="adicionar").inc()
        return Response(status=status.HTTP_201_CREATED)

    @favoritar.mapping.delete
    def desfavoritar(self, request, pk: str | None = None):
        empresa = self.get_object()
        fav = FavoritoEmpresa.objects.filter(usuario=request.user, empresa=empresa, deleted=False).first()
        if fav:
            fav.soft_delete()
        empresas_favoritos_total.labels(acao="remover").inc()
        return Response(status=status.HTTP_204_NO_CONTENT)

    @action(detail=True, methods=["post"], permission_classes=[IsAuthenticated])
    def avaliacoes(self, request, pk: str | None = None):
        empresa = self.get_object()
        if request.user.organizacao != empresa.organizacao:
            return Response({"detail": "Usuário não pertence à organização."}, status=403)
        if AvaliacaoEmpresa.objects.filter(empresa=empresa, usuario=request.user, deleted=False).exists():
            return Response({"detail": "Avaliação já registrada."}, status=400)
        serializer = AvaliacaoEmpresaSerializer(data=request.data)
        serializer.is_valid(raise_exception=True)
        avaliacao = AvaliacaoEmpresa.objects.create(
            empresa=empresa,
            usuario=request.user,
            nota=serializer.validated_data["nota"],
            comentario=serializer.validated_data.get("comentario", ""),
        )
        nova_avaliacao.send(sender=self.__class__, avaliacao=avaliacao)
        out = AvaliacaoEmpresaSerializer(avaliacao)
        return Response(out.data, status=status.HTTP_201_CREATED)

    @avaliacoes.mapping.get
    def listar_avaliacoes(self, request, pk: str | None = None):
        empresa = self.get_object()
        avals = empresa.avaliacoes.filter(deleted=False).select_related("usuario")
        serializer = AvaliacaoEmpresaSerializer(avals, many=True)
        return Response(serializer.data)

    @action(detail=True, methods=["get"], permission_classes=[IsAuthenticated])
    def historico(self, request, pk: str | None = None):
        if not request.user.is_staff:
            return Response(status=403)
        empresa = self.get_object()
        logs = empresa.logs.filter(deleted=False).select_related("usuario")
        serializer = EmpresaChangeLogSerializer(logs, many=True)
        return Response(serializer.data)

    @action(detail=True, methods=["post"], permission_classes=[IsAuthenticated])
    def restaurar(self, request, pk: str | None = None):
        empresa = self.get_object()
        if not empresa.deleted:
            return Response(status=status.HTTP_400_BAD_REQUEST)
        if not (request.user == empresa.usuario or request.user.user_type in {UserType.ADMIN, UserType.ROOT}):
            return Response(status=403)
        empresa.undelete()
        EmpresaChangeLog.objects.create(
            empresa=empresa,
            usuario=request.user,
            campo_alterado="deleted",
            valor_antigo="True",
            valor_novo="False",
        )
        empresas_restauradas_total.inc()
        return Response(status=status.HTTP_200_OK)

    @action(detail=True, methods=["delete"], permission_classes=[IsAuthenticated])
    def purgar(self, request, pk: str | None = None):
        empresa = self.get_object()
        if not empresa.deleted:
            return Response(status=status.HTTP_400_BAD_REQUEST)
        if request.user.user_type not in {UserType.ADMIN, UserType.ROOT}:
            return Response(status=403)
        EmpresaChangeLog.objects.create(
            empresa=empresa,
            usuario=request.user,
            campo_alterado="purge",
            valor_antigo="True",
            valor_novo="deleted",
        )
        empresas_purgadas_total.inc()
        empresa.hard_delete()
        return Response(status=status.HTTP_204_NO_CONTENT)<|MERGE_RESOLUTION|>--- conflicted
+++ resolved
@@ -29,7 +29,6 @@
     permission_classes = [IsAuthenticated]
 
     def get_queryset(self):
-<<<<<<< HEAD
         qs = self.queryset
         if getattr(self, "action", None) not in {"restaurar", "purgar"}:
             qs = qs.filter(deleted=False)
@@ -57,19 +56,7 @@
         else:
             return Empresa.objects.none()
         return qs.order_by("nome")
-=======
-        if getattr(self, "action", None) in {"restaurar", "purgar"}:
-            return self.queryset
 
-        params = QueryDict(mutable=True)
-        params.setlist("tags", self.request.query_params.getlist("tags"))
-        for field in ["municipio", "estado", "organizacao_id", "q"]:
-            value = self.request.query_params.get(field)
-            if value:
-                params[field] = value
-
-        return search_empresas(self.request.user, params)
->>>>>>> 245de2b2
 
     def perform_destroy(self, instance: Empresa) -> None:
         old_deleted = instance.deleted
