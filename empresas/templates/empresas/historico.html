{% extends 'base.html' %}
{% load i18n %}
{% block title %}{% trans "Histórico de alterações" %} - {{ empresa.nome }}{% endblock %}
{% block content %}
<section class="max-w-4xl mx-auto px-4 py-10 space-y-6">
  <h1 class="text-2xl font-bold">{% trans "Histórico de alterações" %} - {{ empresa.nome }}</h1>
  <table class="min-w-full divide-y divide-neutral-200 bg-white border">
    <thead>
      <tr>
        <th class="px-4 py-2 text-left text-sm font-medium">{% trans "Campo" %}</th>
        <th class="px-4 py-2 text-left text-sm font-medium">{% trans "Anterior" %}</th>
        <th class="px-4 py-2 text-left text-sm font-medium">{% trans "Novo" %}</th>
        <th class="px-4 py-2 text-left text-sm font-medium">{% trans "Data" %}</th>
      </tr>
    </thead>
    <tbody class="divide-y divide-neutral-200">
      {% for log in object_list %}
      <tr>
        <td class="px-4 py-2 text-sm">{{ log.campo_alterado }}</td>
        <td class="px-4 py-2 text-sm">{{ log.valor_antigo }}</td>
        <td class="px-4 py-2 text-sm">{{ log.valor_novo }}</td>
<<<<<<< HEAD
        <td class="px-4 py-2 text-sm">{{ log.created_at|date:"d/m/Y H:i" }}</td>
=======
        <td class="px-4 py-2 text-sm">{{ log.alterado_em|date:'SHORT_DATETIME_FORMAT' }}</td>
>>>>>>> f872243b
      </tr>
      {% empty %}
      <tr><td colspan="4" class="px-4 py-2 text-center text-sm">{% trans "Nenhuma alteração registrada." %}</td></tr>
      {% endfor %}
    </tbody>
  </table>
  {% if is_paginated %}
  <nav class="flex justify-between mt-4" aria-label="{% trans 'Paginação' %}">
    {% if page_obj.has_previous %}
      <a href="?page={{ page_obj.previous_page_number }}" class="px-3 py-1 border rounded">{% trans "Anterior" %}</a>
    {% endif %}
    {% if page_obj.has_next %}
      <a href="?page={{ page_obj.next_page_number }}" class="px-3 py-1 border rounded">{% trans "Próxima" %}</a>
    {% endif %}
  </nav>
  {% endif %}
</section>
{% endblock %}<|MERGE_RESOLUTION|>--- conflicted
+++ resolved
@@ -19,11 +19,8 @@
         <td class="px-4 py-2 text-sm">{{ log.campo_alterado }}</td>
         <td class="px-4 py-2 text-sm">{{ log.valor_antigo }}</td>
         <td class="px-4 py-2 text-sm">{{ log.valor_novo }}</td>
-<<<<<<< HEAD
         <td class="px-4 py-2 text-sm">{{ log.created_at|date:"d/m/Y H:i" }}</td>
-=======
-        <td class="px-4 py-2 text-sm">{{ log.alterado_em|date:'SHORT_DATETIME_FORMAT' }}</td>
->>>>>>> f872243b
+
       </tr>
       {% empty %}
       <tr><td colspan="4" class="px-4 py-2 text-center text-sm">{% trans "Nenhuma alteração registrada." %}</td></tr>
