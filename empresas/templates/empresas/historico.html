--- conflicted
+++ resolved
@@ -3,7 +3,7 @@
 {% block title %}{% trans "Histórico de alterações" %} - {{ empresa.nome }}{% endblock %}
 {% block content %}
 <section class="max-w-4xl mx-auto px-4 py-10 space-y-6">
-<<<<<<< HEAD
+
   <h1 class="text-2xl font-bold text-[var(--text-primary)]">{% trans "Histórico de alterações" %} - {{ empresa.nome }}</h1>
   {% if object_list %}
   <div class="card-grid">
@@ -22,32 +22,6 @@
   <p class="text-center text-sm text-[var(--text-secondary)]">{% trans "Nenhuma alteração registrada." %}</p>
   {% endif %}
   {% include 'components/pagination.html' with page_obj=page_obj %}
-=======
-  <h1 class="text-2xl font-bold">{% trans "Histórico de alterações" %} - {{ empresa.nome }}</h1>
-  <table class="min-w-full divide-y divide-neutral-200 bg-white border">
-    <thead>
-      <tr>
-        <th class="px-4 py-2 text-left text-sm font-medium">{% trans "Campo" %}</th>
-        <th class="px-4 py-2 text-left text-sm font-medium">{% trans "Anterior" %}</th>
-        <th class="px-4 py-2 text-left text-sm font-medium">{% trans "Novo" %}</th>
-        <th class="px-4 py-2 text-left text-sm font-medium">{% trans "Data" %}</th>
-      </tr>
-    </thead>
-    <tbody class="divide-y divide-neutral-200">
-      {% for log in object_list %}
-      <tr>
-        <td class="px-4 py-2 text-sm">{{ log.campo_alterado }}</td>
-        <td class="px-4 py-2 text-sm">{{ log.valor_antigo }}</td>
-        <td class="px-4 py-2 text-sm">{{ log.valor_novo }}</td>
-        <td class="px-4 py-2 text-sm">{{ log.created_at|date:"d/m/Y H:i" }}</td>
 
-      </tr>
-      {% empty %}
-      <tr><td colspan="4" class="px-4 py-2 text-center text-sm">{% trans "Nenhuma alteração registrada." %}</td></tr>
-      {% endfor %}
-    </tbody>
-  </table>
-  {% include '_partials/pagination.html' with page_obj=page_obj %}
->>>>>>> 17ff5218
 </section>
 {% endblock %}
