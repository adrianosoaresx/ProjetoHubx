--- conflicted
+++ resolved
@@ -1,15 +1,12 @@
 {% load i18n %}
-<<<<<<< HEAD
+
 <div class="bg-white rounded-lg shadow p-4 flex flex-col items-center text-center hover:shadow-md transition">
   {% if empresa.avatar %}
     <img src="{{ empresa.avatar.url }}" alt="{{ empresa.nome }}" class="w-24 h-24 rounded-full object-cover mb-2" />
   {% elif empresa.usuario.avatar %}
     <img src="{{ empresa.usuario.avatar.url }}" alt="{{ empresa.usuario.username }}" class="w-24 h-24 rounded-full object-cover mb-2" />
-=======
-<a href="{% url 'empresas:detail' empresa.pk %}" class="bg-white rounded-lg shadow p-4 flex flex-col items-center text-center hover:shadow-md transition">
-  {% if empresa.avatar %}
-    <img src="{{ empresa.avatar.url }}" alt="{{ empresa.nome }}" class="w-24 h-24 rounded-full object-cover mb-2" />
->>>>>>> fe6cacbb
+
+
   {% else %}
     <div class="w-24 h-24 rounded-full bg-neutral-200 flex items-center justify-center text-2xl font-semibold text-primary mb-2">
       {{ empresa.nome|first|upper }}
