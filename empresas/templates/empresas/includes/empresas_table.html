{% load i18n %}
{% if empresas %}
<table class="min-w-full text-sm">
  <thead class="bg-neutral-100">
    <tr>
      <th class="px-3 py-2 text-left font-semibold">{% translate "Nome" %}</th>
      <th class="px-3 py-2 text-left font-semibold">{% translate "Contato principal" %}</th>
      <th class="px-3 py-2 text-left font-semibold">{% translate "Setor" %}</th>
      <th class="px-3 py-2 text-left font-semibold">{% translate "Município" %}</th>
      <th class="px-3 py-2 text-left font-semibold">{% translate "Tags" %}</th>
      <th class="px-3 py-2 text-center font-semibold">{% translate "Ações" %}</th>
    </tr>
  </thead>
  <tbody class="divide-y divide-neutral-200 bg-white">
    {% for empresa in empresas %}
    <tr>
      <td class="px-3 py-2">{{ empresa.nome }}{% if empresa.deleted %} ({% translate "excluída" %}){% endif %}</td>
      <td class="px-3 py-2">
        {% with contato=empresa.contatos.first %}
          {% if contato %}{{ contato.nome }}{% else %}-{% endif %}
        {% endwith %}
      </td>
      <td class="px-3 py-2">{{ empresa.tipo }}</td>
      <td class="px-3 py-2">{{ empresa.municipio }}</td>
      <td class="px-3 py-2">
        {% for tag in empresa.tags.all %}
          <span class="inline-block bg-neutral-100 px-1 rounded text-xs">{{ tag.nome }}</span>
        {% empty %}-{% endfor %}
      </td>
      <td class="px-3 py-2 text-center space-x-2">
        <a href="{% url 'empresas:empresa_editar' empresa.pk %}" class="text-blue-600 hover:underline">{% translate "Editar" %}</a>
<<<<<<< HEAD

=======
>>>>>>> 9ca045e6
        {% translate "Favoritar" as txt_favoritar %}
        {% translate "Desfavoritar" as txt_desfavoritar %}
        <button
          class="text-yellow-600 hover:underline"
          {% if empresa.favoritado %}
            hx-delete="{% url 'empresas_api:empresa-favoritar' empresa.id %}"
          {% else %}
            hx-post="{% url 'empresas_api:empresa-favoritar' empresa.id %}"
          {% endif %}
          hx-swap="none"
          hx-on:afterRequest="
            if (event.detail.xhr.status === 201) {
              this.innerText='{{ txt_desfavoritar }}';
              this.setAttribute('hx-delete', '{% url 'empresas_api:empresa-favoritar' empresa.id %}');
              this.removeAttribute('hx-post');
            } else if (event.detail.xhr.status === 204) {
              this.innerText='{{ txt_favoritar }}';
              this.setAttribute('hx-post', '{% url 'empresas_api:empresa-favoritar' empresa.id %}');
              this.removeAttribute('hx-delete');
            }
          "
        >
          {% if empresa.favoritado %}{{ txt_desfavoritar }}{% else %}{{ txt_favoritar }}{% endif %}
        </button>

          {% if empresa.deleted %}
            <form hx-post="{% url 'empresas_api:empresa-restaurar' empresa.pk %}" hx-on="htmx:afterRequest: location.reload()" class="inline">
              {% csrf_token %}
              <button type="submit" class="text-green-600 hover:underline">{% translate "Restaurar" %}</button>
            </form>
            {% if request.user.user_type == 'admin' or request.user.user_type == 'root' %}
              <button hx-delete="{% url 'empresas_api:empresa-purgar' empresa.pk %}"
                      hx-headers='{"X-CSRFToken": "{{ csrf_token }}"}'
                      hx-on="htmx:afterRequest: location.reload()"
                      class="text-red-600 hover:underline">{% translate "Purgar" %}</button>
            {% endif %}
          {% else %}
            <a href="{% url 'empresas:remover' empresa.pk %}" class="text-red-600 hover:underline">
              {% translate "Remover" %}
            </a>
          {% endif %}

      </td>
    </tr>
    {% endfor %}
  </tbody>
</table>
{% if is_paginated %}
<nav class="mt-4 flex justify-center text-sm" aria-label="{% translate 'Paginação' %}">
  {% if page_obj.has_previous %}
    <a hx-get="?page={{ page_obj.previous_page_number }}&{{ request.GET.urlencode }}" hx-target="#empresas-table" hx-push-url="true" class="px-3 py-1 border rounded-l">{% translate "Anterior" %}</a>
  {% else %}
    <span class="px-3 py-1 border rounded-l text-neutral-400">{% translate "Anterior" %}</span>
  {% endif %}
  <span class="px-3 py-1 border-t border-b">{{ page_obj.number }} / {{ page_obj.paginator.num_pages }}</span>
  {% if page_obj.has_next %}
    <a hx-get="?page={{ page_obj.next_page_number }}&{{ request.GET.urlencode }}" hx-target="#empresas-table" hx-push-url="true" class="px-3 py-1 border rounded-r">{% translate "Próxima" %}</a>
  {% else %}
    <span class="px-3 py-1 border rounded-r text-neutral-400">{% translate "Próxima" %}</span>
  {% endif %}
</nav>
{% endif %}
{% else %}
<p class="text-center text-neutral-500 py-10">{% translate "Nenhuma empresa encontrada." %}</p>
{% endif %}<|MERGE_RESOLUTION|>--- conflicted
+++ resolved
@@ -29,10 +29,7 @@
       </td>
       <td class="px-3 py-2 text-center space-x-2">
         <a href="{% url 'empresas:empresa_editar' empresa.pk %}" class="text-blue-600 hover:underline">{% translate "Editar" %}</a>
-<<<<<<< HEAD
 
-=======
->>>>>>> 9ca045e6
         {% translate "Favoritar" as txt_favoritar %}
         {% translate "Desfavoritar" as txt_desfavoritar %}
         <button
