{% load i18n %}
{% if empresas %}
<table class="min-w-full text-sm">
  <thead class="bg-neutral-100">
    <tr>
      <th class="px-3 py-2 text-left font-semibold">{% translate "Nome" %}</th>
      <th class="px-3 py-2 text-left font-semibold">{% translate "Contato principal" %}</th>
      <th class="px-3 py-2 text-left font-semibold">{% translate "Setor" %}</th>
      <th class="px-3 py-2 text-left font-semibold">{% translate "Município" %}</th>
      <th class="px-3 py-2 text-left font-semibold">{% translate "Tags" %}</th>
      <th class="px-3 py-2 text-center font-semibold">{% translate "Ações" %}</th>
    </tr>
  </thead>
  <tbody class="divide-y divide-neutral-200 bg-white">
    {% for empresa in empresas %}
    <tr>
      <td class="px-3 py-2">{{ empresa.nome }}{% if empresa.deleted %} ({% translate "excluída" %}){% endif %}</td>
      <td class="px-3 py-2">
        {% with contato=empresa.contatos.first %}
          {% if contato %}{{ contato.nome }}{% else %}-{% endif %}
        {% endwith %}
      </td>
      <td class="px-3 py-2">{{ empresa.tipo }}</td>
      <td class="px-3 py-2">{{ empresa.municipio }}</td>
      <td class="px-3 py-2">
        {% for tag in empresa.tags.all %}
          <span class="inline-block bg-neutral-100 px-1 rounded text-xs">{{ tag.nome }}</span>
        {% empty %}-{% endfor %}
      </td>
      <td class="px-3 py-2 text-center space-x-2">
        <a href="{% url 'empresas:empresa_editar' empresa.pk %}" class="text-blue-600 hover:underline">{% translate "Editar" %}</a>
<<<<<<< HEAD
        <a href="{% url 'empresas:remover' empresa.pk %}" class="text-red-600 hover:underline">
          {% translate "Remover" %}
        </a>
        {% translate "Favoritar" as txt_favoritar %}
        {% translate "Desfavoritar" as txt_desfavoritar %}
        <button
          class="text-yellow-600 hover:underline"
          {% if empresa.favoritado %}
            hx-delete="{% url 'empresas_api:empresa-favoritar' empresa.id %}"
          {% else %}
            hx-post="{% url 'empresas_api:empresa-favoritar' empresa.id %}"
          {% endif %}
          hx-swap="none"
          hx-on:afterRequest="
            if (event.detail.xhr.status === 201) {
              this.innerText='{{ txt_desfavoritar }}';
              this.setAttribute('hx-delete', '{% url 'empresas_api:empresa-favoritar' empresa.id %}');
              this.removeAttribute('hx-post');
            } else if (event.detail.xhr.status === 204) {
              this.innerText='{{ txt_favoritar }}';
              this.setAttribute('hx-post', '{% url 'empresas_api:empresa-favoritar' empresa.id %}');
              this.removeAttribute('hx-delete');
            }
          "
        >
          {% if empresa.favoritado %}{{ txt_desfavoritar }}{% else %}{{ txt_favoritar }}{% endif %}
        </button>
=======
        {% if empresa.deleted %}
          <form hx-post="{% url 'empresas_api:empresa-restaurar' empresa.pk %}" hx-on="htmx:afterRequest: location.reload()" class="inline">
            {% csrf_token %}
            <button type="submit" class="text-green-600 hover:underline">{% translate "Restaurar" %}</button>
          </form>
          {% if request.user.user_type == 'admin' or request.user.user_type == 'root' %}
            <button hx-delete="{% url 'empresas_api:empresa-purgar' empresa.pk %}"
                    hx-headers='{"X-CSRFToken": "{{ csrf_token }}"}'
                    hx-on="htmx:afterRequest: location.reload()"
                    class="text-red-600 hover:underline">{% translate "Purgar" %}</button>
          {% endif %}
        {% else %}
          <a href="{% url 'empresas:remover' empresa.pk %}" class="text-red-600 hover:underline">
            {% translate "Remover" %}
          </a>
        {% endif %}
>>>>>>> 7bffd466
      </td>
    </tr>
    {% endfor %}
  </tbody>
</table>
{% if is_paginated %}
<nav class="mt-4 flex justify-center text-sm" aria-label="{% translate 'Paginação' %}">
  {% if page_obj.has_previous %}
    <a hx-get="?page={{ page_obj.previous_page_number }}&{{ request.GET.urlencode }}" hx-target="#empresas-table" hx-push-url="true" class="px-3 py-1 border rounded-l">{% translate "Anterior" %}</a>
  {% else %}
    <span class="px-3 py-1 border rounded-l text-neutral-400">{% translate "Anterior" %}</span>
  {% endif %}
  <span class="px-3 py-1 border-t border-b">{{ page_obj.number }} / {{ page_obj.paginator.num_pages }}</span>
  {% if page_obj.has_next %}
    <a hx-get="?page={{ page_obj.next_page_number }}&{{ request.GET.urlencode }}" hx-target="#empresas-table" hx-push-url="true" class="px-3 py-1 border rounded-r">{% translate "Próxima" %}</a>
  {% else %}
    <span class="px-3 py-1 border rounded-r text-neutral-400">{% translate "Próxima" %}</span>
  {% endif %}
</nav>
{% endif %}
{% else %}
<p class="text-center text-neutral-500 py-10">{% translate "Nenhuma empresa encontrada." %}</p>
{% endif %}<|MERGE_RESOLUTION|>--- conflicted
+++ resolved
@@ -29,7 +29,7 @@
       </td>
       <td class="px-3 py-2 text-center space-x-2">
         <a href="{% url 'empresas:empresa_editar' empresa.pk %}" class="text-blue-600 hover:underline">{% translate "Editar" %}</a>
-<<<<<<< HEAD
+
         <a href="{% url 'empresas:remover' empresa.pk %}" class="text-red-600 hover:underline">
           {% translate "Remover" %}
         </a>
@@ -57,7 +57,7 @@
         >
           {% if empresa.favoritado %}{{ txt_desfavoritar }}{% else %}{{ txt_favoritar }}{% endif %}
         </button>
-=======
+
         {% if empresa.deleted %}
           <form hx-post="{% url 'empresas_api:empresa-restaurar' empresa.pk %}" hx-on="htmx:afterRequest: location.reload()" class="inline">
             {% csrf_token %}
@@ -74,7 +74,7 @@
             {% translate "Remover" %}
           </a>
         {% endif %}
->>>>>>> 7bffd466
+
       </td>
     </tr>
     {% endfor %}
