--- conflicted
+++ resolved
@@ -10,7 +10,7 @@
     <a href="{% url 'empresas:empresa_criar' %}" class="bg-primary-600 text-white px-4 py-2 rounded-md text-sm hover:bg-primary-700">{% translate "Nova Empresa" %}</a>
   </header>
 
-<<<<<<< HEAD
+
   <form hx-get="{% url 'empresas:lista' %}" hx-target="#empresas-grid" hx-push-url="true" class="grid grid-cols-1 sm:grid-cols-5 gap-4 bg-white border border-neutral-200 p-4 rounded-md">
     <div>
       <label for="nome" class="block text-sm font-medium text-neutral-700">{% translate "Nome" %}</label>
@@ -60,7 +60,7 @@
     <div class="flex items-end">
       <button type="submit" class="w-full bg-primary-600 text-white p-2 rounded hover:bg-primary-700">{% translate "Filtrar" %}</button>
     </div>
-=======
+
   <form hx-get="{% url 'empresas:lista' %}" hx-target="#empresas-table" hx-push-url="true" method="get" class="mb-6 flex gap-2">
     <label for="q" class="sr-only">{% translate "Buscar" %}</label>
     <input
@@ -71,7 +71,7 @@
       placeholder="{% translate 'Buscar' %}"
     />
     <button type="submit" class="bg-primary-600 text-white px-4 py-2 rounded">{% translate "Buscar" %}</button>
->>>>>>> 657abd40
+
   </form>
 
   <div id="empresas-grid">
