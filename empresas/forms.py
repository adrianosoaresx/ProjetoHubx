--- conflicted
+++ resolved
@@ -54,8 +54,5 @@
 class TagForm(forms.ModelForm):
     class Meta:
         model = Tag
-<<<<<<< HEAD
+        codex/adicionar-tabela-de-produtos-e-serviços
         fields = ["nome", "categoria"]
-=======
-        fields = ["nome"]
->>>>>>> d9c370e9
