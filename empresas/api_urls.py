from rest_framework.routers import DefaultRouter

<<<<<<< HEAD
from .api import EmpresaViewSet, TagViewSet

router = DefaultRouter()
router.register(r"empresas", EmpresaViewSet, basename="empresa")
router.register("empresas/tags", TagViewSet)
=======
from .api import ContatoEmpresaViewSet, EmpresaViewSet

router = DefaultRouter()
router.register(r"empresas", EmpresaViewSet, basename="empresa")
router.register(
    r"empresas/(?P<empresa_pk>[^/.]+)/contatos",
    ContatoEmpresaViewSet,
    basename="contato-empresa",
)
>>>>>>> 9711779f

urlpatterns = router.urls<|MERGE_RESOLUTION|>--- conflicted
+++ resolved
@@ -1,12 +1,10 @@
 from rest_framework.routers import DefaultRouter
-
-<<<<<<< HEAD
 from .api import EmpresaViewSet, TagViewSet
 
 router = DefaultRouter()
 router.register(r"empresas", EmpresaViewSet, basename="empresa")
 router.register("empresas/tags", TagViewSet)
-=======
+
 from .api import ContatoEmpresaViewSet, EmpresaViewSet
 
 router = DefaultRouter()
@@ -16,6 +14,6 @@
     ContatoEmpresaViewSet,
     basename="contato-empresa",
 )
->>>>>>> 9711779f
+
 
 urlpatterns = router.urls