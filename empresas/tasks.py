from __future__ import annotations

import sentry_sdk
from celery import shared_task
from django.dispatch import Signal, receiver

from django.utils import timezone

from notificacoes.services.notificacoes import enviar_para_usuario

from services.cnpj_validator import CNPJValidationError, validar_cnpj

from .models import AvaliacaoEmpresa, Empresa

nova_avaliacao = Signal()  # args: avaliacao


<<<<<<< HEAD
@shared_task
def validar_cnpj_async(cnpj: str) -> None:
    try:
        validar_cnpj(cnpj)
    except CNPJValidationError as exc:  # pragma: no cover - rede externa
        sentry_sdk.capture_exception(exc)


@shared_task
def validar_cnpj_empresa(empresa_id: str) -> None:
=======
@shared_task(
    bind=True,
    autoretry_for=(Exception,),
    retry_backoff=True,
    retry_backoff_max=600,
    max_retries=5,
)
def validar_cnpj_empresa(self, empresa_id: str) -> None:
>>>>>>> b89665a3
    try:
        empresa = Empresa.objects.get(pk=empresa_id)
        valido, fonte = validar_cnpj(empresa.cnpj)
        if valido:
            empresa.validado_em = timezone.now()
            empresa.fonte_validacao = fonte
            empresa.save(update_fields=["validado_em", "fonte_validacao"])
    except Empresa.DoesNotExist as exc:  # pragma: no cover - condição rara
        sentry_sdk.capture_exception(exc)
        return
    except CNPJValidationError as exc:  # pragma: no cover - rede externa
        sentry_sdk.capture_exception(exc)
        return
    except Exception as exc:  # pragma: no cover - falha inesperada
        if self.request.retries >= self.max_retries:
            sentry_sdk.capture_exception(exc)
        raise


@shared_task(
    bind=True,
    autoretry_for=(Exception,),
    retry_backoff=True,
    retry_backoff_max=600,
    max_retries=5,
)
def notificar_responsavel(self, avaliacao_id: str) -> None:
    try:
        avaliacao = AvaliacaoEmpresa.objects.select_related("empresa__usuario").get(pk=avaliacao_id)
        email = avaliacao.empresa.usuario.email
        if not email:
            return
        enviar_para_usuario(
            avaliacao.empresa.usuario,
            "nova_avaliacao_empresa",
            {"empresa": avaliacao.empresa.nome},
        )
    except AvaliacaoEmpresa.DoesNotExist as exc:  # pragma: no cover - condição rara
        sentry_sdk.capture_exception(exc)
        return
    except Exception as exc:  # pragma: no cover - integração externa
        if self.request.retries >= self.max_retries:
            sentry_sdk.capture_exception(exc)
        raise


@shared_task(
    bind=True,
    autoretry_for=(Exception,),
    retry_backoff=True,
    retry_backoff_max=600,
    max_retries=5,
)
def criar_post_empresa(self, empresa_id: str) -> None:
    from feed.models import Post  # import local para evitar dependências circulares

    try:
        empresa = Empresa.objects.select_related("usuario", "organizacao").get(pk=empresa_id)
        Post.objects.create(
            autor=empresa.usuario,
            organizacao=empresa.organizacao,
            tipo_feed="global",
            conteudo=f"Nova empresa cadastrada: {empresa.nome}",
        )
    except Empresa.DoesNotExist as exc:  # pragma: no cover - condição rara
        sentry_sdk.capture_exception(exc)
        return
    except Exception as exc:  # pragma: no cover - falha inesperada
        if self.request.retries >= self.max_retries:
            sentry_sdk.capture_exception(exc)
        raise


@shared_task(
    bind=True,
    autoretry_for=(Exception,),
    retry_backoff=True,
    retry_backoff_max=600,
    max_retries=5,
)
def criar_post_avaliacao(self, avaliacao_id: str) -> None:
    from feed.models import Post  # import local para evitar dependências circulares

    try:
        avaliacao = AvaliacaoEmpresa.objects.select_related(
            "empresa__organizacao", "empresa", "usuario"
        ).get(pk=avaliacao_id)
        if avaliacao.nota < 4:
            return
        Post.objects.create(
            autor=avaliacao.usuario,
            organizacao=avaliacao.empresa.organizacao,
            tipo_feed="global",
            conteudo=f"{avaliacao.usuario} avaliou {avaliacao.empresa.nome} com nota {avaliacao.nota}",
        )
    except AvaliacaoEmpresa.DoesNotExist as exc:  # pragma: no cover - condição rara
        sentry_sdk.capture_exception(exc)
        return
    except Exception as exc:  # pragma: no cover - falha inesperada
        if self.request.retries >= self.max_retries:
            sentry_sdk.capture_exception(exc)
        raise


@receiver(nova_avaliacao)
def _on_nova_avaliacao(sender, avaliacao: AvaliacaoEmpresa, **kwargs) -> None:
    notificar_responsavel.delay(str(avaliacao.id))
    criar_post_avaliacao.delay(str(avaliacao.id))<|MERGE_RESOLUTION|>--- conflicted
+++ resolved
@@ -14,8 +14,6 @@
 
 nova_avaliacao = Signal()  # args: avaliacao
 
-
-<<<<<<< HEAD
 @shared_task
 def validar_cnpj_async(cnpj: str) -> None:
     try:
@@ -26,16 +24,6 @@
 
 @shared_task
 def validar_cnpj_empresa(empresa_id: str) -> None:
-=======
-@shared_task(
-    bind=True,
-    autoretry_for=(Exception,),
-    retry_backoff=True,
-    retry_backoff_max=600,
-    max_retries=5,
-)
-def validar_cnpj_empresa(self, empresa_id: str) -> None:
->>>>>>> b89665a3
     try:
         empresa = Empresa.objects.get(pk=empresa_id)
         valido, fonte = validar_cnpj(empresa.cnpj)
