--- conflicted
+++ resolved
@@ -59,16 +59,9 @@
     if palavras:
         qs = qs.filter(palavras_chave__icontains=palavras)
     if tags:
-<<<<<<< HEAD
         for tag in tags:
             qs = qs.filter(tags=tag)
         qs = qs.distinct()
-=======
-        if isinstance(tags, str):
-            tags = tags.split(",") if "," in tags else [tags]
-        for tag in tags:
-            qs = qs.filter(tags=tag)
->>>>>>> 68b2b152
     if q:
         if connection.vendor == "postgresql":
             vector = (
