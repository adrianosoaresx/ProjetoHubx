# Hubx

**Projeto Django 5 que conecta comunidades e empresas**, com suporte a perfis de usuário, notificações e multi-organizações.  
Inclui também geração de dados de teste e suporte a interface moderna com Tailwind CSS, HTMX e Font Awesome 6.

---

## 🚀 Funcionalidades

- Autenticação com formulários padrão Django
- Onboarding automático em `/accounts/onboarding/`
- Perfis personalizados
- Campo `redes_sociais` em JSON para registrar links de redes sociais
- Fórum integrado
- Suporte WebSocket via `channels` e `daphne`
- Sistema multi-tenant por organização
- Geração automatizada de massa de dados para testes
- Serviço central de notificações assíncronas
- Notificações push em tempo real via WebSocket
- Automação de inadimplências e API para lançamentos financeiros
- Denúncia e moderação básica de posts do feed
- Dashboard com métricas do feed e gráficos interativos
- Rotação automática de tokens de API

### Limitações de Design

Algumas telas ainda estão em processo de migração para Tailwind CSS e HTMX. Isso
significa que partes da interface podem apresentar diferenças visuais ou falta de
feedback. Caso encontre problemas, abra uma issue ou envie um pull request.

---

### Uso do campo `redes_sociais`

No formulário de perfil é possível informar um JSON com os links de redes sociais. Exemplo:

```json
{
  "github": "https://github.com/seuuser",
  "linkedin": "https://br.linkedin.com/in/seuuser"
}
```

O campo é opcional e é armazenado como `JSONField` no modelo `User`.

---

## ⚙️ Configuração Inicial

Antes de executar comandos de teste ou popular dados, instale as dependências e aplique as migrações:

```bash
pip install -r requirements.txt
pip install -r requirements-dev.txt  # dependências de desenvolvimento
python manage.py migrate
```

Essa etapa garante que bibliotecas como Pillow estejam disponíveis no ambiente virtual.
O pacote `twilio` também é instalado para envios de WhatsApp; defina as variáveis
`TWILIO_SID`, `TWILIO_TOKEN` e `TWILIO_WHATSAPP_FROM` para habilitá-lo.

Para notificações push, defina também:

- `ONESIGNAL_APP_ID` e `ONESIGNAL_API_KEY` para o cliente OneSignal (`onesignal_sdk`).
- `VAPID_PUBLIC_KEY`, `VAPID_PRIVATE_KEY` e `VAPID_CLAIMS_SUBJECT` usados pelo `pywebpush`.

Exemplo de configuração no `.env`:

```env
ONESIGNAL_APP_ID=2a1e1809-79e2-4fc0-8738-69f9a5d9d6c0
ONESIGNAL_API_KEY=sua-chave-api
```

Sem essas variáveis, os serviços de push permanecem indisponíveis.

Além disso, o Hubx depende do utilitário de linha de comando `ffmpeg` para gerar previews de vídeos.
Instale-o no sistema operacional (ex.: `sudo apt-get install ffmpeg` no Debian/Ubuntu ou
`brew install ffmpeg` no macOS) antes de enviar vídeos.

> Isso criará o usuário padrão `root` necessário para alguns comandos administrativos.

---

### 🧯 Erro comum: `No module named 'channels'`

Se ao executar:

```bash
python manage.py check
```

você receber o erro acima, é porque as dependências não foram instaladas corretamente.  
Verifique o ambiente virtual e reinstale os pacotes com:

```bash
pip install -r requirements.txt
pip install -r requirements-dev.txt  # se estiver desenvolvendo
```

---

## 🧪 Gerar Dados de Teste

Para popular o banco de forma completa, execute o script abaixo:

```bash
python scripts/populate_test_data.py
```

Ele cria organizações, núcleos, **todos os perfis de usuários** (incluindo o superusuário `root`),
eventos, inscrições, feed, discussões, empresas, parcerias e tokens.

---

## 💬 Discussões

O módulo `discussao` foi removido nesta fase. Métricas e links relacionados foram desativados.


## 🛠️ Correção de tokens e usuários

Execute o comando abaixo para normalizar usuários legados e garantir que todos possuam o campo `user_type` e token:

```bash
python manage.py corrigir_base_token
```

> Evita falhas com CSRF e registro incompleto.
> O antigo modelo `UserType` foi removido; agora o tipo lógico é definido pelo campo `user_type` no modelo `User`.

---

### 🛡️ Exemplo de formulário seguro:

```html
<form method="post">
    {% csrf_token %}
    {{ form.as_p }}
</form>
```

### 📄 Exemplo de view com `render`:

```python
from django.shortcuts import render


def exemplo_view(request):
    return render(request, "pagina.html")
```

---

## 🎨 Compilar o Tailwind CSS

Após instalar as dependências e aplicar as migrações, execute:

```bash
npm install
npm run build
```

> Isso gerará o CSS final otimizado para produção em `static/css/`.

---

## 🆕 Novos Fluxos Implementados

### Convites e Tokens
- **Gerar Token de Convite**: admins podem gerar um código único válido por 30 dias (`/tokens/convites/gerar/`).
- **Validar Token de Convite**: o usuário informa o código em `/tokens/convites/validar/`; se estiver "novo" e não expirado, o token é associado e marcado como usado.
- **Códigos de Autenticação**: geração e validação de OTP numérico para ações sensíveis (`/tokens/codigo/gerar/`).
- **2FA (TOTP)**: ativação opcional via aplicativo autenticador; exibe URL `otpauth://` para configuração inicial.

### Autenticação em Dois Fatores (2FA)
- **Ativar 2FA**: Gera um segredo TOTP e valida o código enviado.

### Feed e Discussões
- **Feed**: Suporte a tipos de feed (`global`, `usuario`, `nucleo`, `evento`).
- **Discussões**: Categorias e tópicos com respostas e interações.

### Núcleos: Convites, Suspensão e Feed
- **Convites de Núcleo**: admins geram convites com `POST /api/nucleos/<id>/convites/` e revogam com `DELETE /api/nucleos/<id>/convites/<convite_id>/`, respeitando a quota diária.
- **Suspensão de Membros**: coordenadores podem suspender ou reativar participantes (`POST /api/nucleos/<id>/membros/<user_id>/suspender` / `.../reativar`).
- **Membro Status**: consulta de papel e suspensão em `GET /api/nucleos/<id>/membro-status/`.
- **Feed do Núcleo**: membros ativos podem publicar via `POST /api/nucleos/<id>/posts/`.


### Dashboard
- **Dashboard**: Estatísticas de eventos, inscrições e interações.
- É possível registrar novas fontes de dados para métricas em tempo de execução
  com `DashboardCustomMetricService.register_source("chave", Modelo, {"campo"})`.

### Parcerias de Eventos
<<<<<<< HEAD
- **CRUD Web**: gerenciamento de `ParceriaEvento` em `/eventos/parcerias/` com criação, edição e exclusão restritas a administradores e coordenadores.
=======
- **CRUD Web**: gerenciamento de `ParceriaEvento` em `/eventos/parcerias/` (rotas legadas em `/agenda/parcerias/`) com criação, edição e exclusão restritas a administradores e coordenadores.
>>>>>>> f06f16c5

### Monitoramento de Desempenho
- **Django‑Silk** disponível em `/silk/` para análise de tempo de resposta das listagens e APIs.

---

## 🔧 Configuração de Redis/Celery

Para tarefas assíncronas, configure Redis e Celery:

1. Instale Redis:
   ```bash
   sudo apt install redis-server
   ```

2. Configure Celery no projeto:
   ```bash
   pip install celery[redis]
   ```

3. Inicie o worker:
   ```bash
   celery -A Hubx worker -B --loglevel=info
   ```

As tarefas `enviar_relatorios_diarios` e `enviar_relatorios_semanais` são agendadas via
*Celery beat* utilizando `crontab`. O agendamento consulta os horários definidos
em `ConfiguracaoConta`. Para registrar intervalos personalizados é possível
utilizar o **django-celery-beat**, criando `PeriodicTask` com o `crontab`
apropriado para cada combinação de dia e hora desejada.

Variáveis de ambiente utilizadas para envio:

```bash
export NOTIFICATIONS_EMAIL_API_URL=https://example
export NOTIFICATIONS_EMAIL_API_KEY=token
export NOTIFICATIONS_WHATSAPP_API_URL=https://example
export NOTIFICATIONS_WHATSAPP_API_KEY=token
```

---

## 🏢 Estratégia Multi-tenant (Organizações)

- Cada usuário pertence a **uma única organização**.
- Consultas filtram dados via:

```python
User.objects.filter_current_org(request.user.organizacao)
```

- Superusuários não possuem organização associada e visualizam todos os dados.
- A administração respeita automaticamente a organização do usuário logado.

---

## 📂 Estrutura Recomendada

```text
ProjetoHubx/
├── apps/                  # Apps Django modularizados
├── templates/             # Templates HTML com Tailwind
├── static/                # CSS compilado e assets
├── manage.py
├── requirements.txt       # Dependências básicas
├── requirements-dev.txt   # Dependências de desenvolvimento
├── AGENTS.md              # Manifesto para agentes Codex
├── README.md              # Este arquivo
```

---

## 📌 Requisitos

- Python 3.10+
- Django 5.2.2
- channels, daphne
- Tailwind CSS 3
- HTMX
- Font Awesome 6
- Pillow
 

---

> Para mais informações, consulte o arquivo `AGENTS.md` e utilize agentes como `refactor_bot`, `test_guru`, `seed_bot` e `ux_polish` para acelerar o desenvolvimento.

# Qualidade de Código

make format    # corrige estilo automaticamente
make vet       # verifica padrões, imports, etc.
make test      # roda testes com pytest
pytest tests/configuracoes/test_accessibility.py  # testa acessibilidade com axe-core
pytest tests/notificacoes/test_summary_tasks.py   # testa integrações Celery
make security  # roda análise de segurança com bandit
make           # roda tudo acima

### Importação de Pagamentos

```
POST /api/financeiro/importar-pagamentos/
Multipart: file=<planilha.csv>

POST /api/financeiro/importar-pagamentos/confirmar
Payload: {"id": "<token>"}
```

### Cobranças Recorrentes

Lançamentos mensais são gerados automaticamente no primeiro dia de cada mês.
Os valores padrão ficam em `Hubx/settings.py` e podem ser ajustados:

- `MENSALIDADE_ASSOCIACAO`
- `MENSALIDADE_NUCLEO`
- `MENSALIDADE_VENCIMENTO_DIA`

Consulte `docs/financeiro.md` para detalhes.

---

## 📧 Preferências de Notificação

As preferências de cada usuário podem ser consultadas e atualizadas via API.

### Exemplo de requisição

```
GET /api/configuracoes/configuracoes-conta/
```

Resposta:

```json
{
  "receber_notificacoes_email": true,
  "frequencia_notificacoes_email": "imediata",
  "receber_notificacoes_whatsapp": false,
  "frequencia_notificacoes_whatsapp": "diaria",
  "receber_notificacoes_push": true,
  "frequencia_notificacoes_push": "imediata",
  "idioma": "pt-BR",
  "tema": "claro",
  "hora_notificacao_diaria": "08:00:00",
  "hora_notificacao_semanal": "08:00:00",
  "dia_semana_notificacao": 0
}
```

Atualizações podem ser feitas com `PUT` ou `PATCH` no mesmo endpoint.

Para receber notificações push em navegadores, registre o token do service worker:

```bash
curl -X POST -H "Authorization: Token <seu_token>" \
  -H "Content-Type: application/json" \
  -d '{"token": "TOKEN_DO_BROWSER"}' \
  http://localhost:8000/api/notificacoes/push-subscription/
```

Para remover a inscrição:

```bash
curl -X DELETE -H "Authorization: Token <seu_token>" \
  -d '{"token": "TOKEN_DO_BROWSER"}' \
  http://localhost:8000/api/notificacoes/push-subscription/
```

Mensagens em tempo real são enviadas pelo WebSocket em `/ws/notificacoes/`. É possível
testar localmente com [wscat](https://github.com/websockets/wscat):

```bash
wscat -c ws://localhost:8000/ws/notificacoes/
```

### Histórico de notificações

O usuário pode acompanhar suas mensagens enviadas em `/notificacoes/historico/`.

### Métricas e logs das tarefas

As tarefas Celery de notificações expõem métricas Prometheus como
`notificacoes_enviadas_total`, `notificacoes_falhadas_total` e
`notificacao_task_duration_seconds`. Para coletá-las, execute o worker com o
`PrometheusExporter` habilitado.

### Esquema OpenAPI

O esquema da API pode ser gerado com:

```bash
make openapi
```

O arquivo `openapi-schema.yml` será criado na raiz do projeto.
<|MERGE_RESOLUTION|>--- conflicted
+++ resolved
@@ -192,11 +192,9 @@
   com `DashboardCustomMetricService.register_source("chave", Modelo, {"campo"})`.
 
 ### Parcerias de Eventos
-<<<<<<< HEAD
+
 - **CRUD Web**: gerenciamento de `ParceriaEvento` em `/eventos/parcerias/` com criação, edição e exclusão restritas a administradores e coordenadores.
-=======
-- **CRUD Web**: gerenciamento de `ParceriaEvento` em `/eventos/parcerias/` (rotas legadas em `/agenda/parcerias/`) com criação, edição e exclusão restritas a administradores e coordenadores.
->>>>>>> f06f16c5
+
 
 ### Monitoramento de Desempenho
 - **Django‑Silk** disponível em `/silk/` para análise de tempo de resposta das listagens e APIs.
