from __future__ import annotations

import uuid
from datetime import datetime
from pathlib import Path

from django.conf import settings
from django.contrib.auth import get_user_model
from django.contrib.auth.decorators import login_required, user_passes_test
from django.core.cache import cache
from django.core.files.base import ContentFile
from django.core.files.storage import default_storage
from django.http import FileResponse
from django.shortcuts import get_object_or_404, render
from django.template.loader import render_to_string
from django.utils import timezone
from django.utils.dateparse import parse_date
from django.utils.translation import gettext_lazy as _
from rest_framework import status, viewsets
from rest_framework.decorators import action
from rest_framework.exceptions import ValidationError
from rest_framework.permissions import IsAuthenticated
from rest_framework.response import Response

from accounts.models import UserType
<<<<<<< HEAD
from agenda.models import Evento
=======
from notificacoes.services.email_client import send_email
>>>>>>> 02f0aaf9

from ..models import (
    CentroCusto,
    FinanceiroLog,
    FinanceiroTaskLog,
    ImportacaoPagamentos,
    LancamentoFinanceiro,
    IntegracaoConfig,
)
from ..permissions import (
    IsAssociadoReadOnly,
    IsCoordenador,
    IsFinanceiroOrAdmin,
    IsNotRoot,
)
from ..serializers import (
    AporteSerializer,
    CentroCustoSerializer,
    ImportarPagamentosConfirmacaoSerializer,
    ImportarPagamentosPreviewSerializer,
)
from ..services import metrics
from ..services.aportes import estornar_aporte as estornar_aporte_service
from ..services.auditoria import log_financeiro
from ..services.cobrancas import _nucleos_do_usuario
from ..services.exportacao import exportar_para_arquivo
from ..services.importacao import ImportadorPagamentos
from ..services.relatorios import _base_queryset, gerar_relatorio
from ..tasks.importar_pagamentos import importar_pagamentos_async


def parse_periodo(periodo: str | None) -> datetime | None:
    """Converte ``YYYY-MM`` em :class:`datetime`.

    Levanta ``ValidationError`` se o formato for inválido.
    """
    if not periodo:
        return None
    if periodo.count("-") != 1:
        raise ValidationError("Formato deve ser YYYY-MM")
    dt = parse_date(f"{periodo}-01")
    if not dt:
        raise ValidationError("Formato deve ser YYYY-MM")
    return datetime(dt.year, dt.month, 1)


class AportePermission(IsAuthenticated):
    def has_permission(self, request, view) -> bool:  # type: ignore[override]
        if not super().has_permission(request, view):
            return False
        tipo = request.data.get("tipo", LancamentoFinanceiro.Tipo.APORTE_INTERNO)
        if tipo == LancamentoFinanceiro.Tipo.APORTE_INTERNO:
            return request.user.user_type == UserType.ADMIN
        return True


class CentroCustoViewSet(viewsets.ModelViewSet):
    """CRUD dos centros de custo."""

    queryset = CentroCusto.objects.all()
    serializer_class = CentroCustoSerializer
    permission_classes = [IsAuthenticated, IsNotRoot]

    def get_permissions(self):
        if self.action in {"create", "update", "partial_update", "destroy"}:
            self.permission_classes = [IsAuthenticated, IsNotRoot, IsFinanceiroOrAdmin]
        else:
            self.permission_classes = [IsAuthenticated, IsNotRoot]
        return super().get_permissions()

    def get_queryset(self):
        qs = super().get_queryset().select_related("organizacao", "nucleo", "evento")
        user = self.request.user
        if user.user_type == UserType.COORDENADOR and user.nucleo_id:
            qs = qs.filter(nucleo_id=user.nucleo_id)
        return qs

    # registra logs de auditoria
    def perform_create(self, serializer):
        centro = serializer.save()
        log_financeiro(
            FinanceiroLog.Acao.EDITAR_CENTRO,
            self.request.user,
            {},
            {"id": str(centro.id), "nome": centro.nome},
        )

    def perform_update(self, serializer):
        antes = {"id": str(serializer.instance.id), "nome": serializer.instance.nome}
        centro = serializer.save()
        log_financeiro(
            FinanceiroLog.Acao.EDITAR_CENTRO,
            self.request.user,
            antes,
            {"id": str(centro.id), "nome": centro.nome},
        )

    def perform_destroy(self, instance):  # type: ignore[override]
        antes = {"id": str(instance.id), "nome": instance.nome}
        super().perform_destroy(instance)
        log_financeiro(
            FinanceiroLog.Acao.EDITAR_CENTRO,
            self.request.user,
            antes,
            {},
        )


class FinanceiroViewSet(viewsets.ViewSet):
    """Endpoints auxiliares do módulo financeiro."""

    permission_classes = [IsAuthenticated, IsNotRoot]

    def get_permissions(self):
        if self.action in {
            "importar_pagamentos",
            "confirmar_importacao",
            "reprocessar_erros",
            "estornar_aporte",
        }:
            self.permission_classes = [IsAuthenticated, IsNotRoot, IsFinanceiroOrAdmin]
        elif self.action == "relatorios":
            self.permission_classes = [IsAuthenticated, IsNotRoot, IsFinanceiroOrAdmin | IsCoordenador]
        elif self.action == "inadimplencias":
            self.permission_classes = [
                IsAuthenticated,
                IsNotRoot,
                IsFinanceiroOrAdmin | IsCoordenador | IsAssociadoReadOnly,
            ]
        return super().get_permissions()

    def _lancamentos_base(self):
        qs = LancamentoFinanceiro.objects.select_related(
            "centro_custo__nucleo",
            "centro_custo__organizacao",
            "conta_associado__user",
        )
        user = self.request.user
        if user.user_type == UserType.COORDENADOR and user.nucleo_id:
            qs = qs.filter(centro_custo__nucleo_id=user.nucleo_id)
        elif user.user_type != UserType.ADMIN:
            qs = qs.filter(conta_associado__user=user)
        return qs

    @action(detail=False, methods=["post"], url_path="importar-pagamentos")
    def importar_pagamentos(self, request):
        metrics.financeiro_importacoes_total.inc()
        serializer = ImportarPagamentosPreviewSerializer(data=request.data)
        serializer.is_valid(raise_exception=True)
        file = serializer.validated_data["file"]
        uid = uuid.uuid4().hex
        saved = default_storage.save(f"importacoes/{uid}_{file.name}", file)
        full_path = default_storage.path(saved)
        import_obj = ImportacaoPagamentos.objects.create(
            arquivo=saved,
            usuario=request.user,
            data_importacao=timezone.now(),
        )
        service = ImportadorPagamentos(full_path)
        result = service.preview()
        if result.errors and not result.preview:
            return Response({"erros": result.errors}, status=status.HTTP_400_BAD_REQUEST)
        payload = {
            "id": uid,
            "importacao_id": str(import_obj.id),
            "preview": result.preview,
            "erros": result.errors,
        }
        if result.errors_file:
            payload["token_erros"] = Path(result.errors_file).stem.replace(".errors", "")
        return Response(payload, status=status.HTTP_201_CREATED)

    @action(detail=False, methods=["post"], url_path="importar-pagamentos/preview")
    def importar_pagamentos_preview(self, request):
        """Alias para compatibilidade com a rota /preview/ utilizada nos templates."""
        return self.importar_pagamentos(request)

    @action(detail=False, methods=["post"], url_path="importar-pagamentos/confirmar")
    def confirmar_importacao(self, request):
        metrics.financeiro_importacoes_total.inc()
        serializer = ImportarPagamentosConfirmacaoSerializer(data=request.data)
        serializer.is_valid(raise_exception=True)
        uid = serializer.validated_data["id"]
        importacao_id = serializer.validated_data["importacao_id"]
        # encontra arquivo salvo
        media_path = Path(settings.MEDIA_ROOT) / "importacoes"
        files = [f for f in media_path.glob(f"{uid}_*") if not f.name.endswith(".errors.csv")]
        if not files:
            return Response({"detail": _("Arquivo não encontrado")}, status=status.HTTP_404_NOT_FOUND)
        file_path = str(files[0])
        importar_pagamentos_async.delay(file_path, str(request.user.id), str(importacao_id))
        log_financeiro(
            FinanceiroLog.Acao.IMPORTAR,
            request.user,
            {"arquivo": file_path, "status": "iniciado"},
            {"importacao_id": str(importacao_id)},
        )
        ImportacaoPagamentos.objects.filter(pk=importacao_id).update(
            arquivo=file_path,
            usuario=request.user,
            status=ImportacaoPagamentos.Status.PROCESSANDO,
        )
        return Response({"detail": _("Importação iniciada")}, status=status.HTTP_202_ACCEPTED)

    @action(detail=False, methods=["post"], url_path="importar-pagamentos/reprocessar/(?P<token>[\w-]+)")
    def reprocessar_erros(self, request, token: str):
        media_path = Path(settings.MEDIA_ROOT) / "importacoes"
        err_file = media_path / f"{token}.errors.csv"
        if not err_file.exists():
            return Response({"detail": _("Arquivo não encontrado")}, status=status.HTTP_404_NOT_FOUND)
        uploaded = request.FILES.get("file")
        if not uploaded:
            return Response({"detail": _("Arquivo ausente")}, status=status.HTTP_400_BAD_REQUEST)
        saved = default_storage.save(f"importacoes/{uuid.uuid4().hex}_{uploaded.name}", uploaded)
        full_path = default_storage.path(saved)
        service = ImportadorPagamentos(full_path)
        total, errors = service.process()
        if errors:
            return Response({"erros": errors}, status=status.HTTP_400_BAD_REQUEST)
        err_file.unlink(missing_ok=True)
        return Response({"detail": _("Reprocessamento concluído"), "total": total})

    @action(detail=False, methods=["get"], url_path="relatorios")
    def relatorios(self, request):
        metrics.financeiro_relatorios_total.inc()
        params = request.query_params
        centro_id: str | list[str] | None = params.getlist("centro") or params.get("centro")
        nucleo_id = params.get("nucleo")
        try:
            inicio = parse_periodo(params.get("periodo_inicial"))
            fim = parse_periodo(params.get("periodo_final"))
        except ValidationError as exc:
            return Response({"detail": str(exc)}, status=400)

        user = request.user
        if user.user_type not in {UserType.ADMIN, UserType.ROOT}:
            centros_user = [str(centro.id) for centro, _ in _nucleos_do_usuario(user)]
            if isinstance(centro_id, list):
                if not set(centro_id).issubset(set(centros_user)):
                    return Response({"detail": _("Sem permissão")}, status=403)
                if not centro_id:
                    centro_id = centros_user
            else:
                if centro_id and centro_id not in centros_user:
                    return Response({"detail": _("Sem permissão")}, status=403)
                if not centro_id:
                    centro_id = centros_user

        tipo = params.get("tipo")
        cache_centro = "|".join(sorted(centro_id)) if isinstance(centro_id, list) else centro_id
        cache_key = (
            f"rel:{cache_centro}:{nucleo_id}:{params.get('periodo_inicial')}:{params.get('periodo_final')}:{tipo}"
        )
        result = cache.get(cache_key)
        if result is None:
            result = gerar_relatorio(
                centro=centro_id,
                nucleo=nucleo_id,
                periodo_inicial=inicio,
                periodo_final=fim,
                tipo=tipo,
            )
            cache.set(cache_key, result, 600)

        fmt = params.get("format")
        if fmt in {"csv", "xlsx"}:
            qs_csv = _base_queryset(centro_id, nucleo_id, inicio, fim)
            if tipo == "receitas":
                qs_csv = qs_csv.filter(valor__gt=0)
            elif tipo == "despesas":
                qs_csv = qs_csv.filter(valor__lt=0)
            linhas = [
                [
                    lanc.data_lancamento.date(),
                    lanc.get_tipo_display(),
                    float(lanc.valor),
                    lanc.status,
                    lanc.centro_custo.nome,
                ]
                for lanc in qs_csv
            ]
            headers = ["data", "categoria", "valor", "status", "centro de custo"]
            try:
                tmp_name = exportar_para_arquivo(fmt, headers, linhas)
            except RuntimeError:
                return Response({"detail": _("openpyxl não disponível")}, status=500)
            return FileResponse(open(tmp_name, "rb"), as_attachment=True, filename=f"relatorio.{fmt}")

        return Response(result)

    @action(detail=False, methods=["get"], url_path="inadimplencias")
    def inadimplencias(self, request):
        metrics.financeiro_relatorios_total.inc()
        params = request.query_params
        centro_id = params.get("centro")
        nucleo_id = params.get("nucleo")
        try:
            inicio = parse_periodo(params.get("periodo_inicial"))
            fim = parse_periodo(params.get("periodo_final"))
        except ValidationError as exc:
            return Response({"detail": str(exc)}, status=400)

        qs = self._lancamentos_base().filter(status=LancamentoFinanceiro.Status.PENDENTE)
        if centro_id:
            qs = qs.filter(centro_custo_id=centro_id)
        if nucleo_id:
            qs = qs.filter(centro_custo__nucleo_id=nucleo_id)
        if inicio:
            qs = qs.filter(data_vencimento__gte=inicio)
        if fim:
            qs = qs.filter(data_vencimento__lt=fim)

        data = []
        now = timezone.now().date()
        for lanc in qs:
            dias_atraso = (now - lanc.data_vencimento.date()).days if lanc.data_vencimento else 0
            data.append(
                {
                    "id": str(lanc.id),
                    "centro": lanc.centro_custo.nome,
                    "conta": lanc.conta_associado.user.email if lanc.conta_associado else None,
                    "status": lanc.status,
                    "valor": float(lanc.valor),
                    "data_vencimento": lanc.data_vencimento.date() if lanc.data_vencimento else None,
                    "dias_atraso": dias_atraso,
                }
            )
        fmt = params.get("format")
        if fmt in {"csv", "xlsx"}:
            headers = ["ID", "Conta", "Status", "Valor", "Data Vencimento", "Dias Atraso"]
            linhas = [
                [
                    item["id"],
                    item["conta"],
                    item["status"],
                    item["valor"],
                    item["data_vencimento"],
                    item["dias_atraso"],
                ]
                for item in data
            ]
            try:
                tmp_name = exportar_para_arquivo(fmt, headers, linhas)
            except RuntimeError:
                return Response({"detail": _("openpyxl não disponível")}, status=500)
            filename = f"inadimplencias.{fmt}"
            return FileResponse(open(tmp_name, "rb"), as_attachment=True, filename=filename)

        return Response(data)

    @action(detail=False, methods=["post"], url_path="aportes", permission_classes=[AportePermission])
    def aportes(self, request):
        serializer = AporteSerializer(data=request.data, context={"request": request})
        serializer.is_valid(raise_exception=True)
        lancamento = serializer.save()
        content = render_to_string("financeiro/recibo_aporte.html", {"lancamento": lancamento})
        filename = f"recibos/aporte_{lancamento.id}.html"
        saved_path = default_storage.save(filename, ContentFile(content))
        recibo_url = request.build_absolute_uri(default_storage.url(saved_path))
        try:
            send_email(
                request.user,
                str(_("Recibo de aporte")),
                str(_("Seu recibo está disponível em %(url)s")) % {"url": recibo_url},
            )
        except Exception:  # pragma: no cover - integração externa
            pass
        data = AporteSerializer(lancamento).data
        data["recibo_url"] = recibo_url
        return Response(data, status=status.HTTP_201_CREATED)

    @action(
        detail=False,
        methods=["post"],
        url_path="aportes/(?P<aporte_id>[\w-]+)/estornar",
    )
    def estornar_aporte(self, request, aporte_id: str):
        try:
            lancamento = estornar_aporte_service(aporte_id, request.user)
        except Exception as exc:  # pragma: no cover - validações
            return Response({"detail": str(exc)}, status=status.HTTP_400_BAD_REQUEST)
        return Response(AporteSerializer(lancamento).data)


def _is_financeiro_or_admin(user) -> bool:
    permitido = {UserType.ADMIN, UserType.FINANCEIRO}
    return user.is_authenticated and user.user_type in permitido


def _is_associado(user) -> bool:
    return user.is_authenticated and user.user_type == UserType.ASSOCIADO


@login_required
@user_passes_test(_is_financeiro_or_admin)
def importar_pagamentos_view(request):
    return render(request, "financeiro/importar_pagamentos.html")


@login_required
@user_passes_test(_is_financeiro_or_admin)
def relatorios_view(request):
    centros = CentroCusto.objects.all()
    nucleos = {c.nucleo for c in centros if c.nucleo}
    context = {
        "centros": centros,
        "nucleos": list(nucleos),
    }
    return render(request, "financeiro/relatorios.html", context)


@login_required
@user_passes_test(_is_financeiro_or_admin)
def centros_list_view(request):
    limit = 20
    offset = int(request.GET.get("offset", 0))
    qs = CentroCusto.objects.all().select_related("organizacao", "nucleo", "evento")
    total = qs.count()
    centros = qs[offset : offset + limit]
    next_offset = offset + limit if total > offset + limit else None
    prev_offset = offset - limit if offset - limit >= 0 else None
    context = {
        "centros": centros,
        "next": next_offset,
        "prev": prev_offset,
    }
    return render(request, "financeiro/centros_list.html", context)


@login_required
@user_passes_test(_is_financeiro_or_admin)
def integracoes_list_view(request):
    limit = 20
    offset = int(request.GET.get("offset", 0))
    qs = IntegracaoConfig.objects.all()
    total = qs.count()
    integracoes = qs[offset : offset + limit]
    next_offset = offset + limit if total > offset + limit else None
    prev_offset = offset - limit if offset - limit >= 0 else None
    context = {
        "integracoes": integracoes,
        "next": next_offset,
        "prev": prev_offset,
    }
    return render(request, "financeiro/integracoes_list.html", context)


@login_required
@user_passes_test(_is_financeiro_or_admin)
def lancamentos_list_view(request):
    centros = CentroCusto.objects.all()
    nucleos = {c.nucleo for c in centros if c.nucleo}
    context = {
        "centros": centros,
        "nucleos": list(nucleos),
    }
    return render(request, "financeiro/lancamentos_list.html", context)


@login_required
@user_passes_test(_is_financeiro_or_admin)
<<<<<<< HEAD
def repasses_view(request):
    eventos = Evento.objects.all()
    return render(request, "financeiro/repasses.html", {"eventos": eventos})
=======
def logs_list_view(request):
    User = get_user_model()
    context = {
        "acoes": FinanceiroLog.Acao.choices,
        "usuarios": User.objects.all(),
    }
    return render(request, "financeiro/logs_list.html", context)
>>>>>>> 02f0aaf9


@login_required
@user_passes_test(_is_financeiro_or_admin)
def inadimplencias_view(request):
    centros = CentroCusto.objects.all()
    nucleos = {c.nucleo for c in centros if c.nucleo}
    context = {
        "centros": centros,
        "nucleos": list(nucleos),
    }
    return render(request, "financeiro/inadimplencias.html", context)


@login_required
@user_passes_test(_is_financeiro_or_admin)
def task_logs_view(request):
    logs = FinanceiroTaskLog.objects.all()
    return render(request, "financeiro/task_logs.html", {"logs": logs})


@login_required
@user_passes_test(_is_financeiro_or_admin)
def task_log_detail_view(request, pk):
    log = get_object_or_404(FinanceiroTaskLog, pk=pk)
    return render(request, "financeiro/task_log_detail.html", {"log": log})


@login_required
@user_passes_test(_is_financeiro_or_admin)
def forecast_view(request):
    """Tela com previsão financeira."""
    return render(request, "financeiro/forecast.html")


@login_required
@user_passes_test(_is_associado)
def aportes_form_view(request):
    centros = CentroCusto.objects.all()
    return render(request, "financeiro/aportes_form.html", {"centros": centros})<|MERGE_RESOLUTION|>--- conflicted
+++ resolved
@@ -21,13 +21,10 @@
 from rest_framework.exceptions import ValidationError
 from rest_framework.permissions import IsAuthenticated
 from rest_framework.response import Response
-
 from accounts.models import UserType
-<<<<<<< HEAD
 from agenda.models import Evento
-=======
 from notificacoes.services.email_client import send_email
->>>>>>> 02f0aaf9
+
 
 from ..models import (
     CentroCusto,
@@ -489,11 +486,11 @@
 
 @login_required
 @user_passes_test(_is_financeiro_or_admin)
-<<<<<<< HEAD
+
 def repasses_view(request):
     eventos = Evento.objects.all()
     return render(request, "financeiro/repasses.html", {"eventos": eventos})
-=======
+
 def logs_list_view(request):
     User = get_user_model()
     context = {
@@ -501,7 +498,7 @@
         "usuarios": User.objects.all(),
     }
     return render(request, "financeiro/logs_list.html", context)
->>>>>>> 02f0aaf9
+
 
 
 @login_required
