from __future__ import annotations

from calendar import monthrange
from datetime import datetime
from decimal import Decimal

from django.core.cache import cache
from django.db import transaction
from django.db.models import F, Q
from django.http import FileResponse, HttpResponse
from django.utils import timezone
from django.utils.dateparse import parse_date
from django.utils.translation import gettext_lazy as _
from rest_framework import mixins, status, viewsets
from rest_framework.decorators import action
from rest_framework.pagination import PageNumberPagination
from rest_framework.permissions import IsAuthenticated
from rest_framework.response import Response

from accounts.models import UserType
<<<<<<< HEAD
from agenda.models import Evento
=======
>>>>>>> 2991640e
from nucleos.models import Nucleo

from .models import (
    CentroCusto,
    ContaAssociado,
    FinanceiroLog,
    FinanceiroTaskLog,
    ImportacaoPagamentos,
    LancamentoFinanceiro,
    IntegracaoConfig,
)
from .permissions import IsAssociadoReadOnly, IsCoordenador, IsFinanceiroOrAdmin, IsNotRoot
from .serializers import (
    FinanceiroLogSerializer,
    FinanceiroTaskLogSerializer,
    ImportacaoPagamentosSerializer,
    LancamentoFinanceiroSerializer,
    IntegracaoConfigSerializer,
)
from .services.distribuicao import repassar_receita_ingresso
from .services.auditoria import log_financeiro
from .services.ajustes import ajustar_lancamento
from .services.forecast import calcular_previsao
from .services.exportacao import exportar_para_arquivo
from .views import CentroCustoViewSet, FinanceiroViewSet, parse_periodo


class LancamentoFinanceiroViewSet(mixins.ListModelMixin, mixins.UpdateModelMixin, viewsets.GenericViewSet):
    """Listagem e atualização de lançamentos financeiros."""

    serializer_class = LancamentoFinanceiroSerializer

    def get_permissions(self):  # type: ignore[override]
        if self.action in {"partial_update", "ajustar", "pagar"}:
            self.permission_classes = [IsAuthenticated, IsFinanceiroOrAdmin]
        else:
            self.permission_classes = [
                IsAuthenticated,
                IsFinanceiroOrAdmin | IsCoordenador | IsAssociadoReadOnly,
            ]
        return super().get_permissions()

    def get_queryset(self):  # type: ignore[override]
        qs = LancamentoFinanceiro.objects.select_related(
            "conta_associado__user",
            "centro_custo__nucleo",
            "centro_custo__organizacao",
        )
        user = self.request.user
        if user.user_type == UserType.COORDENADOR and user.nucleo_id:
            qs = qs.filter(centro_custo__nucleo_id=user.nucleo_id)
        elif user.user_type != UserType.ADMIN:
            qs = qs.filter(conta_associado__user=user)

        params = self.request.query_params
        if centro_id := params.get("centro"):
            qs = qs.filter(centro_custo_id=centro_id)
        if nucleo_id := params.get("nucleo"):
            qs = qs.filter(centro_custo__nucleo_id=nucleo_id)
        if status_param := params.get("status"):
            qs = qs.filter(status=status_param)

        def _parse(periodo: str | None) -> datetime | None:
            if not periodo or periodo.count("-") != 1:
                return None
            dt = parse_date(f"{periodo}-01")
            if dt:
                return datetime(dt.year, dt.month, 1)
            return None

        if (inicio := _parse(params.get("periodo_inicial"))):
            qs = qs.filter(data_lancamento__gte=inicio)
        if (fim := _parse(params.get("periodo_final"))):
            last_day = monthrange(fim.year, fim.month)[1]
            limite = datetime(fim.year, fim.month, last_day) + timezone.timedelta(days=1)
            qs = qs.filter(data_lancamento__lt=limite)
        return qs

    def partial_update(self, request, *args, **kwargs):  # type: ignore[override]
        lancamento = self.get_object()
        novo_status = request.data.get("status")
        if novo_status not in {
            LancamentoFinanceiro.Status.PAGO,
            LancamentoFinanceiro.Status.CANCELADO,
        }:
            return Response({"detail": _("Status inválido")}, status=status.HTTP_400_BAD_REQUEST)
        if lancamento.status != LancamentoFinanceiro.Status.PENDENTE:
            return Response(
                {"detail": _("Apenas lançamentos pendentes podem ser alterados")},
                status=status.HTTP_400_BAD_REQUEST,
            )

        antigo = {"status": lancamento.status}
        with transaction.atomic():
            lancamento.status = novo_status
            lancamento.save(update_fields=["status"])
            if novo_status == LancamentoFinanceiro.Status.PAGO:
                CentroCusto.objects.filter(pk=lancamento.centro_custo_id).update(
                    saldo=F("saldo") + lancamento.valor
                )
                if lancamento.conta_associado_id:
                    ContaAssociado.objects.filter(pk=lancamento.conta_associado_id).update(
                        saldo=F("saldo") + lancamento.valor
                    )
                if lancamento.tipo == LancamentoFinanceiro.Tipo.INGRESSO_EVENTO:
                    repassar_receita_ingresso(lancamento)
        log_financeiro(
            FinanceiroLog.Acao.EDITAR_LANCAMENTO,
            request.user,
            antigo,
            {"status": novo_status, "id": str(lancamento.id)},
        )
        serializer = self.get_serializer(lancamento)
        return Response(serializer.data)

    @action(detail=True, methods=["post"])
    def pagar(self, request, *args, **kwargs):
        """Marca um lançamento como pago."""
        lancamento = self.get_object()
        if lancamento.status != LancamentoFinanceiro.Status.PENDENTE:
            return Response(
                {"detail": _("Apenas lançamentos pendentes podem ser pagos")},
                status=status.HTTP_400_BAD_REQUEST,
            )
        antigo = {"status": lancamento.status}
        with transaction.atomic():
            lancamento.status = LancamentoFinanceiro.Status.PAGO
            lancamento.save(update_fields=["status"])
            CentroCusto.objects.filter(pk=lancamento.centro_custo_id).update(
                saldo=F("saldo") + lancamento.valor
            )
            if lancamento.conta_associado_id:
                ContaAssociado.objects.filter(pk=lancamento.conta_associado_id).update(
                    saldo=F("saldo") + lancamento.valor
                )
            if lancamento.tipo == LancamentoFinanceiro.Tipo.INGRESSO_EVENTO:
                repassar_receita_ingresso(lancamento)
        log_financeiro(
            FinanceiroLog.Acao.EDITAR_LANCAMENTO,
            request.user,
            antigo,
            {"status": LancamentoFinanceiro.Status.PAGO, "id": str(lancamento.id)},
        )
        serializer = self.get_serializer(lancamento)
        return Response(serializer.data)

    @action(detail=True, methods=["post"])
    def ajustar(self, request, *args, **kwargs):
        """Realiza ajuste em um lançamento."""
        lancamento = self.get_object()
        valor = request.data.get("valor_corrigido")
        descricao = request.data.get("descricao_motivo", "")
        try:
            ajustar_lancamento(lancamento.id, Decimal(str(valor)), descricao, request.user)
        except Exception as exc:
            return Response({"detail": str(exc)}, status=status.HTTP_400_BAD_REQUEST)
        serializer = self.get_serializer(lancamento)
        return Response(serializer.data)


class ImportacaoPagamentosViewSet(mixins.ListModelMixin, mixins.RetrieveModelMixin, viewsets.GenericViewSet):
    """Listagem de registros de importações de pagamentos."""

    serializer_class = ImportacaoPagamentosSerializer
    permission_classes = [IsAuthenticated, IsNotRoot]
    class _Pagination(PageNumberPagination):
        page_size = 10

    pagination_class = _Pagination

    def get_queryset(self):  # type: ignore[override]
        qs = ImportacaoPagamentos.objects.select_related("usuario").all()
        user = self.request.user
        permitido = {UserType.ADMIN, UserType.FINANCEIRO}
        if user.user_type not in permitido:
            qs = qs.filter(usuario=user)
        params = self.request.query_params
        if usuario := params.get("usuario"):
            qs = qs.filter(usuario_id=usuario)
        if arquivo := params.get("arquivo"):
            qs = qs.filter(arquivo__icontains=arquivo)
        inicio = parse_periodo(params.get("periodo_inicial"))
        fim = parse_periodo(params.get("periodo_final"))
        if inicio:
            qs = qs.filter(data_importacao__gte=inicio)
        if fim:
            qs = qs.filter(data_importacao__lt=fim)
        return qs


class FinanceiroLogViewSet(mixins.ListModelMixin, mixins.RetrieveModelMixin, viewsets.GenericViewSet):
    """Consulta dos logs de auditoria do módulo financeiro."""

    serializer_class = FinanceiroLogSerializer
    permission_classes = [IsAuthenticated, IsNotRoot, IsFinanceiroOrAdmin]

    class _Pagination(PageNumberPagination):
        page_size = 20

    pagination_class = _Pagination

    def get_queryset(self):  # type: ignore[override]
        qs = FinanceiroLog.objects.select_related("usuario")
        params = self.request.query_params
        if acao := params.get("acao"):
            qs = qs.filter(acao=acao)
        if usuario := params.get("usuario"):
            qs = qs.filter(usuario_id=usuario)
        if inicio := params.get("inicio"):
            if dt := parse_date(inicio):
                qs = qs.filter(created_at__date__gte=dt)
        if fim := params.get("fim"):
            if dt := parse_date(fim):
                qs = qs.filter(created_at__date__lt=dt)
        return qs


class RepasseViewSet(mixins.ListModelMixin, viewsets.GenericViewSet):
    """Listagem de lançamentos de repasses de receita."""

    serializer_class = LancamentoFinanceiroSerializer
    permission_classes = [
        IsAuthenticated,
        IsNotRoot,
        IsFinanceiroOrAdmin | IsCoordenador | IsAssociadoReadOnly,
    ]

    def get_queryset(self):  # type: ignore[override]
        qs = LancamentoFinanceiro.objects.select_related(
            "centro_custo__evento",
            "centro_custo__nucleo",
            "centro_custo__organizacao",
            "conta_associado__user",
        ).filter(tipo=LancamentoFinanceiro.Tipo.REPASSE)
        user = self.request.user
        if user.user_type == UserType.COORDENADOR and user.nucleo_id:
            qs = qs.filter(centro_custo__nucleo_id=user.nucleo_id)
        elif user.user_type != UserType.ADMIN:
            qs = qs.filter(conta_associado__user=user)
        if evento_id := self.request.query_params.get("evento"):
            qs = qs.filter(centro_custo__evento_id=evento_id)
        return qs

    def list(self, request, *args, **kwargs):  # type: ignore[override]
        fmt = request.query_params.get("format")
        qs = self.get_queryset()
        if fmt in {"csv", "xlsx"}:
            headers = [
                "id",
                "centro_custo",
                "conta_associado",
                "valor",
                "data_lancamento",
                "status",
            ]
            linhas = qs.values_list(
                "id",
                "centro_custo__nome",
                "conta_associado__user__email",
                "valor",
                "data_lancamento",
                "status",
            )
            tmp_name = exportar_para_arquivo(fmt, headers, linhas)
            return FileResponse(open(tmp_name, "rb"), as_attachment=True, filename=f"repasses.{fmt}")
        page = self.paginate_queryset(qs)
        serializer = self.get_serializer(page or qs, many=True)
        if page is not None:
            return self.get_paginated_response(serializer.data)
        return Response(serializer.data)


class FinanceiroForecastViewSet(viewsets.ViewSet):
    """Fornece previsões financeiras agregadas."""

    permission_classes = [IsAuthenticated, IsNotRoot, IsFinanceiroOrAdmin]

    def list(self, request):  # type: ignore[override]
        params = request.query_params
        escopo = params.get("escopo")
        id_ref = params.get("id")
        if not escopo or not id_ref:
            return Response({"detail": _("Parâmetros obrigatórios")}, status=status.HTTP_400_BAD_REQUEST)
        try:
            periodos = int(params.get("periodos", 6))
        except ValueError:
            return Response({"detail": _("periodos inválido")}, status=status.HTTP_400_BAD_REQUEST)
        if periodos < 1 or periodos > 12:
            return Response({"detail": _("periodos inválido")}, status=status.HTTP_400_BAD_REQUEST)
        crescimento = float(params.get("crescimento_receita", 0))
        reducao = float(params.get("reducao_despesa", 0))
        user = request.user
<<<<<<< HEAD
        autorizado = False
        if escopo == "organizacao":
            autorizado = str(user.organizacao_id) == id_ref
        elif escopo == "nucleo":
            autorizado = Nucleo.objects.filter(
                id=id_ref, organizacao_id=user.organizacao_id
            ).exists()
        elif escopo == "centro":
            autorizado = CentroCusto.objects.filter(pk=id_ref).filter(
                Q(organizacao_id=user.organizacao_id)
                | Q(nucleo__organizacao_id=user.organizacao_id)
            ).exists()
        elif escopo == "evento":
            autorizado = Evento.objects.filter(
                id=id_ref, organizacao_id=user.organizacao_id
            ).exists()
        else:
            return Response({"detail": _("escopo inválido")}, status=status.HTTP_400_BAD_REQUEST)
        if not autorizado:
            return Response({"detail": _("Acesso negado")}, status=status.HTTP_403_FORBIDDEN)
=======
        permitido = False
        if escopo == "organizacao":
            permitido = str(getattr(user, "organizacao_id", "")) == id_ref
        elif escopo == "nucleo":
            permitido = Nucleo.objects.filter(
                id=id_ref, organizacao_id=getattr(user, "organizacao_id", None)
            ).exists()
        elif escopo == "centro":
            permitido = (
                CentroCusto.objects.filter(id=id_ref)
                .filter(
                    Q(organizacao_id=getattr(user, "organizacao_id", None))
                    | Q(nucleo__organizacao_id=getattr(user, "organizacao_id", None))
                    | Q(evento__organizacao_id=getattr(user, "organizacao_id", None))
                    | Q(evento__nucleo__organizacao_id=getattr(user, "organizacao_id", None))
                )
                .exists()
            )
        if not permitido:
            return Response(
                {"detail": _("Você não tem permissão para acessar este recurso.")},
                status=status.HTTP_403_FORBIDDEN,
            )
>>>>>>> 2991640e
        cache_key = f"fin:forecast:{escopo}:{id_ref}:{periodos}:{crescimento}:{reducao}"
        data = cache.get(cache_key)
        if not data:
            try:
                data = calcular_previsao(
                    escopo,
                    id_ref,
                    periodos,
                    crescimento,
                    reducao,
                )
            except ValueError:
                return Response({"detail": _("escopo inválido")}, status=status.HTTP_400_BAD_REQUEST)
            cache.set(cache_key, data, 6 * 3600)

        fmt = params.get("format")
        if fmt == "csv":
            import csv
            from io import StringIO

            buffer = StringIO()
            writer = csv.writer(buffer)
            writer.writerow(["mes", "receita", "despesa", "saldo"])
            for item in data["historico"] + data["previsao"]:
                writer.writerow([item["mes"], item["receita"], item["despesa"], item["saldo"]])
            resp = HttpResponse(buffer.getvalue(), content_type="text/csv")
            resp["Content-Disposition"] = 'attachment; filename="forecast.csv"'
            return resp
        if fmt == "xlsx":
            from io import BytesIO
            from openpyxl import Workbook

            wb = Workbook()
            ws = wb.active
            ws.append(["mes", "receita", "despesa", "saldo"])
            for item in data["historico"] + data["previsao"]:
                ws.append([item["mes"], item["receita"], item["despesa"], item["saldo"]])
            stream = BytesIO()
            wb.save(stream)
            stream.seek(0)
            return FileResponse(stream, as_attachment=True, filename="forecast.xlsx")

        payload = {
            "historico": data["historico"],
            "previsao": data["previsao"],
            "parametros": {
                "escopo": escopo,
                "id": id_ref,
                "periodos": periodos,
                "crescimento_receita": crescimento,
                "reducao_despesa": reducao,
            },
        }
        return Response(payload)


class FinanceiroTaskLogViewSet(mixins.ListModelMixin, mixins.RetrieveModelMixin, viewsets.GenericViewSet):
    """Consulta dos logs de tarefas assíncronas."""

    serializer_class = FinanceiroTaskLogSerializer
    permission_classes = [IsAuthenticated, IsNotRoot, IsFinanceiroOrAdmin]

    class _Pagination(PageNumberPagination):
        page_size = 20

    pagination_class = _Pagination

    def get_queryset(self):  # type: ignore[override]
        qs = FinanceiroTaskLog.objects.all()
        params = self.request.query_params
        if nome := params.get("nome_tarefa"):
            qs = qs.filter(nome_tarefa=nome)
        if status_param := params.get("status"):
            qs = qs.filter(status=status_param)
        if inicio := params.get("inicio"):
            if dt := parse_date(inicio):
                qs = qs.filter(executada_em__date__gte=dt)
        if fim := params.get("fim"):
            if dt := parse_date(fim):
                qs = qs.filter(executada_em__date__lt=dt)
        return qs


class IntegracaoConfigViewSet(viewsets.ModelViewSet):
    """CRUD das configurações de integrações externas."""

    queryset = IntegracaoConfig.objects.all()
    serializer_class = IntegracaoConfigSerializer
    permission_classes = [IsAuthenticated, IsNotRoot, IsFinanceiroOrAdmin]


__all__ = [
    "CentroCustoViewSet",
    "FinanceiroViewSet",
    "LancamentoFinanceiroViewSet",
    "ImportacaoPagamentosViewSet",
    "FinanceiroLogViewSet",
    "RepasseViewSet",
    "FinanceiroForecastViewSet",
    "FinanceiroTaskLogViewSet",
    "IntegracaoConfigViewSet",
]
<|MERGE_RESOLUTION|>--- conflicted
+++ resolved
@@ -18,10 +18,9 @@
 from rest_framework.response import Response
 
 from accounts.models import UserType
-<<<<<<< HEAD
+
 from agenda.models import Evento
-=======
->>>>>>> 2991640e
+
 from nucleos.models import Nucleo
 
 from .models import (
@@ -314,7 +313,7 @@
         crescimento = float(params.get("crescimento_receita", 0))
         reducao = float(params.get("reducao_despesa", 0))
         user = request.user
-<<<<<<< HEAD
+
         autorizado = False
         if escopo == "organizacao":
             autorizado = str(user.organizacao_id) == id_ref
@@ -335,7 +334,7 @@
             return Response({"detail": _("escopo inválido")}, status=status.HTTP_400_BAD_REQUEST)
         if not autorizado:
             return Response({"detail": _("Acesso negado")}, status=status.HTTP_403_FORBIDDEN)
-=======
+
         permitido = False
         if escopo == "organizacao":
             permitido = str(getattr(user, "organizacao_id", "")) == id_ref
@@ -359,7 +358,7 @@
                 {"detail": _("Você não tem permissão para acessar este recurso.")},
                 status=status.HTTP_403_FORBIDDEN,
             )
->>>>>>> 2991640e
+
         cache_key = f"fin:forecast:{escopo}:{id_ref}:{periodos}:{crescimento}:{reducao}"
         data = cache.get(cache_key)
         if not data:
