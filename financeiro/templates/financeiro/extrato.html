{% extends "base.html" %}
{% load i18n %}

{% block title %}{{ _('Extrato') }}{% endblock %}

{% block content %}
<<<<<<< HEAD
<main class="p-4 max-w-4xl mx-auto">
  <h1 class="text-2xl font-semibold mb-2">{{ _('Extrato') }}</h1>
  <form id="filtros" class="mb-4 grid grid-cols-1 md:grid-cols-4 gap-4"
        hx-get="/api/financeiro/lancamentos/" hx-target="#lista" hx-swap="none"
        hx-trigger="change from:select,change from:input, submit"
        hx-on="htmx:afterRequest: renderLancamentos(event)">
    <legend class="sr-only">{{ _('Filtros') }}</legend>
    <div>
      <label for="filtro-status" class="block text-sm font-medium text-[var(--text-secondary)]">{{ _('Status') }}</label>
      <select name="status" id="filtro-status" class="border p-2 rounded">
        <option value="">{{ _('Todos Status') }}</option>
        <option value="pendente">{{ _('Pendente') }}</option>
        <option value="pago">{{ _('Pago') }}</option>
        <option value="cancelado">{{ _('Cancelado') }}</option>
      </select>
    </div>
    <div>
      <label for="filtro-periodo-inicial" class="block text-sm font-medium text-[var(--text-secondary)]">{{ _('Período inicial') }}</label>
      <input id="filtro-periodo-inicial" type="month" name="periodo_inicial" class="border p-2 rounded" />
    </div>
    <div>
      <label for="filtro-periodo-final" class="block text-sm font-medium text-[var(--text-secondary)]">{{ _('Período final') }}</label>
      <input id="filtro-periodo-final" type="month" name="periodo_final" class="border p-2 rounded" />
    </div>
  </form>
  <div id="lista" aria-live="polite">
    <table class="min-w-full divide-y divide-[var(--border-primary)]">
      <thead>
        <tr class="bg-[var(--bg-tertiary)]">
          <th class="px-3 py-2 text-left text-xs font-medium text-[var(--text-secondary)]">{{ _('Centro de Custo') }}</th>
          <th class="px-3 py-2 text-left text-xs font-medium text-[var(--text-secondary)]">{{ _('Tipo') }}</th>
          <th class="px-3 py-2 text-left text-xs font-medium text-[var(--text-secondary)]">{{ _('Valor') }}</th>
          <th class="px-3 py-2 text-left text-xs font-medium text-[var(--text-secondary)]">{{ _('Data de Lançamento') }}</th>
          <th class="px-3 py-2 text-left text-xs font-medium text-[var(--text-secondary)]">{{ _('Status') }}</th>
        </tr>
      </thead>
      <tbody>
        {% for l in lancamentos %}
        <tr>
          <td class="px-3 py-2">{{ l.centro_custo }}</td>
          <td class="px-3 py-2">{{ l.tipo }}</td>
          <td class="px-3 py-2">{{ l.valor }}</td>
          <td class="px-3 py-2">{{ l.data_lancamento }}</td>
          <td class="px-3 py-2">{{ l.status }}</td>
        </tr>
        {% empty %}
        <tr><td colspan="5" class="px-3 py-2 text-center">{{ _('Nenhum lançamento') }}</td></tr>
        {% endfor %}
      </tbody>
    </table>
  </div>
  <script src="{% url 'javascript-catalog' %}"></script>
  <script>
    function renderLancamentos(evt) {
      const tbody = document.querySelector('#lista tbody');
      tbody.innerHTML = '';
      try {
        const data = JSON.parse(evt.detail.xhr.response);
        const itens = data.results || data;
        const rows = itens
          .map(l => `
=======
{% include 'components/hero.html' with title=_('Extrato') %}
<section class="max-w-4xl mx-auto p-4 grid grid-cols-1 sm:grid-cols-2 md:grid-cols-3 lg:grid-cols-4 gap-6">
  <div class="card col-span-full">
    <div class="card-header">
      <h2 class="text-xl font-semibold">{{ _('Extrato') }}</h2>
    </div>
    <div class="card-body">
      <form id="filtros" class="mb-4 grid grid-cols-1 md:grid-cols-4 gap-4"
            hx-get="/api/financeiro/lancamentos/" hx-target="#lista" hx-swap="none"
            hx-trigger="change from:select,change from:input, submit"
            hx-on="htmx:afterRequest: renderLancamentos(event)">
        <legend class="sr-only">{{ _('Filtros') }}</legend>
        <div>
          <label for="filtro-status" class="block text-sm font-medium text-gray-700">{{ _('Status') }}</label>
          <select name="status" id="filtro-status" class="border p-2 rounded">
            <option value="">{{ _('Todos Status') }}</option>
            <option value="pendente">{{ _('Pendente') }}</option>
            <option value="pago">{{ _('Pago') }}</option>
            <option value="cancelado">{{ _('Cancelado') }}</option>
          </select>
        </div>
        <div>
          <label for="filtro-periodo-inicial" class="block text-sm font-medium text-gray-700">{{ _('Período inicial') }}</label>
          <input id="filtro-periodo-inicial" type="month" name="periodo_inicial" class="border p-2 rounded" />
        </div>
        <div>
          <label for="filtro-periodo-final" class="block text-sm font-medium text-gray-700">{{ _('Período final') }}</label>
          <input id="filtro-periodo-final" type="month" name="periodo_final" class="border p-2 rounded" />
        </div>
      </form>
      <div id="lista" aria-live="polite">
        <table class="min-w-full divide-y divide-gray-200">
          <thead>
            <tr class="bg-gray-50">
              <th class="px-3 py-2 text-left text-xs font-medium text-gray-500">{{ _('Centro de Custo') }}</th>
              <th class="px-3 py-2 text-left text-xs font-medium text-gray-500">{{ _('Tipo') }}</th>
              <th class="px-3 py-2 text-left text-xs font-medium text-gray-500">{{ _('Valor') }}</th>
              <th class="px-3 py-2 text-left text-xs font-medium text-gray-500">{{ _('Data de Lançamento') }}</th>
              <th class="px-3 py-2 text-left text-xs font-medium text-gray-500">{{ _('Status') }}</th>
            </tr>
          </thead>
          <tbody>
            {% for l in lancamentos %}
>>>>>>> 38d40fa2
            <tr>
              <td class="px-3 py-2">{{ l.centro_custo }}</td>
              <td class="px-3 py-2">{{ l.tipo }}</td>
              <td class="px-3 py-2">{{ l.valor }}</td>
              <td class="px-3 py-2">{{ l.data_lancamento }}</td>
              <td class="px-3 py-2">{{ l.status }}</td>
            </tr>
            {% empty %}
            <tr><td colspan="5" class="px-3 py-2 text-center">{{ _('Nenhum lançamento') }}</td></tr>
            {% endfor %}
          </tbody>
        </table>
      </div>
      <script src="{% url 'javascript-catalog' %}"></script>
      <script>
        function renderLancamentos(evt) {
          const tbody = document.querySelector('#lista tbody');
          tbody.innerHTML = '';
          try {
            const data = JSON.parse(evt.detail.xhr.response);
            const itens = data.results || data;
            const rows = itens
              .map(l => `
                <tr>
                  <td class="px-3 py-2">${l.centro_custo || ''}</td>
                  <td class="px-3 py-2">${l.tipo}</td>
                  <td class="px-3 py-2">${l.valor}</td>
                  <td class="px-3 py-2">${l.data_lancamento}</td>
                  <td class="px-3 py-2">${l.status}</td>
                </tr>
              `)
              .join('');
            tbody.innerHTML = rows || `<tr><td colspan="5" class="px-3 py-2 text-center">${gettext('Nenhum lançamento')}</td></tr>`;
          } catch (e) {
            tbody.innerHTML = `<tr><td colspan="5" class="px-3 py-2 text-center">${gettext('Erro ao carregar')}</td></tr>`;
          }
        }
        document.addEventListener('DOMContentLoaded', () => {
          htmx.trigger('#filtros', 'submit');
        });
      </script>
    </div>
  </div>
</section>
{% endblock %}<|MERGE_RESOLUTION|>--- conflicted
+++ resolved
@@ -4,7 +4,7 @@
 {% block title %}{{ _('Extrato') }}{% endblock %}
 
 {% block content %}
-<<<<<<< HEAD
+
 <main class="p-4 max-w-4xl mx-auto">
   <h1 class="text-2xl font-semibold mb-2">{{ _('Extrato') }}</h1>
   <form id="filtros" class="mb-4 grid grid-cols-1 md:grid-cols-4 gap-4"
@@ -66,51 +66,6 @@
         const itens = data.results || data;
         const rows = itens
           .map(l => `
-=======
-{% include 'components/hero.html' with title=_('Extrato') %}
-<section class="max-w-4xl mx-auto p-4 grid grid-cols-1 sm:grid-cols-2 md:grid-cols-3 lg:grid-cols-4 gap-6">
-  <div class="card col-span-full">
-    <div class="card-header">
-      <h2 class="text-xl font-semibold">{{ _('Extrato') }}</h2>
-    </div>
-    <div class="card-body">
-      <form id="filtros" class="mb-4 grid grid-cols-1 md:grid-cols-4 gap-4"
-            hx-get="/api/financeiro/lancamentos/" hx-target="#lista" hx-swap="none"
-            hx-trigger="change from:select,change from:input, submit"
-            hx-on="htmx:afterRequest: renderLancamentos(event)">
-        <legend class="sr-only">{{ _('Filtros') }}</legend>
-        <div>
-          <label for="filtro-status" class="block text-sm font-medium text-gray-700">{{ _('Status') }}</label>
-          <select name="status" id="filtro-status" class="border p-2 rounded">
-            <option value="">{{ _('Todos Status') }}</option>
-            <option value="pendente">{{ _('Pendente') }}</option>
-            <option value="pago">{{ _('Pago') }}</option>
-            <option value="cancelado">{{ _('Cancelado') }}</option>
-          </select>
-        </div>
-        <div>
-          <label for="filtro-periodo-inicial" class="block text-sm font-medium text-gray-700">{{ _('Período inicial') }}</label>
-          <input id="filtro-periodo-inicial" type="month" name="periodo_inicial" class="border p-2 rounded" />
-        </div>
-        <div>
-          <label for="filtro-periodo-final" class="block text-sm font-medium text-gray-700">{{ _('Período final') }}</label>
-          <input id="filtro-periodo-final" type="month" name="periodo_final" class="border p-2 rounded" />
-        </div>
-      </form>
-      <div id="lista" aria-live="polite">
-        <table class="min-w-full divide-y divide-gray-200">
-          <thead>
-            <tr class="bg-gray-50">
-              <th class="px-3 py-2 text-left text-xs font-medium text-gray-500">{{ _('Centro de Custo') }}</th>
-              <th class="px-3 py-2 text-left text-xs font-medium text-gray-500">{{ _('Tipo') }}</th>
-              <th class="px-3 py-2 text-left text-xs font-medium text-gray-500">{{ _('Valor') }}</th>
-              <th class="px-3 py-2 text-left text-xs font-medium text-gray-500">{{ _('Data de Lançamento') }}</th>
-              <th class="px-3 py-2 text-left text-xs font-medium text-gray-500">{{ _('Status') }}</th>
-            </tr>
-          </thead>
-          <tbody>
-            {% for l in lancamentos %}
->>>>>>> 38d40fa2
             <tr>
               <td class="px-3 py-2">{{ l.centro_custo }}</td>
               <td class="px-3 py-2">{{ l.tipo }}</td>
