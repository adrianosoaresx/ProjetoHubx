{% extends "base.html" %}
{% load i18n %}

{% block title %}{{ _('Lançamentos Financeiros') }}{% endblock %}

{% block content %}
<main class="p-4 max-w-6xl mx-auto">
  <h1 class="text-2xl font-semibold mb-2">{{ _('Lançamentos') }}</h1>
  <form id="filtros" class="mb-4 grid grid-cols-1 md:grid-cols-5 gap-4" hx-get="/api/financeiro/lancamentos/" hx-target="#lista" hx-swap="none" hx-trigger="change from:select,change from:input, submit" hx-on="htmx:afterRequest: renderLancamentos(event)">
    <legend class="sr-only">{{ _('Filtros') }}</legend>
    <div>
      <label for="filtro-status" class="block text-sm font-medium text-gray-700">{{ _('Status') }}</label>
      <select name="status" id="filtro-status" class="border p-2 rounded">
        <option value="">{{ _('Todos Status') }}</option>
        <option value="pendente">{{ _('Pendente') }}</option>
        <option value="pago">{{ _('Pago') }}</option>
        <option value="cancelado">{{ _('Cancelado') }}</option>
      </select>
    </div>
    <div>
      <label for="filtro-centro" class="block text-sm font-medium text-gray-700">{{ _('Centro de Custo') }}</label>
      <select name="centro" id="filtro-centro" class="border p-2 rounded">
        <option value="">{{ _('Todos Centros') }}</option>
        {% for c in centros %}
          <option value="{{ c.id }}">{{ c.nome }}</option>
        {% endfor %}
      </select>
    </div>
    <div>
      <label for="filtro-nucleo" class="block text-sm font-medium text-gray-700">{{ _('Núcleo') }}</label>
      <select name="nucleo" id="filtro-nucleo" class="border p-2 rounded">
        <option value="">{{ _('Todos Núcleos') }}</option>
        {% for n in nucleos %}
          <option value="{{ n.id }}">{{ n.nome }}</option>
        {% endfor %}
      </select>
    </div>
    <div>
      <label for="filtro-periodo-inicial" class="block text-sm font-medium text-gray-700">{{ _('Período inicial') }}</label>
      <input id="filtro-periodo-inicial" type="month" name="periodo_inicial" class="border p-2 rounded" />
    </div>
    <div>
      <label for="filtro-periodo-final" class="block text-sm font-medium text-gray-700">{{ _('Período final') }}</label>
      <input id="filtro-periodo-final" type="month" name="periodo_final" class="border p-2 rounded" />
    </div>
  </form>
  <div id="lista" aria-live="polite">
    <table class="min-w-full divide-y divide-gray-200">
      <thead>
        <tr class="bg-gray-50">
          <th class="px-3 py-2 text-left text-xs font-medium text-gray-500">{{ _('ID') }}</th>
          <th class="px-3 py-2 text-left text-xs font-medium text-gray-500">{{ _('Centro de Custo') }}</th>
          <th class="px-3 py-2 text-left text-xs font-medium text-gray-500">{{ _('Conta Associada') }}</th>
          <th class="px-3 py-2 text-left text-xs font-medium text-gray-500">{{ _('Tipo') }}</th>
          <th class="px-3 py-2 text-left text-xs font-medium text-gray-500">{{ _('Valor') }}</th>
          <th class="px-3 py-2 text-left text-xs font-medium text-gray-500">{{ _('Data de Lançamento') }}</th>
          <th class="px-3 py-2 text-left text-xs font-medium text-gray-500">{{ _('Status') }}</th>
          <th class="px-3 py-2 text-left text-xs font-medium text-gray-500">{{ _('Data de Vencimento') }}</th>
          <th class="px-3 py-2"></th>
        </tr>
      </thead>
      <tbody></tbody>
    </table>
  </div>
  <script src="{% url 'javascript-catalog' %}"></script>
  <script>
    const csrfToken = "{{ csrf_token }}";
    function renderLancamentos(evt) {
      const tbody = document.querySelector('#lista tbody');
      tbody.innerHTML = '';
      try {
        const data = JSON.parse(evt.detail.xhr.response);
        const itens = data.results || data;
        const rows = itens
          .map(l => `
            <tr>
              <td class="px-3 py-2">${l.id}</td>
              <td class="px-3 py-2">${l.centro_custo || ''}</td>
              <td class="px-3 py-2">${l.conta_associado || ''}</td>
              <td class="px-3 py-2">${l.tipo}</td>
              <td class="px-3 py-2">${l.valor}</td>
              <td class="px-3 py-2">${l.data_lancamento}</td>
              <td class="px-3 py-2">${l.status}</td>
              <td class="px-3 py-2">${l.data_vencimento || ''}</td>
              <td class="px-3 py-2 space-x-2">
                ${l.status === 'pendente' ? `
                <button hx-post="/api/financeiro/lancamentos/${l.id}/pagar/" hx-headers='{"X-CSRFToken": "${csrfToken}"}' hx-on="htmx:afterRequest: htmx.trigger('#filtros','submit')" class="text-green-600 hover:underline">{% trans "Pagar" %}</button>
                <button hx-patch="/api/financeiro/lancamentos/${l.id}/" hx-vals='{"status":"cancelado"}' hx-headers='{"X-CSRFToken": "${csrfToken}"}' hx-on="htmx:afterRequest: htmx.trigger('#filtros','submit')" class="text-red-600 hover:underline">{% trans "Cancelar" %}</button>
<<<<<<< HEAD
                <button hx-get="/financeiro/lancamentos/${l.id}/ajustar/" hx-target="#modal" class="text-blue-600 hover:underline">{% trans "Ajustar" %}</button>
=======
                <button hx-post="/api/financeiro/lancamentos/${l.id}/ajustar/" hx-vals='js:{valor_corrigido: prompt(gettext("Valor corrigido?")), descricao_motivo: prompt(gettext("Motivo?"))}' hx-headers='{"X-CSRFToken": "${csrfToken}"}' hx-on="htmx:afterRequest: htmx.trigger('#filtros','submit')" class="text-blue-600 hover:underline">{% trans "Ajustar" %}</button>
                ` : ''}
>>>>>>> 553e66f2
              </td>
            </tr>
          `)
          .join('');
        tbody.innerHTML = rows || `<tr><td colspan="9" class="px-3 py-2 text-center">${gettext('Nenhum lançamento')}</td></tr>`;
      } catch (e) {
        tbody.innerHTML = `<tr><td colspan="9" class="px-3 py-2 text-center">${gettext('Erro ao carregar')}</td></tr>`;
      }
    }
    document.addEventListener('DOMContentLoaded', () => {
      htmx.trigger('#filtros', 'submit');
    });
  </script>
</main>

{% endblock %}
<|MERGE_RESOLUTION|>--- conflicted
+++ resolved
@@ -86,12 +86,8 @@
                 ${l.status === 'pendente' ? `
                 <button hx-post="/api/financeiro/lancamentos/${l.id}/pagar/" hx-headers='{"X-CSRFToken": "${csrfToken}"}' hx-on="htmx:afterRequest: htmx.trigger('#filtros','submit')" class="text-green-600 hover:underline">{% trans "Pagar" %}</button>
                 <button hx-patch="/api/financeiro/lancamentos/${l.id}/" hx-vals='{"status":"cancelado"}' hx-headers='{"X-CSRFToken": "${csrfToken}"}' hx-on="htmx:afterRequest: htmx.trigger('#filtros','submit')" class="text-red-600 hover:underline">{% trans "Cancelar" %}</button>
-<<<<<<< HEAD
                 <button hx-get="/financeiro/lancamentos/${l.id}/ajustar/" hx-target="#modal" class="text-blue-600 hover:underline">{% trans "Ajustar" %}</button>
-=======
-                <button hx-post="/api/financeiro/lancamentos/${l.id}/ajustar/" hx-vals='js:{valor_corrigido: prompt(gettext("Valor corrigido?")), descricao_motivo: prompt(gettext("Motivo?"))}' hx-headers='{"X-CSRFToken": "${csrfToken}"}' hx-on="htmx:afterRequest: htmx.trigger('#filtros','submit')" class="text-blue-600 hover:underline">{% trans "Ajustar" %}</button>
-                ` : ''}
->>>>>>> 553e66f2
+
               </td>
             </tr>
           `)
