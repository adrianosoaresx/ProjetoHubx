{% extends "base.html" %}
{% load i18n %}

{% block title %}{% trans "Importações de Pagamentos" %}{% endblock %}

{% block hero %}
  {% include '_components/hero.html' with title=_('Importações de Pagamentos') %}
{% endblock %}

{% block content %}
  <div class="py-12 card px-4">
    <div class="card-body">
      <div id="importacoes"
           hx-get="/api/financeiro/importacoes/"
           hx-trigger="load"
           hx-target="#importacoes"
           hx-swap="none"
           hx-on="htmx:afterRequest: renderImportacoes(event)">
        <table class="min-w-full divide-y divide-[var(--border)]">
          <thead class="bg-[var(--bg-secondary)]">
            <tr>
              <th class="px-3 py-2 text-left text-xs font-medium text-[var(--text-primary)]">{% trans "Arquivo" %}</th>
              <th class="px-3 py-2 text-left text-xs font-medium text-[var(--text-primary)]">{% trans "Status" %}</th>
              <th class="px-3 py-2 text-left text-xs font-medium text-[var(--text-primary)]">{% trans "Processados" %}</th>
              <th class="px-3 py-2 text-left text-xs font-medium text-[var(--text-primary)]">{% trans "Ações" %}</th>
            </tr>
          </thead>
          <tbody></tbody>
        </table>
        <div id="paginacao" class="mt-4 flex justify-between"></div>
      </div>
      <script>
        const csrfToken = "{{ csrf_token }}";
        function basename(path) {
          return path.split('/').pop();
        }
        function renderImportacoes(evt) {
          const tbody = document.querySelector('#importacoes tbody');
          const pag = document.getElementById('paginacao');
          tbody.innerHTML = '';
          pag.innerHTML = '';
          try {
            const data = JSON.parse(evt.detail.xhr.response);
            const itens = data.results || data;
            const rows = itens.map(i => {
              const token = basename(i.arquivo);
              const acao = (i.erros && i.erros.length)
                ? `<div class="space-y-1">
<<<<<<< HEAD
                     <a href="/media/importacoes/${token}.errors.csv" download class="link link-hover">{{ _('Baixar erros') }}</a>
=======
                     <a href="/media/importacoes/${token}.errors.csv" download class="link">{{ _('Baixar erros') }}</a>
>>>>>>> 2e21a4f5
                     <form hx-post="/api/financeiro/importar-pagamentos/reprocessar/${token}/"
                           hx-target="closest tr"
                           hx-encoding="multipart/form-data"
                           hx-headers='{"X-CSRFToken": "${csrfToken}"}'
                           class="space-y-1">
                         <input type="file" name="file" accept=".csv,.xlsx" class="block w-full border p-1 rounded" required />
                         <button type="submit" class="btn btn-primary btn-sm">{{ _('Reprocessar') }}</button>
                     </form>
                   </div>`
                : '';
              return `<tr>
                        <td class="px-3 py-2">${token}</td>
                        <td class="px-3 py-2">${i.status}</td>
                        <td class="px-3 py-2">${i.total_processado}</td>
                        <td class="px-3 py-2">${acao}</td>
                      </tr>`;
            }).join('');
            tbody.innerHTML = rows || `<tr><td colspan="4" class="px-3 py-2 text-center">{{ _('Nenhuma importação') }}</td></tr>`;
            if (data.previous) {
              pag.innerHTML += `<button class="btn btn-secondary btn-sm" hx-get="${data.previous}" hx-target="#importacoes" hx-swap="none">{{ _('Anterior') }}</button>`;
            }
            if (data.next) {
              pag.innerHTML += `<button class="btn btn-secondary btn-sm ml-auto" hx-get="${data.next}" hx-target="#importacoes" hx-swap="none">{{ _('Próximo') }}</button>`;
            }
          } catch (e) {
            tbody.innerHTML = `<tr><td colspan="4" class="px-3 py-2 text-center text-red-600">{{ _('Erro ao carregar') }}</td></tr>`;
          }
        }
      </script>
    </div>
  </div>
{% endblock %}<|MERGE_RESOLUTION|>--- conflicted
+++ resolved
@@ -46,11 +46,7 @@
               const token = basename(i.arquivo);
               const acao = (i.erros && i.erros.length)
                 ? `<div class="space-y-1">
-<<<<<<< HEAD
                      <a href="/media/importacoes/${token}.errors.csv" download class="link link-hover">{{ _('Baixar erros') }}</a>
-=======
-                     <a href="/media/importacoes/${token}.errors.csv" download class="link">{{ _('Baixar erros') }}</a>
->>>>>>> 2e21a4f5
                      <form hx-post="/api/financeiro/importar-pagamentos/reprocessar/${token}/"
                            hx-target="closest tr"
                            hx-encoding="multipart/form-data"
