from django.urls import path

from .views import (
    aportes_form_view,
    forecast_view,
    importar_pagamentos_view,
    inadimplencias_view,
    lancamentos_list_view,
    logs_list_view,
    relatorios_view,
    centros_list_view,
<<<<<<< HEAD
    repasses_view,
=======
    integracoes_list_view,
>>>>>>> 02f0aaf9
    task_log_detail_view,
    task_logs_view,
)

app_name = "financeiro"

urlpatterns = [
    path("importar/", importar_pagamentos_view, name="importar_pagamentos"),
    path("aportes/", aportes_form_view, name="aportes_form"),
    path("relatorios/", relatorios_view, name="relatorios"),
    path("centros/", centros_list_view, name="centros"),
    path("integracoes/", integracoes_list_view, name="integracoes"),
    path("lancamentos/", lancamentos_list_view, name="lancamentos"),
<<<<<<< HEAD
    path("repasses/", repasses_view, name="repasses"),
=======
    path("logs/", logs_list_view, name="logs"),
>>>>>>> 02f0aaf9
    path("forecast/", forecast_view, name="forecast"),
    path("inadimplencias/", inadimplencias_view, name="inadimplencias"),
    path("task-logs/", task_logs_view, name="task_logs"),
    path("task-logs/<int:pk>/", task_log_detail_view, name="task_log_detail"),
]<|MERGE_RESOLUTION|>--- conflicted
+++ resolved
@@ -9,11 +9,8 @@
     logs_list_view,
     relatorios_view,
     centros_list_view,
-<<<<<<< HEAD
     repasses_view,
-=======
     integracoes_list_view,
->>>>>>> 02f0aaf9
     task_log_detail_view,
     task_logs_view,
 )
@@ -27,11 +24,8 @@
     path("centros/", centros_list_view, name="centros"),
     path("integracoes/", integracoes_list_view, name="integracoes"),
     path("lancamentos/", lancamentos_list_view, name="lancamentos"),
-<<<<<<< HEAD
     path("repasses/", repasses_view, name="repasses"),
-=======
     path("logs/", logs_list_view, name="logs"),
->>>>>>> 02f0aaf9
     path("forecast/", forecast_view, name="forecast"),
     path("inadimplencias/", inadimplencias_view, name="inadimplencias"),
     path("task-logs/", task_logs_view, name="task_logs"),
