from datetime import timedelta

import pytest
from django.urls import reverse
from django.utils import timezone

from accounts.factories import UserFactory
from notificacoes.models import NotificationLog, NotificationStatus, NotificationTemplate

pytestmark = pytest.mark.django_db


def test_metrics_dashboard(client):
    staff = UserFactory(is_staff=True, is_superuser=True)
    client.force_login(staff)
    user = UserFactory()
<<<<<<< HEAD
    active_before = NotificationTemplate.objects.count()
    inactive_before = NotificationTemplate.all_objects.filter(deleted=True).count()
=======
    total_before = NotificationTemplate.objects.count()
>>>>>>> b67db8c2
    template = NotificationTemplate.objects.create(codigo="t", assunto="a", corpo="b", canal="email")
    NotificationLog.objects.create(user=user, template=template, canal="email", status=NotificationStatus.ENVIADA)
    log2 = NotificationLog.objects.create(user=user, template=template, canal="whatsapp", status=NotificationStatus.FALHA)
    log2.created_at = timezone.now() - timedelta(days=30)
    log2.save(update_fields=["created_at"])
    url = reverse("notificacoes:metrics_dashboard")
    resp = client.get(url, {"inicio": timezone.now().date()})
    assert resp.status_code == 200
    ctx = resp.context
    assert ctx["total_por_canal"].get("email") in {None, 1}
    assert "whatsapp" not in ctx["total_por_canal"]
    assert ctx["falhas_por_canal"].get("whatsapp") is None
    assert ctx["templates_total"] == total_before + 1<|MERGE_RESOLUTION|>--- conflicted
+++ resolved
@@ -14,12 +14,10 @@
     staff = UserFactory(is_staff=True, is_superuser=True)
     client.force_login(staff)
     user = UserFactory()
-<<<<<<< HEAD
+
     active_before = NotificationTemplate.objects.count()
     inactive_before = NotificationTemplate.all_objects.filter(deleted=True).count()
-=======
-    total_before = NotificationTemplate.objects.count()
->>>>>>> b67db8c2
+
     template = NotificationTemplate.objects.create(codigo="t", assunto="a", corpo="b", canal="email")
     NotificationLog.objects.create(user=user, template=template, canal="email", status=NotificationStatus.ENVIADA)
     log2 = NotificationLog.objects.create(user=user, template=template, canal="whatsapp", status=NotificationStatus.FALHA)
