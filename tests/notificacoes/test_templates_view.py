--- conflicted
+++ resolved
@@ -30,20 +30,20 @@
     assert template.ativo is True
 
 
-<<<<<<< HEAD
+
 def test_delete_template_requires_post(client):
     user = UserFactory()
     perm = Permission.objects.get(codename="delete_notificationtemplate")
-=======
+
 def test_edit_template_codigo_unchanged(client):
     user = UserFactory()
     perm = Permission.objects.get(codename="change_notificationtemplate")
->>>>>>> d767c6a4
+
     user.user_permissions.add(perm)
     client.force_login(user)
 
     template = NotificationTemplate.objects.create(
-<<<<<<< HEAD
+
         codigo="t2", assunto="a", corpo="b", canal="email", ativo=True
     )
 
@@ -51,7 +51,7 @@
     response = client.get(url)
     assert response.status_code == 200
     assert NotificationTemplate.objects.filter(pk=template.pk).exists()
-=======
+
         codigo="orig", assunto="a", corpo="b", canal="email", ativo=True
     )
 
@@ -71,4 +71,3 @@
     template.refresh_from_db()
     assert template.codigo == "orig"
     assert template.assunto == "novo assunto"
->>>>>>> d767c6a4
