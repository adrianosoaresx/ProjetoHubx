--- conflicted
+++ resolved
@@ -42,10 +42,9 @@
     client.force_login(user)
     data = {
         "tipo_destino": TokenAcesso.TipoUsuario.CONVIDADO,
-<<<<<<< HEAD
+
         "organizacao": org.pk,
-=======
->>>>>>> 6c7f334c
+
     }
     client.post(reverse("tokens:gerar_convite"), data)
 
