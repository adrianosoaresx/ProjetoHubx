import pytest
import hashlib
import pytest
import pyotp
from django.urls import reverse
from django.utils import timezone

from accounts.factories import UserFactory
from accounts.models import UserType
from nucleos.factories import NucleoFactory
from organizacoes.factories import OrganizacaoFactory

from tokens.models import CodigoAutenticacao, CodigoAutenticacaoLog, TokenAcesso, TokenUsoLog
from tokens.services import create_invite_token

from tokens.models import ApiToken, ApiTokenLog, CodigoAutenticacao, CodigoAutenticacaoLog, TokenAcesso


pytestmark = pytest.mark.django_db


def _login(client, user):
    client.force_login(user)


def test_gerar_convite_form_fields(client):
    user = UserFactory(is_staff=True, user_type=UserType.ADMIN.value)
    org = OrganizacaoFactory()
    org.users.add(user)
    NucleoFactory(organizacao=org)
    _login(client, user)
    resp = client.get(reverse("tokens:gerar_convite"))
    assert resp.status_code == 200
    content = resp.content.decode()
    assert "name=\"tipo_destino\"" in content
    assert "name=\"organizacao\"" in content
    assert "name=\"nucleos\"" in content


def test_gerar_token_convite_view(client):
    user = UserFactory(is_staff=True, user_type=UserType.ADMIN.value)
    org = OrganizacaoFactory()
    org.users.add(user)
    nucleo = NucleoFactory(organizacao=org)
    _login(client, user)
    data = {
        "tipo_destino": TokenAcesso.TipoUsuario.CONVIDADO,
        "organizacao": org.pk,
        "nucleos": [nucleo.pk],
    }
    resp = client.post(reverse("tokens:gerar_convite"), data)
    assert resp.status_code == 200
    json = resp.json()
    assert json["codigo"]
    token = TokenAcesso.objects.get(gerado_por=user)
    assert token.data_expiracao.date() == (timezone.now() + timezone.timedelta(days=30)).date()


def test_convite_permission_denied(client):
    user = UserFactory(is_staff=True, user_type=UserType.ADMIN.value)
    org = OrganizacaoFactory()
    org.users.add(user)
    _login(client, user)
    resp = client.post(
        reverse("tokens:gerar_convite"),
        {"tipo_destino": TokenAcesso.TipoUsuario.ADMIN, "organizacao": org.pk},
    )
    assert resp.status_code == 403


def test_convite_daily_limit(client):
    user = UserFactory(is_staff=True, user_type=UserType.ADMIN.value)
    org = OrganizacaoFactory()
    org.users.add(user)
    _login(client, user)
    data = {"tipo_destino": TokenAcesso.TipoUsuario.CONVIDADO, "organizacao": org.pk}
    for _ in range(5):
        resp = client.post(reverse("tokens:gerar_convite"), data)
        assert resp.status_code == 200
    resp = client.post(reverse("tokens:gerar_convite"), data)
    assert resp.status_code == 429


def test_validar_token_convite_get(client):
    user = UserFactory()
    _login(client, user)
    resp = client.get(reverse("tokens:validar_token"))
    assert resp.status_code == 200


def test_validar_token_convite_view(client):
    user = UserFactory()
    gerador = UserFactory(is_staff=True)
<<<<<<< HEAD
    token = TokenAcesso(gerado_por=gerador, tipo_destino=TokenAcesso.TipoUsuario.ASSOCIADO)
    codigo = "a" * 32
    token.set_codigo(codigo)
    token.save()
=======
    token, codigo = create_invite_token(gerado_por=gerador, tipo_destino=TokenAcesso.TipoUsuario.ASSOCIADO)
>>>>>>> 5b7e8587

    _login(client, user)
    resp = client.post(reverse("tokens:validar_token"), {"codigo": codigo})
    assert resp.status_code == 200
    token.refresh_from_db()
    assert token.estado == TokenAcesso.Estado.USADO
    assert token.usuario == user
    log = TokenUsoLog.objects.get(token=token)
    assert log.acao == TokenUsoLog.Acao.USO
    assert log.usuario == user

    resp = client.post(reverse("tokens:validar_token"), {"codigo": codigo})
    assert resp.status_code == 400


def test_gerar_codigo_autenticacao_view(client):
    user = UserFactory()
    _login(client, user)
    resp = client.post(
        reverse("tokens:gerar_codigo"),
        {},
        HTTP_USER_AGENT="ua-gerar",
    )
    assert resp.status_code == 200
    json = resp.json()
    assert "codigo" in json
    codigo_obj = CodigoAutenticacao.objects.get(usuario=user)
    log = CodigoAutenticacaoLog.objects.get(codigo=codigo_obj, acao="emissao")
    assert log.ip == "127.0.0.1"
    assert log.user_agent == "ua-gerar"


def test_gerar_codigo_autenticacao_get(client):
    user = UserFactory()
    _login(client, user)
    resp = client.get(reverse("tokens:gerar_codigo"))
    assert resp.status_code == 200


def test_validar_codigo_autenticacao_view(client):
    user = UserFactory()
    _login(client, user)
    codigo = CodigoAutenticacao(usuario=user)
    codigo.set_codigo("123456")
    codigo.expira_em = timezone.now() + timezone.timedelta(minutes=10)
    codigo.save()
    resp = client.post(
        reverse("tokens:validar_codigo"),
        {"codigo": codigo.codigo},
        HTTP_USER_AGENT="ua-validar",
    )
    assert resp.status_code == 200
    codigo.refresh_from_db()
    assert codigo.verificado is True
    log = CodigoAutenticacaoLog.objects.get(codigo=codigo, acao="validacao")
    assert log.ip == "127.0.0.1"
    assert log.user_agent == "ua-validar"

    resp = client.post(reverse("tokens:validar_codigo"), {"codigo": "000000"})
    assert resp.status_code == 400


def test_validar_codigo_autenticacao_get(client):
    user = UserFactory()
    _login(client, user)
    resp = client.get(reverse("tokens:validar_codigo"))
    assert resp.status_code == 200


def test_ativar_e_desativar_2fa_views(client):
    user = UserFactory()
    _login(client, user)
    resp = client.get(reverse("tokens:ativar_2fa"))
    assert resp.status_code == 200
    user.refresh_from_db()
    totp = pyotp.TOTP(user.two_factor_secret).now()
    resp = client.post(reverse("tokens:ativar_2fa"), {"codigo_totp": totp})
    assert resp.status_code == 302
    user.refresh_from_db()
    assert user.two_factor_enabled is True

    resp = client.post(reverse("tokens:desativar_2fa"))
    assert resp.status_code == 302
    user.refresh_from_db()
    assert user.two_factor_enabled is False and user.two_factor_secret is None


def test_gerar_api_token_view(client):
    user = UserFactory()
    _login(client, user)
    data = {"scope": "read", "client_name": "cli", "expires_in": 1}
    resp = client.post(
        reverse("tokens:gerar_api_token"),
        data,
        HTTP_USER_AGENT="ua-gen",
    )
    assert resp.status_code == 200
    json = resp.json()
    assert "token" in json
    token_hash = hashlib.sha256(json["token"].encode()).hexdigest()
    token = ApiToken.objects.get(token_hash=token_hash)
    assert token.user == user
    log = ApiTokenLog.objects.get(token=token, acao="geracao")
    assert log.user_agent == "ua-gen"
    assert log.ip == "127.0.0.1"<|MERGE_RESOLUTION|>--- conflicted
+++ resolved
@@ -91,14 +91,12 @@
 def test_validar_token_convite_view(client):
     user = UserFactory()
     gerador = UserFactory(is_staff=True)
-<<<<<<< HEAD
+
     token = TokenAcesso(gerado_por=gerador, tipo_destino=TokenAcesso.TipoUsuario.ASSOCIADO)
     codigo = "a" * 32
     token.set_codigo(codigo)
     token.save()
-=======
-    token, codigo = create_invite_token(gerado_por=gerador, tipo_destino=TokenAcesso.TipoUsuario.ASSOCIADO)
->>>>>>> 5b7e8587
+
 
     _login(client, user)
     resp = client.post(reverse("tokens:validar_token"), {"codigo": codigo})
