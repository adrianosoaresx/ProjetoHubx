--- conflicted
+++ resolved
@@ -1,11 +1,11 @@
 import hashlib
 from datetime import timedelta
-<<<<<<< HEAD
-=======
+
+
 
 import pytest
 from django.test import override_settings
->>>>>>> 6919d31b
+
 from django.urls import reverse
 from django.utils import timezone
 from rest_framework import status
