from django.urls import include, path
from django.contrib import admin
from django.views.i18n import JavaScriptCatalog

from configuracoes.views import ConfiguracoesView
from accounts import views as accounts_views

urlpatterns = [
    path("admin/", admin.site.urls),
    path("", include(("accounts.urls", "accounts"), namespace="accounts")),
    path("core/", include(("core.urls", "core"), namespace="core")),
    path("api/notificacoes/", include("notificacoes.api_urls")),
    path("notificacoes/", include(("notificacoes.urls", "notificacoes"), namespace="notificacoes")),
    path("chat/", include(("chat.urls", "chat"), namespace="chat")),
    path("financeiro/", include(("financeiro.urls", "financeiro"), namespace="financeiro")),
    path("accounts/", include(("accounts.urls", "accounts"), namespace="accounts")),
    path("dashboard/", include(("dashboard.urls", "dashboard"), namespace="dashboard")),
    path("empresas/", include(("empresas.urls", "empresas"), namespace="empresas")),
    path("agenda/", include(("agenda.urls", "agenda"), namespace="agenda")),
    path("discussao/", include(("discussao.urls", "discussao"), namespace="discussao")),
    path("feed/", include(("feed.urls", "feed"), namespace="feed")),
    path("nucleos/", include(("nucleos.urls", "nucleos"), namespace="nucleos")),
    path("organizacoes/", include(("organizacoes.urls", "organizacoes"), namespace="organizacoes")),
    path("tokens/", include(("tokens.urls", "tokens"), namespace="tokens")),
<<<<<<< HEAD
    path("associados/", accounts_views.AssociadoListView.as_view(), name="associados_lista"),
=======
>>>>>>> a7f7287c
    path("configuracoes/", ConfiguracoesView.as_view(), name="configuracoes"),
    path(
        "api/financeiro/",
        include(("financeiro.api_urls", "financeiro_api"), namespace="financeiro_api"),
    ),
    path(
        "api/nucleos/",
        include(("nucleos.api_urls", "nucleos_api"), namespace="nucleos_api"),
    ),
    path(
        "api/organizacoes/",
        include(("organizacoes.api_urls", "organizacoes_api"), namespace="organizacoes_api"),
    ),
    path(
        "api/empresas/",
        include(("empresas.api_urls", "empresas_api"), namespace="empresas_api"),
    ),
    path(
        "api/tokens/",
        include(("tokens.api_urls", "tokens_api"), namespace="tokens_api"),
    ),
    path(
        "api/accounts/",
        include(("accounts.api_urls", "accounts_api"), namespace="accounts_api"),
    ),
    path(
        "api/agenda/",
        include(("agenda.api_urls", "agenda_api"), namespace="agenda_api"),
    ),
    path(
        "api/dashboard/",
        include(("dashboard.api_urls", "dashboard_api"), namespace="dashboard_api"),
    ),
    path("jsi18n/", JavaScriptCatalog.as_view(), name="javascript-catalog"),
    path("select2/", include("django_select2.urls")),
]<|MERGE_RESOLUTION|>--- conflicted
+++ resolved
@@ -22,10 +22,9 @@
     path("nucleos/", include(("nucleos.urls", "nucleos"), namespace="nucleos")),
     path("organizacoes/", include(("organizacoes.urls", "organizacoes"), namespace="organizacoes")),
     path("tokens/", include(("tokens.urls", "tokens"), namespace="tokens")),
-<<<<<<< HEAD
+
     path("associados/", accounts_views.AssociadoListView.as_view(), name="associados_lista"),
-=======
->>>>>>> a7f7287c
+
     path("configuracoes/", ConfiguracoesView.as_view(), name="configuracoes"),
     path(
         "api/financeiro/",
