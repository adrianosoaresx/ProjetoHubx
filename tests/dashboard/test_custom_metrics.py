--- conflicted
+++ resolved
@@ -71,7 +71,7 @@
     from dashboard import constants, services as dash_services
 
     monkeypatch.setattr(constants, "METRICAS_INFO", constants.METRICAS_INFO.copy())
-<<<<<<< HEAD
+
     monkeypatch.setattr(views, "METRICAS_INFO", constants.METRICAS_INFO)
     metrics, metricas_info = DashboardMetricsService.get_metrics(
         admin_user, metricas=[metric.code], organizacao_id=admin_user.organizacao_id
@@ -80,15 +80,7 @@
     assert metricas_info[metric.code]["label"] == "Total Posts"
     assert metricas_info[metric.code]["icon"] == "fa-star"
     assert metric.code not in views.METRICAS_INFO
-=======
-    monkeypatch.setattr(dash_services, "METRICAS_INFO", constants.METRICAS_INFO)
-    metrics = DashboardMetricsService.get_metrics(
-        admin_user, metricas=[metric.code], organizacao_id=admin_user.organizacao_id
-    )
-    assert metrics[metric.code]["total"] == 1
-    assert constants.METRICAS_INFO[metric.code]["label"] == "Total Posts"
-    assert constants.METRICAS_INFO[metric.code]["icon"] == "fa-star"
->>>>>>> 0c99ec05
+
 
 
 def test_register_source_and_execute(admin_user, monkeypatch):
