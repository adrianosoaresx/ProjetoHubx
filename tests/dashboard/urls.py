--- conflicted
+++ resolved
@@ -1,10 +1,10 @@
 from django.urls import include, path
 from django.views.i18n import JavaScriptCatalog
-<<<<<<< HEAD
+
 
 urlpatterns = [
     path("jsi18n/", JavaScriptCatalog.as_view(), name="javascript-catalog"),
-=======
+
 from django.http import HttpResponse
 
 urlpatterns = [
@@ -15,6 +15,3 @@
             path("", lambda request: HttpResponse(""), name="lista"),
         ], "empresas")),
     ),
->>>>>>> 008918f0
-    path("", include(("dashboard.urls", "dashboard"), namespace="dashboard")),
-]