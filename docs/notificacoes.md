--- conflicted
+++ resolved
@@ -31,11 +31,9 @@
 
 Exceções:
 
-<<<<<<< HEAD
+
 - `ValueError` caso o template não exista ou tenha sido removido.
-=======
-- `ValueError` caso o template não exista.
->>>>>>> b67db8c2
+
 
 Se todos os canais preferidos do usuário estiverem desabilitados, um `NotificationLog` é criado com status **FALHA** e nenhum envio é disparado.
 
