--- conflicted
+++ resolved
@@ -36,13 +36,8 @@
     path("notificacoes/", include(("notificacoes.urls", "notificacoes"), namespace="notificacoes")),
     path("configuracoes/", ConfiguracoesView.as_view(), name="configuracoes"),
     path("financeiro/", include(("financeiro.urls", "financeiro"), namespace="financeiro")),
-<<<<<<< HEAD
     path("associados/", views.AssociadoListView.as_view(), name="associados_lista"),
-=======
-    # Rotas antes definidas em `associados.urls` foram migradas para `accounts.urls`;
-    # este include será removido futuramente
-    path("associados/", include(("associados.urls", "associados"), namespace="associados")),
->>>>>>> a7f7287c
+
     path("jsi18n/", JavaScriptCatalog.as_view(), name="javascript-catalog"),
     path("select2/", include("django_select2.urls")),
     # APIs REST (subcaminhos específicos)
