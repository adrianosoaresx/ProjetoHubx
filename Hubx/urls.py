"""Hubx URL Configuration."""

from django.conf import settings
from django.conf.urls.static import static
from django.contrib import admin
from django.urls import include, path
from django.views.generic import RedirectView

urlpatterns = [
    # Django admin
    path("admin/", admin.site.urls),
    # Página inicial (app core)
    path("", include(("core.urls", "core"), namespace="core")),
    path(
        "dashboard/",
        include(("dashboard.urls", "dashboard"), namespace="dashboard"),
    ),
    # Apps de autenticação/usuário
    path(
        "accounts/",
        include(("accounts.urls", "accounts"), namespace="accounts"),
    ),
    path("tokens/", include(("tokens.urls", "tokens"), namespace="tokens")),
    # CRUD de Empresas
    path(
        "empresas/",
        include(("empresas.urls", "empresas"), namespace="empresas"),
    ),
    path(
        "organizacoes/",
        include(("organizacoes.urls", "organizacoes"), namespace="organizacoes"),
    ),
    path(
        "api/",
        include(("organizacoes.api_urls", "organizacoes_api"), namespace="organizacoes_api"),
    ),
    path(
        "api/",
        include(("nucleos.api_urls", "nucleos_api"), namespace="nucleos_api"),
    ),
    path(
        "api/",
        include(("empresas.api_urls", "empresas_api"), namespace="empresas_api"),
    ),
    path(
        "api/",
        include(("dashboard.api_urls", "dashboard_api"), namespace="dashboard_api"),
    ),
    path(
        "api/",
        include(("tokens.api_urls", "tokens_api"), namespace="tokens_api"),
    ),
    path(
        "api/",
<<<<<<< HEAD
        include(("accounts.api_urls", "accounts_api"), namespace="accounts_api"),
=======
        include(("discussao.api_urls", "discussao_api"), namespace="discussao_api"),
>>>>>>> 6e4e0c5a
    ),
    path(
        "nucleos/",
        include(("nucleos.urls", "nucleos"), namespace="nucleos"),
    ),
    path(
        "agenda/",
        include(("agenda.urls", "agenda"), namespace="agenda"),
    ),
    path(
        "eventos/",
        RedirectView.as_view(url="/agenda/", permanent=True),
    ),
    path(
        "eventos/<path:rest>/",
        RedirectView.as_view(url="/agenda/%(rest)s", permanent=True),
    ),
    path("chat/", include(("chat.urls", "chat"), namespace="chat")),
    path("discussao/", include(("discussao.urls", "discussao"), namespace="discussao")),
    path("feed/", include(("feed.urls", "feed"), namespace="feed")),
    path("select2/", include("django_select2.urls")),
]

# Arquivos de mídia em desenvolvimento
if settings.DEBUG:
    urlpatterns += static(settings.MEDIA_URL, document_root=settings.MEDIA_ROOT)<|MERGE_RESOLUTION|>--- conflicted
+++ resolved
@@ -52,11 +52,11 @@
     ),
     path(
         "api/",
-<<<<<<< HEAD
         include(("accounts.api_urls", "accounts_api"), namespace="accounts_api"),
-=======
-        include(("discussao.api_urls", "discussao_api"), namespace="discussao_api"),
->>>>>>> 6e4e0c5a
+    path(
+        "api/",
+    include(("discussao.api_urls", "discussao_api"), namespace="discussao_api"),
+
     ),
     path(
         "nucleos/",
