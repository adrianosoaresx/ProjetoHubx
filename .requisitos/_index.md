--- conflicted
+++ resolved
@@ -41,11 +41,9 @@
   - Módulo: Eventos
   - Status: Em vigor
   - Versão: 1.1.0
-<<<<<<< HEAD
-  - Última atualização: 2025-08-13
-=======
+
   - Última atualização: 2025-09-05
->>>>>>> 31832fd9
+
 
 - **REQ-FEED-001**
   - Título: Feed
