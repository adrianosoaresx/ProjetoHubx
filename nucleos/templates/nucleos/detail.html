{% extends 'base.html' %}
{% load i18n l10n %}

{% block title %}{{ object.nome }}{% endblock %}

{% block content %}
<section class="max-w-3xl mx-auto py-8">
  {% if object.cover %}
  <img src="{{ object.cover.url }}" class="w-full h-48 object-cover rounded" alt="Capa de {{ object.nome }}" />
  {% endif %}
  <div class="flex items-center gap-4 mt-4">
    {% if object.avatar %}<img src="{{ object.avatar.url }}" class="w-16 h-16 rounded-full" alt="{{ object.nome }}" />{% endif %}
    <div>
      <h1 class="text-2xl font-bold">{{ object.nome }}</h1>
      <p class="text-sm text-gray-500">{{ object.slug }}</p>
    </div>
  </div>
  <div class="mt-4 p-4 bg-blue-50 border rounded">
    <p class="font-medium">{% trans 'Mensalidade' %}: {{ object.mensalidade|localize }}</p>
  </div>
  <div id="metrics" class="mt-4 grid grid-cols-1 sm:grid-cols-2 lg:grid-cols-3 gap-4"></div>

  <div id="membro-status" class="mt-2 text-sm text-gray-700"></div>

  <h2 class="mt-6 font-semibold">{% trans 'Membros' %}</h2>
  <div class="grid grid-cols-1 sm:grid-cols-2 md:grid-cols-3 lg:grid-cols-4 gap-4">
    {% for part in membros_ativos %}
      {% include "nucleos/partials/membro.html" with part=part object=object %}
    {% empty %}
      <p class="col-span-full text-center text-gray-500">{% trans 'Sem membros.' %}</p>
    {% endfor %}
  </div>

  {% if membros_pendentes %}
  <h2 class="mt-6 font-semibold">{% trans 'Pendentes' %}</h2>
  <table class="w-full text-left" id="pendentes">
    <thead>
      <tr><th>{% trans 'Usuário' %}</th><th>{% trans 'Solicitado em' %}</th><th></th></tr>
    </thead>
    <tbody>
    {% for part in membros_pendentes %}
      <tr id="pendente-{{ part.id }}">
        <td>{{ part.user.get_full_name|default:part.user.username }}</td>
        <td>{{ part.data_solicitacao|date:'d/m/Y' }}</td>
        <td class="space-x-2">
          <button class="text-sm text-green-600" hx-post="{% url 'nucleos_api:nucleo-aprovar-membro' object.pk part.user.pk %}" hx-target="#pendente-{{ part.id }}" hx-swap="none" hx-on="htmx:afterRequest: this.closest('tr').remove()" hx-confirm="{% trans 'Confirmar aprovação?' %}" hx-headers='{"X-CSRFToken": "{{ csrf_token }}"}'>{% trans 'Aprovar' %}</button>
          <button class="text-sm text-red-600" hx-post="{% url 'nucleos_api:nucleo-recusar-membro' object.pk part.user.pk %}" hx-target="#pendente-{{ part.id }}" hx-swap="none" hx-on="htmx:afterRequest: this.closest('tr').remove()" hx-confirm="{% trans 'Confirmar recusa?' %}" hx-headers='{"X-CSRFToken": "{{ csrf_token }}"}'>{% trans 'Recusar' %}</button>
        </td>
      </tr>
    {% endfor %}
    </tbody>
  </table>
  {% endif %}

  {% if suplentes %}
  <h2 class="mt-6 font-semibold">{% trans 'Suplentes' %}</h2>
  <ul>
    {% for s in suplentes %}
    <li>
      {{ s.usuario.get_full_name|default:s.usuario.username }} -
      {{ s.periodo_inicio|date:'d/m/Y' }} a {{ s.periodo_fim|date:'d/m/Y' }} -
      {% if s.ativo %}{% trans 'Ativo' %}{% else %}{% trans 'Inativo' %}{% endif %}
      {% if request.user.user_type == 'admin' or request.user.user_type == 'coordenador' %}
      <form method="post" action="{% url 'nucleos:suplente_remover' object.pk s.id %}" class="inline">
        {% csrf_token %}
        <button class="text-sm text-red-600">{% trans 'Remover' %}</button>
      </form>
      {% endif %}
    </li>
    {% endfor %}
  </ul>
  {% endif %}
  {% if request.user.user_type == 'admin' or request.user.user_type == 'coordenador' %}
  <div class="mt-4">
    <a href="{% url 'nucleos:suplente_adicionar' object.pk %}" class="text-blue-600">{% trans 'Adicionar Suplente' %}</a>
  </div>
  {% endif %}

  {% if request.user.user_type == 'admin' %}
  <div class="mt-4">
    <button type="button" class="px-4 py-2 bg-purple-600 text-white rounded" hx-get="{% url 'nucleos:convites_modal' object.pk %}" hx-target="#modal">
      {% trans 'Gerenciar convites' %} ({{ convites_pendentes }})
    </button>
    <p class="text-sm text-gray-500 mt-1">{% trans 'Convites restantes hoje:' %} {{ convites_restantes }}</p>
  </div>
  {% endif %}

<<<<<<< HEAD
  <h2 class="mt-6 font-semibold">{% trans 'Eventos' %}</h2>
  <div class="mt-4 grid grid-cols-1 md:grid-cols-2 lg:grid-cols-3 gap-4">
    {% for evento in eventos %}
      <a href="{% url 'agenda:evento_detalhe' evento.pk %}" class="block bg-white rounded shadow p-4 hover:shadow-md">
        {% if evento.avatar %}
        <img src="{{ evento.avatar.url }}" alt="{{ evento.titulo }}" class="w-full h-32 object-cover rounded mb-4" />
        {% endif %}
        <h3 class="text-lg font-semibold">{{ evento.titulo }}</h3>
        <p class="text-sm text-gray-500">{{ evento.data_inicio|date:'d/m/Y H:i' }}</p>
        <p class="text-sm">{{ evento.num_inscritos }} {% trans 'inscritos' %}</p>
        <p class="text-sm text-gray-600">{{ evento.get_status_display }}</p>
      </a>
    {% empty %}
      <p class="text-sm text-gray-500">{% trans 'Sem eventos.' %}</p>
    {% endfor %}
  </div>

    <div class="mt-6 space-x-2">
      <div class="inline-block relative">
        <a
          href="{% url 'nucleos_api:nucleo-exportar-membros' object.pk %}?formato=csv"
          class="text-blue-600"
          hx-boost="false"
          download="nucleo-{{ object.pk }}-membros.csv"
        >{% trans 'Exportar CSV' %}</a>
        <a
          href="{% url 'nucleos_api:nucleo-exportar-membros' object.pk %}?formato=xls"
          class="text-blue-600"
          hx-boost="false"
          download="nucleo-{{ object.pk }}-membros.xlsx"
        >{% trans 'Exportar XLS' %}</a>
      </div>
    </div>

=======
>>>>>>> 99f653a5
    {% if mostrar_solicitar and request.user.user_type != 'admin' and request.user.user_type != 'coordenador' %}
    <div class="mt-4">
      <button id="solicitar-btn" type="button" class="px-4 py-2 bg-blue-600 text-white rounded" hx-get="{% url 'nucleos:solicitar_modal' object.pk %}" hx-target="#modal">{% trans 'Solicitar participação' %}</button>
    </div>
    {% endif %}
    {% if pode_postar %}
    <div class="mt-4">
      <button type="button" class="px-4 py-2 bg-green-600 text-white rounded" hx-get="{% url 'nucleos:postar_modal' object.pk %}" hx-target="#modal">{% trans 'Postar no feed' %}</button>
    </div>
    {% endif %}
    <div id="modal"></div>
  </section>
  {% endblock %}

{% block extra_js %}
<script>
document.addEventListener('DOMContentLoaded', function () {
  const statusEl = document.getElementById('membro-status');
  if (!statusEl) return;
  const url = "{% url 'nucleos_api:nucleo-membro-status' object.pk %}";
  const papelCoordenador = gettext('Coordenador');
  const papelMembro = gettext('Membro');
  const statusAtivo = gettext('Ativo');
  const statusInativo = gettext('Inativo');
  const statusSuspenso = gettext('Suspenso');
  function updateStatus() {
    fetch(url)
      .then(resp => resp.ok ? resp.json() : null)
      .then(data => {
        if (!data) return;
        let papel = data.papel === 'coordenador' ? papelCoordenador : papelMembro;
        let status = data.ativo ? statusAtivo : statusInativo;
        if (data.suspenso) status += ' (' + statusSuspenso + ')';
        statusEl.textContent = papel + ' - ' + status;
      })
      .catch(() => {});
  }
  updateStatus();
  document.body.addEventListener('htmx:afterRequest', updateStatus);

  const metricsContainer = document.getElementById('metrics');
  if (metricsContainer) {
    fetch("{{ metrics_url }}")
      .then(resp => (resp.ok ? resp.json() : null))
      .then(data => {
        if (!data) return;
        const items = [
          ['{% trans "Total de membros" %}', data.total_membros],
          ['{% trans "Total de suplentes" %}', data.total_suplentes],
          ['{% trans "Taxa de participação" %}', data.taxa_participacao]
        ];
        if (data.membros_por_status) {
          items.push(['{% trans "Membros por status" %}', JSON.stringify(data.membros_por_status)]);
        }
        metricsContainer.innerHTML = items
          .map(i => `<div class="p-4 border rounded"><div class="font-medium">${i[0]}</div><div>${i[1]}</div></div>`)
          .join('');
      })
      .catch(() => {});
  }
});
</script>
{% endblock %}<|MERGE_RESOLUTION|>--- conflicted
+++ resolved
@@ -85,7 +85,7 @@
   </div>
   {% endif %}
 
-<<<<<<< HEAD
+
   <h2 class="mt-6 font-semibold">{% trans 'Eventos' %}</h2>
   <div class="mt-4 grid grid-cols-1 md:grid-cols-2 lg:grid-cols-3 gap-4">
     {% for evento in eventos %}
@@ -120,8 +120,7 @@
       </div>
     </div>
 
-=======
->>>>>>> 99f653a5
+
     {% if mostrar_solicitar and request.user.user_type != 'admin' and request.user.user_type != 'coordenador' %}
     <div class="mt-4">
       <button id="solicitar-btn" type="button" class="px-4 py-2 bg-blue-600 text-white rounded" hx-get="{% url 'nucleos:solicitar_modal' object.pk %}" hx-target="#modal">{% trans 'Solicitar participação' %}</button>
