--- conflicted
+++ resolved
@@ -8,21 +8,14 @@
 
     <p class="mb-4">{% trans 'Mensalidade' %}: {{ nucleo.mensalidade|localize }}</p>
 
-<<<<<<< HEAD
+
     <p class="mb-4 text-sm text-[var(--text-secondary)]">
-=======
-    <p class="mb-4 text-sm text-[var(--text-tertiary)]">
->>>>>>> f0a1e15c
       {% blocktrans with mensalidade=nucleo.mensalidade|floatformat:2 %}
         Ao confirmar, você concorda com o pagamento da mensalidade de R$ {{ mensalidade }} e com os efeitos da adesão ao núcleo.
       {% endblocktrans %}
     </p>
 
-<<<<<<< HEAD
     <p id="solicitar-error" class="mb-4 text-sm text-[var(--error)] hidden"></p>
-=======
-    <p id="solicitar-error" class="mb-4 text-sm text-error-600 hidden"></p>
->>>>>>> f0a1e15c
 
     <div class="flex justify-end gap-2">
       <button type="button" class="btn btn-secondary" hx-on="click: document.getElementById('modal').innerHTML=''">{% trans 'Cancelar' %}</button>
@@ -34,11 +27,7 @@
 <script>
 function handleSolicitar(event) {
   if (event.detail.xhr.status === 201) {
-<<<<<<< HEAD
     document.getElementById('solicitar-btn').outerHTML = '<p class="text-[var(--success)]">{% trans "Solicitação enviada" %}</p>';
-=======
-    document.getElementById('solicitar-btn').outerHTML = '<p class="text-success-600">{% trans "Solicitação enviada" %}</p>';
->>>>>>> f0a1e15c
     document.getElementById('modal').innerHTML = '';
   } else {
     const errorEl = document.getElementById('solicitar-error');
