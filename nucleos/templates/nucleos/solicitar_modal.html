{% load i18n l10n %}
<div class="p-4 bg-white rounded shadow max-w-md">
  <h2 class="text-lg font-semibold mb-4">{% trans 'Confirmar solicitação de participação?' %}</h2>
  <form hx-post="{% url 'nucleos_api:nucleo-solicitar' nucleo.pk %}"
        hx-swap="none"
        hx-on="htmx:afterRequest: document.getElementById('solicitar-btn').outerHTML='<p class=\'text-green-600\'>{% trans 'Solicitação enviada' %}</p>'; document.getElementById('modal').innerHTML='';">
    {% csrf_token %}
<<<<<<< HEAD
    <p class="mb-4">{% trans 'Mensalidade' %}: {{ nucleo.mensalidade|localize }}</p>
=======
    <p class="mb-4 text-sm text-gray-600">
      {% blocktrans with mensalidade=nucleo.mensalidade|floatformat:2 %}
        Ao confirmar, você concorda com o pagamento da mensalidade de R$ {{ mensalidade }} e com os efeitos da adesão ao núcleo.
      {% endblocktrans %}
    </p>
>>>>>>> 82d58592
    <div class="flex justify-end gap-2">
      <button type="button" class="px-3 py-1 border rounded" hx-on="click: document.getElementById('modal').innerHTML=''">{% trans 'Cancelar' %}</button>
      <button type="submit" class="px-3 py-1 bg-blue-600 text-white rounded">{% trans 'Confirmar' %}</button>
    </div>
  </form>
</div><|MERGE_RESOLUTION|>--- conflicted
+++ resolved
@@ -5,15 +5,15 @@
         hx-swap="none"
         hx-on="htmx:afterRequest: document.getElementById('solicitar-btn').outerHTML='<p class=\'text-green-600\'>{% trans 'Solicitação enviada' %}</p>'; document.getElementById('modal').innerHTML='';">
     {% csrf_token %}
-<<<<<<< HEAD
+
     <p class="mb-4">{% trans 'Mensalidade' %}: {{ nucleo.mensalidade|localize }}</p>
-=======
+
     <p class="mb-4 text-sm text-gray-600">
       {% blocktrans with mensalidade=nucleo.mensalidade|floatformat:2 %}
         Ao confirmar, você concorda com o pagamento da mensalidade de R$ {{ mensalidade }} e com os efeitos da adesão ao núcleo.
       {% endblocktrans %}
     </p>
->>>>>>> 82d58592
+
     <div class="flex justify-end gap-2">
       <button type="button" class="px-3 py-1 border rounded" hx-on="click: document.getElementById('modal').innerHTML=''">{% trans 'Cancelar' %}</button>
       <button type="submit" class="px-3 py-1 bg-blue-600 text-white rounded">{% trans 'Confirmar' %}</button>
