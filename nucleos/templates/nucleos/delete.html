{% extends 'base.html' %}
{% load i18n %}

{% block title %}{% trans "Remover Núcleo" %} | Hubx{% endblock %}

{% block hero %}
  {% include '_components/hero_nucleo_detail.html' with nucleo=object %}
{% endblock %}

{% block content %}
<section class="max-w-md mx-auto px-4 py-16">
  <div class="bg-[var(--bg-secondary)] border border-[var(--error-light)] rounded-2xl card-sm p-6 text-center">
    <h2 class="text-xl font-semibold text-[var(--error)] mb-4">{% trans "Confirmar remoção" %}</h2>
    <p class="text-sm text-[var(--text-secondary)]">
      {% blocktrans %}Deseja realmente remover o núcleo <strong>{{ object.nome }}</strong>?{% endblocktrans %}
    </p>

    <form method="post" class="mt-6 flex justify-center gap-3">
      {% csrf_token %}
<<<<<<< HEAD
      {% include '_components/back_button.html' with href=back_href classes='btn btn-secondary text-sm' %}
=======
      {% include '_components/back_button.html' with classes='btn btn-secondary text-sm' %}
>>>>>>> 0b279083
      <button type="submit" class="btn btn-primary text-sm" aria-label="{% trans 'Remover' %}">
        {% trans "Remover" %}
      </button>
    </form>
  </div>
</section>
{% endblock %}<|MERGE_RESOLUTION|>--- conflicted
+++ resolved
@@ -17,11 +17,9 @@
 
     <form method="post" class="mt-6 flex justify-center gap-3">
       {% csrf_token %}
-<<<<<<< HEAD
+
       {% include '_components/back_button.html' with href=back_href classes='btn btn-secondary text-sm' %}
-=======
-      {% include '_components/back_button.html' with classes='btn btn-secondary text-sm' %}
->>>>>>> 0b279083
+
       <button type="submit" class="btn btn-primary text-sm" aria-label="{% trans 'Remover' %}">
         {% trans "Remover" %}
       </button>
