--- conflicted
+++ resolved
@@ -18,17 +18,9 @@
     <a href="{% url 'nucleos:create' %}" class="px-3 py-2 bg-green-600 text-white rounded" aria-label="{% trans 'Criar novo núcleo' %}">{% trans 'Novo' %}</a>
   </div>
   {% endif %}
-<<<<<<< HEAD
+
     <ul role="list" class="grid grid-cols-1 md:grid-cols-2 gap-4">
-=======
-  {% if request.user.user_type == 'admin' %}
-  <div class="mb-4 space-x-2">
-    <a href="{% url 'nucleos_api:nucleo-relatorio' %}?formato=csv" class="text-blue-600">{% trans 'Relatório CSV' %}</a>
-    <a href="{% url 'nucleos_api:nucleo-relatorio' %}?formato=pdf" class="text-blue-600">{% trans 'Relatório PDF' %}</a>
-  </div>
-  {% endif %}
-  <div class="grid grid-cols-1 sm:grid-cols-2 md:grid-cols-3 lg:grid-cols-4 gap-4">
->>>>>>> 176cf8f9
+
     {% for nucleo in object_list %}
       <a
         href="{% url 'nucleos:detail' nucleo.pk %}"
