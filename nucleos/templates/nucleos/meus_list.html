{% extends 'base.html' %}
{% load i18n l10n %}

{% block title %}{% trans "Meus Núcleos" %}{% endblock %}

{% block hero %}
<<<<<<< HEAD
  {% include '_components/hero.html' with title=_('Meus Núcleos') action_template='nucleos/hero_meus_list_action.html' neural_background='nucleos' %}
=======
  {% include '_components/hero_nucleo.html' with title=_('Meus Núcleos') action_template='nucleos/hero_meus_list_action.html' %}
>>>>>>> 335e8a1c
{% endblock %}

{% block content %}
<section class="max-w-5xl mx-auto py-12 px-4">
  <form method="get" class="mb-4 flex gap-2">
    <input type="text" name="q" value="{{ form.q.value }}" placeholder="{% trans 'Buscar...' %}" class="border border-[var(--border)] bg-[var(--bg-secondary)] rounded px-2 py-1 flex-1" />
    <button class="btn btn-primary" aria-label="{% trans 'Buscar núcleos' %}">{% trans 'Buscar' %}</button>
  </form>
  <div class="card-grid">
    {% for nucleo in object_list %}
      <article class="card">
        <div class="card-body flex flex-col items-center text-center">
          {% if nucleo.avatar %}
            <img
              src="{{ nucleo.avatar.url }}"
              alt="{{ nucleo.nome }}"
              class="w-24 h-24 rounded-full object-cover mb-2"
              loading="lazy"
            />
          {% else %}
            <div
              class="w-24 h-24 rounded-full bg-[var(--bg-secondary)] flex items-center justify-center text-2xl font-semibold text-primary mb-2"
            >
              {{ nucleo.nome|first|upper }}
            </div>
          {% endif %}
          <h2 class="font-medium"><a href="{% url 'nucleos:detail_uuid' nucleo.public_id %}">{{ nucleo.nome }}</a></h2>
        </div>
      </article>
    {% empty %}
      <p class="col-span-full text-center">{% trans "Nenhum núcleo encontrado." %}</p>
    {% endfor %}
  </div>
  {% include '_partials/pagination.html' with page_obj=page_obj querystring=querystring %}
</section>
{% endblock %}<|MERGE_RESOLUTION|>--- conflicted
+++ resolved
@@ -4,11 +4,9 @@
 {% block title %}{% trans "Meus Núcleos" %}{% endblock %}
 
 {% block hero %}
-<<<<<<< HEAD
+
   {% include '_components/hero.html' with title=_('Meus Núcleos') action_template='nucleos/hero_meus_list_action.html' neural_background='nucleos' %}
-=======
-  {% include '_components/hero_nucleo.html' with title=_('Meus Núcleos') action_template='nucleos/hero_meus_list_action.html' %}
->>>>>>> 335e8a1c
+
 {% endblock %}
 
 {% block content %}
