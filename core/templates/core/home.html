--- conflicted
+++ resolved
@@ -1,4 +1,3 @@
-<<<<<<< HEAD
 {% extends "base.html" %}
 {% load i18n tz %}
 
@@ -69,53 +68,6 @@
       <p class="text-center text-sm text-gray-500">{% trans "Carregando eventos..." %}</p>
     </div>
   </div>
-=======
-{% extends 'base.html' %}
-{% load i18n %}
 
-{% block title %}{% trans "Página Inicial" %}{% endblock %}
-
-{% block content %}
-<section class="max-w-7xl mx-auto px-4 py-10">
-  <header class="text-center mb-10">
-    <h1 class="text-3xl font-bold text-neutral-900 mb-2">{% trans "Bem-vindo ao Hubx!" %}</h1>
-    <p class="text-neutral-600">{% trans "Uma plataforma colaborativa para conectar organizações, empresas e pessoas." %}</p>
-  </header>
-
-  <main>
-    <div class="grid gap-6 grid-cols-1 md:grid-cols-2 lg:grid-cols-3">
-      <article class="bg-white border border-neutral-200 rounded-2xl shadow-sm p-6 flex flex-col items-center text-center">
-        <i class="fa-solid fa-rss text-3xl text-primary mb-3" aria-hidden="true"></i>
-        <h2 class="text-lg font-semibold text-neutral-900 mb-1">{% trans "Mural e Feed" %}</h2>
-        <p class="text-sm text-neutral-600 mb-4">{% trans "Compartilhe novidades e acompanhe atualizações." %}</p>
-        <a href="{% url 'feed:listar' %}" class="mt-auto text-sm text-blue-600 hover:underline">{% trans "Acessar" %}</a>
-      </article>
-      <article class="bg-white border border-neutral-200 rounded-2xl shadow-sm p-6 flex flex-col items-center text-center">
-        <i class="fa-solid fa-calendar-alt text-3xl text-primary mb-3" aria-hidden="true"></i>
-        <h2 class="text-lg font-semibold text-neutral-900 mb-1">{% trans "Agenda" %}</h2>
-        <p class="text-sm text-neutral-600 mb-4">{% trans "Organize eventos e gerencie inscrições." %}</p>
-        <a href="{% url 'agenda:calendario' %}" class="mt-auto text-sm text-blue-600 hover:underline">{% trans "Acessar" %}</a>
-      </article>
-      <article class="bg-white border border-neutral-200 rounded-2xl shadow-sm p-6 flex flex-col items-center text-center">
-        <i class="fa-solid fa-users text-3xl text-primary mb-3" aria-hidden="true"></i>
-        <h2 class="text-lg font-semibold text-neutral-900 mb-1">{% trans "Núcleos" %}</h2>
-        <p class="text-sm text-neutral-600 mb-4">{% trans "Encontre grupos de interesse e colabore." %}</p>
-        <a href="{% url 'nucleos:list' %}" class="mt-auto text-sm text-blue-600 hover:underline">{% trans "Acessar" %}</a>
-      </article>
-      <article class="bg-white border border-neutral-200 rounded-2xl shadow-sm p-6 flex flex-col items-center text-center">
-        <i class="fa-solid fa-hand-holding-dollar text-3xl text-primary mb-3" aria-hidden="true"></i>
-        <h2 class="text-lg font-semibold text-neutral-900 mb-1">{% trans "Financeiro" %}</h2>
-        <p class="text-sm text-neutral-600 mb-4">{% trans "Controle lançamentos e relatórios financeiros." %}</p>
-        <a href="{% url 'financeiro:lancamentos' %}" class="mt-auto text-sm text-blue-600 hover:underline">{% trans "Acessar" %}</a>
-      </article>
-      <article class="bg-white border border-neutral-200 rounded-2xl shadow-sm p-6 flex flex-col items-center text-center">
-        <i class="fa-solid fa-bell text-3xl text-primary mb-3" aria-hidden="true"></i>
-        <h2 class="text-lg font-semibold text-neutral-900 mb-1">{% trans "Notificações" %}</h2>
-        <p class="text-sm text-neutral-600 mb-4">{% trans "Gerencie suas preferências e históricos de avisos." %}</p>
-        <a href="{% url 'accounts:notificacoes' %}" class="mt-auto text-sm text-blue-600 hover:underline">{% trans "Acessar" %}</a>
-      </article>
-    </div>
-  </main>
->>>>>>> a4bf822e
 </section>
 {% endblock %}