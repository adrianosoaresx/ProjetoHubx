--- conflicted
+++ resolved
@@ -266,7 +266,7 @@
     legend_labels = [
         _format_legend_label(label, value) for label, value in zip(labels, series)
     ]
-<<<<<<< HEAD
+
     tooltip_labels: list[str] = []
     for original_label, legend_label in zip(labels, legend_labels):
         sanitized = _strip_numeric_suffix(legend_label)
@@ -278,10 +278,7 @@
         [tooltip_label, value]
         for tooltip_label, value in zip(tooltip_labels, series)
     ]
-=======
-    tooltip_labels = [_strip_numeric_suffix(label) for label in legend_labels]
-    customdata = [[tooltip_label, value] for tooltip_label, value in zip(tooltip_labels, series)]
->>>>>>> d89936c9
+
     fig = go.Figure(
         data=[
             go.Pie(
