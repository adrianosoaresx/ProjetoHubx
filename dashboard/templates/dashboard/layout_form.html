{% extends "base.html" %}
{% load i18n static %}
{% block title %}{% trans "Layout" %} | Hubx{% endblock %}
{% block content %}
<main class="max-w-7xl mx-auto p-4" role="main" aria-label="{% trans 'Layout form' %}">
  <h1 class="text-2xl mb-4">{% trans "Layout" %}</h1>
  <form method="post">
    {% csrf_token %}
    <div class="mb-4">
      <label for="id_nome" class="block mb-1">{% trans "Nome" %}</label>
      {{ form.nome }}
    </div>
    {% if request.user.user_type in ['ROOT','ADMIN'] %}
    <div class="mb-4">
      <label for="id_publico" class="block">{{ form.publico.label }}</label>
      {{ form.publico }}
    </div>
<<<<<<< HEAD
    {% else %}
    <p class="mb-4 text-sm text-neutral-700">{% trans 'Apenas administradores podem publicar itens.' %}</p>
    {% endif %}
    <input type="hidden" name="layout_json" id="layout_json" value="{{ object.layout_json|default:'{}' }}">
=======
    <input type="hidden" name="layout_json" id="layout_json" value="{{ object.layout_json|default:'[]'|escapejs }}">
>>>>>>> 2bc4bbee
    <button type="submit" class="btn btn-primary">{% trans "Salvar" %}</button>
  </form>
  {% include 'dashboard/partials/metrics_list.html' %}
</main>
{% endblock %}

{% block extra_js %}
  <script src="{% static 'dashboard/layout.bundle.js' %}"></script>
{% endblock %}<|MERGE_RESOLUTION|>--- conflicted
+++ resolved
@@ -15,14 +15,12 @@
       <label for="id_publico" class="block">{{ form.publico.label }}</label>
       {{ form.publico }}
     </div>
-<<<<<<< HEAD
+
     {% else %}
     <p class="mb-4 text-sm text-neutral-700">{% trans 'Apenas administradores podem publicar itens.' %}</p>
     {% endif %}
     <input type="hidden" name="layout_json" id="layout_json" value="{{ object.layout_json|default:'{}' }}">
-=======
-    <input type="hidden" name="layout_json" id="layout_json" value="{{ object.layout_json|default:'[]'|escapejs }}">
->>>>>>> 2bc4bbee
+
     <button type="submit" class="btn btn-primary">{% trans "Salvar" %}</button>
   </form>
   {% include 'dashboard/partials/metrics_list.html' %}
