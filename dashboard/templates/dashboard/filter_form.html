{% extends 'base.html' %}
{% load i18n widget_tweaks %}
{% block title %}{% trans 'Salvar filtro' %}{% endblock %}
{% block content %}
<<<<<<< HEAD
<main class="max-w-md mx-auto p-4" role="main">
  <h1 class="text-2xl font-semibold mb-4">{% trans 'Salvar filtro' %}</h1>
  <form method="post" class="space-y-4" aria-label="{% trans 'Formulário de filtro rápido' %}">
    {% csrf_token %}
    {% trans 'Nome' as nome_label %}
    <div class="relative">
      {% if form.nome.errors %}
        {% render_field form.nome class="peer placeholder-transparent w-full rounded border border-neutral-300 px-3 py-2 focus:outline-none focus:ring-2 focus:ring-primary-500" placeholder=nome_label aria-describedby="nome_error" aria-invalid="true" %}
      {% else %}
        {% render_field form.nome class="peer placeholder-transparent w-full rounded border border-neutral-300 px-3 py-2 focus:outline-none focus:ring-2 focus:ring-primary-500" placeholder=nome_label aria-describedby="nome_error" %}
      {% endif %}
      <label for="{{ form.nome.id_for_label }}" class="absolute left-3 -top-2 text-xs text-neutral-700 transition-all peer-placeholder-shown:top-2 peer-placeholder-shown:text-sm peer-placeholder-shown:text-neutral-400 peer-focus:-top-2 peer-focus:text-xs peer-focus:text-primary-600">{{ nome_label }}</label>
      {% if form.nome.errors %}
        <div id="nome_error" class="text-red-600 text-xs mt-1" role="alert">{{ form.nome.errors }}</div>
      {% endif %}
    </div>
  {% if request.user.user_type == 'root' or request.user.user_type == 'admin' %}
    <div>
      <div class="flex items-center gap-2">
        {% if form.publico.errors %}
          {% render_field form.publico aria-invalid="true" aria-describedby="publico_error" %}
        {% else %}
          {% render_field form.publico aria-describedby="publico_error" %}
        {% endif %}
        <label for="{{ form.publico.id_for_label }}" class="text-sm text-neutral-700">{% trans 'Público' %}</label>
      </div>
      {% if form.publico.errors %}
        <div id="publico_error" class="text-red-600 text-xs mt-1" role="alert">{{ form.publico.errors }}</div>
      {% endif %}
    </div>
    {% else %}
    <p class="text-sm text-neutral-700">{% trans 'Apenas administradores podem publicar itens.' %}</p>
    {% endif %}
    <button type="submit" class="px-4 py-2 bg-primary-600 text-white rounded focus:outline-none focus:ring" aria-label="{% trans 'Salvar filtro' %}">{% trans 'Salvar' %}</button>
  </form>
</main>
=======
{% include 'components/hero.html' with title=_('Salvar filtro') %}
<section class="container grid grid-cols-1 sm:grid-cols-2 md:grid-cols-3 lg:grid-cols-4 gap-6">
  <div class="card col-span-full">
    <div class="card-body">
      <form method="post" class="space-y-4" aria-label="{% trans 'Formulário de filtro rápido' %}">
        {% csrf_token %}
        <div>
          <label for="id_nome" class="block text-sm font-medium text-neutral-700">{% trans 'Nome' %}</label>
          {{ form.nome }}
        </div>
      {% if request.user.user_type == 'root' or request.user.user_type == 'admin' %}
        <div class="flex items-center gap-2">
          {{ form.publico }}
          <label for="id_publico" class="text-sm text-neutral-700">{% trans 'Público' %}</label>
        </div>
        {% else %}
        <p class="text-sm text-neutral-700">{% trans 'Apenas administradores podem publicar itens.' %}</p>
        {% endif %}
        <button type="submit" class="px-4 py-2 bg-primary-600 text-white rounded focus:outline-none focus:ring" aria-label="{% trans 'Salvar filtro' %}">{% trans 'Salvar' %}</button>
      </form>
    </div>
  </div>
</section>
>>>>>>> ce12f1fe
{% endblock %}<|MERGE_RESOLUTION|>--- conflicted
+++ resolved
@@ -2,7 +2,7 @@
 {% load i18n widget_tweaks %}
 {% block title %}{% trans 'Salvar filtro' %}{% endblock %}
 {% block content %}
-<<<<<<< HEAD
+
 <main class="max-w-md mx-auto p-4" role="main">
   <h1 class="text-2xl font-semibold mb-4">{% trans 'Salvar filtro' %}</h1>
   <form method="post" class="space-y-4" aria-label="{% trans 'Formulário de filtro rápido' %}">
@@ -39,29 +39,5 @@
     <button type="submit" class="px-4 py-2 bg-primary-600 text-white rounded focus:outline-none focus:ring" aria-label="{% trans 'Salvar filtro' %}">{% trans 'Salvar' %}</button>
   </form>
 </main>
-=======
-{% include 'components/hero.html' with title=_('Salvar filtro') %}
-<section class="container grid grid-cols-1 sm:grid-cols-2 md:grid-cols-3 lg:grid-cols-4 gap-6">
-  <div class="card col-span-full">
-    <div class="card-body">
-      <form method="post" class="space-y-4" aria-label="{% trans 'Formulário de filtro rápido' %}">
-        {% csrf_token %}
-        <div>
-          <label for="id_nome" class="block text-sm font-medium text-neutral-700">{% trans 'Nome' %}</label>
-          {{ form.nome }}
-        </div>
-      {% if request.user.user_type == 'root' or request.user.user_type == 'admin' %}
-        <div class="flex items-center gap-2">
-          {{ form.publico }}
-          <label for="id_publico" class="text-sm text-neutral-700">{% trans 'Público' %}</label>
-        </div>
-        {% else %}
-        <p class="text-sm text-neutral-700">{% trans 'Apenas administradores podem publicar itens.' %}</p>
-        {% endif %}
-        <button type="submit" class="px-4 py-2 bg-primary-600 text-white rounded focus:outline-none focus:ring" aria-label="{% trans 'Salvar filtro' %}">{% trans 'Salvar' %}</button>
-      </form>
-    </div>
-  </div>
-</section>
->>>>>>> ce12f1fe
+
 {% endblock %}