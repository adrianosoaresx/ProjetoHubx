--- conflicted
+++ resolved
@@ -269,15 +269,15 @@
     if user.user_type == UserType.ADMIN:
         return redirect("dashboard:admin")
     if user.user_type == UserType.COORDENADOR:
-<<<<<<< HEAD
+
         return redirect("dashboard:coordenador")
     return redirect("dashboard:cliente")
-=======
-        return redirect("dashboard:gerente")
+
+        
     if user.user_type in {UserType.ASSOCIADO, UserType.NUCLEADO}:
         return redirect("dashboard:cliente")
     return redirect("accounts:perfil")
->>>>>>> 5b42b7ed
+
 
 
 def metrics_partial(request):
