--- conflicted
+++ resolved
@@ -41,20 +41,19 @@
     SuperadminRequiredMixin,
 )
 
-<<<<<<< HEAD
+
 from .forms import (
     DashboardConfigForm,
     DashboardCustomMetricForm,
     DashboardFilterForm,
     DashboardLayoutForm,
 )
-=======
+
 from agenda.models import Evento
 from nucleos.models import Nucleo
 from organizacoes.models import Organizacao
 
-from .forms import DashboardConfigForm, DashboardFilterForm, DashboardLayoutForm
->>>>>>> 07f646ca
+
 from .models import (
     Achievement,
     DashboardConfig,
