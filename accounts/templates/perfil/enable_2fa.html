{% extends 'base.html' %}
{% load i18n %}
{% block title %}{% trans "Ativar 2FA" %} | HubX{% endblock %}
<<<<<<< HEAD

{% block content %}
{% include 'components/nav_sidebar.html' %}
{% include 'components/hero.html' with title=_("Ativar 2FA") %}
<div class="container mx-auto p-6">
  <form method="post" class="max-w-md mx-auto space-y-6">
    {% csrf_token %}
    <img src="data:image/png;base64,{{ qr_base64 }}" alt="{% trans 'QR Code' %}" class="mx-auto" />
    <div class="bg-white dark:bg-slate-800 p-6 rounded-lg shadow">
      <div class="relative">
        <input type="text" name="code" id="code" class="peer w-full rounded-lg border border-neutral-300 dark:border-slate-600 px-4 py-2 placeholder-transparent focus:outline-none focus:ring-2 focus:ring-primary-500 dark:bg-slate-700 dark:text-neutral-100" placeholder=" " required aria-label="{% trans 'Código' %}" aria-invalid="false" aria-describedby="code_help" />
        <label for="code" class="absolute left-4 -top-2 text-xs text-neutral-700 dark:text-neutral-300 transition-all peer-placeholder-shown:top-2 peer-placeholder-shown:text-sm peer-placeholder-shown:text-neutral-400 peer-focus:-top-2 peer-focus:text-xs peer-focus:text-primary-600">{% trans "Código" %}</label>
        <div id="code_help" class="text-sm text-neutral-500 dark:text-neutral-400 mt-1">{% trans "Código gerado pelo aplicativo autenticador" %}</div>
      </div>
    </div>
    <div class="bg-white dark:bg-slate-800 p-6 rounded-lg shadow">
      <div class="relative">
        <input type="password" name="password" id="password" class="peer w-full rounded-lg border border-neutral-300 dark:border-slate-600 px-4 py-2 placeholder-transparent focus:outline-none focus:ring-2 focus:ring-primary-500 dark:bg-slate-700 dark:text-neutral-100" placeholder=" " required aria-label="{% trans 'Senha' %}" aria-invalid="false" aria-describedby="password_help" />
        <label for="password" class="absolute left-4 -top-2 text-xs text-neutral-700 dark:text-neutral-300 transition-all peer-placeholder-shown:top-2 peer-placeholder-shown:text-sm peer-placeholder-shown:text-neutral-400 peer-focus:-top-2 peer-focus:text-xs peer-focus:text-primary-600">{% trans "Senha" %}</label>
        <div id="password_help" class="text-sm text-neutral-500 dark:text-neutral-400 mt-1">{% trans "Digite sua senha para confirmar" %}</div>
      </div>
    </div>
    <button type="submit" class="w-full rounded-lg bg-primary-600 px-4 py-2 text-white hover:bg-primary-700 dark:bg-primary-700 dark:hover:bg-primary-600">{% trans "Ativar" %}</button>
  </form>
</div>
=======
{% block perfil_content %}
<h3 class="text-xl font-semibold mb-4">{% trans "Ativar 2FA" %}</h3>
<p class="text-sm text-neutral-500 dark:text-neutral-400 mb-4">{% trans "Escaneie o QR-code abaixo com seu aplicativo autenticador e informe o código gerado." %}</p>
<img src="data:image/png;base64,{{ qr_base64 }}" alt="{% trans 'QR Code' %}" class="mb-4 mx-auto"/>
<form method="post" class="space-y-4">
  {% csrf_token %}
  <div class="relative">
    <input type="text" name="code" id="code" class="peer form-input placeholder-transparent" placeholder="{% trans 'Código' %}" aria-label="{% trans 'Código 2FA' %}" aria-invalid="false" aria-describedby="code_help" required />
    <label for="code" class="label-float">{% trans "Código" %}</label>
    <small id="code_help" class="text-sm text-neutral-500 dark:text-neutral-400">{% trans "Código gerado pelo aplicativo" %}</small>
  </div>
  <div class="relative">
    <input type="password" name="password" id="password" class="peer form-input placeholder-transparent" placeholder="{% trans 'Senha' %}" aria-label="{% trans 'Senha' %}" aria-invalid="false" aria-describedby="password_help" required />
    <label for="password" class="label-float">{% trans "Senha" %}</label>
    <small id="password_help" class="text-sm text-neutral-500 dark:text-neutral-400">{% trans "Informe sua senha para confirmar" %}</small>
  </div>
  <button type="submit" class="btn btn-primary">{% trans "Ativar" %}</button>
</form>
>>>>>>> 7214d6ea
{% endblock %}<|MERGE_RESOLUTION|>--- conflicted
+++ resolved
@@ -1,7 +1,6 @@
 {% extends 'base.html' %}
 {% load i18n %}
 {% block title %}{% trans "Ativar 2FA" %} | HubX{% endblock %}
-<<<<<<< HEAD
 
 {% block content %}
 {% include 'components/nav_sidebar.html' %}
@@ -27,24 +26,5 @@
     <button type="submit" class="w-full rounded-lg bg-primary-600 px-4 py-2 text-white hover:bg-primary-700 dark:bg-primary-700 dark:hover:bg-primary-600">{% trans "Ativar" %}</button>
   </form>
 </div>
-=======
-{% block perfil_content %}
-<h3 class="text-xl font-semibold mb-4">{% trans "Ativar 2FA" %}</h3>
-<p class="text-sm text-neutral-500 dark:text-neutral-400 mb-4">{% trans "Escaneie o QR-code abaixo com seu aplicativo autenticador e informe o código gerado." %}</p>
-<img src="data:image/png;base64,{{ qr_base64 }}" alt="{% trans 'QR Code' %}" class="mb-4 mx-auto"/>
-<form method="post" class="space-y-4">
-  {% csrf_token %}
-  <div class="relative">
-    <input type="text" name="code" id="code" class="peer form-input placeholder-transparent" placeholder="{% trans 'Código' %}" aria-label="{% trans 'Código 2FA' %}" aria-invalid="false" aria-describedby="code_help" required />
-    <label for="code" class="label-float">{% trans "Código" %}</label>
-    <small id="code_help" class="text-sm text-neutral-500 dark:text-neutral-400">{% trans "Código gerado pelo aplicativo" %}</small>
-  </div>
-  <div class="relative">
-    <input type="password" name="password" id="password" class="peer form-input placeholder-transparent" placeholder="{% trans 'Senha' %}" aria-label="{% trans 'Senha' %}" aria-invalid="false" aria-describedby="password_help" required />
-    <label for="password" class="label-float">{% trans "Senha" %}</label>
-    <small id="password_help" class="text-sm text-neutral-500 dark:text-neutral-400">{% trans "Informe sua senha para confirmar" %}</small>
-  </div>
-  <button type="submit" class="btn btn-primary">{% trans "Ativar" %}</button>
-</form>
->>>>>>> 7214d6ea
+
 {% endblock %}