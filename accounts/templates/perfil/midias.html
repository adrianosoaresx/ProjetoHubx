{% extends 'perfil/perfil.html' %}
{% load static i18n lucide_icons %}

{% block title %}{% trans "Mídias" %} | Hubx{% endblock %}

{% block perfil_content %}
<section id="midias" class="perfil-section active">
<<<<<<< HEAD
  <div class="section-header mb-6">
    <h2 class="text-xl font-semibold text-neutral-900 dark:text-neutral-100">{% trans "Mídias" %}</h2>
    <p class="text-sm text-[var(--text-primary)]">{% trans "Gerencie suas imagens, vídeos e documentos" %}</p>
=======
    <div class="section-header mb-6">
      <h2 class="text-xl font-semibold text-[var(--text-primary)]">{% trans "Mídias" %}</h2>
      <p class="text-sm text-[var(--text-secondary)]">{% trans "Gerencie suas imagens, vídeos e documentos" %}</p>
>>>>>>> 01cd24f1
  </div>

  {% if show_form %}
  <form id="formMidias" class="space-y-6" method="post" action="{% url 'accounts:midias' %}" enctype="multipart/form-data">
    {% csrf_token %}
    <div>
<<<<<<< HEAD
      <label for="id_file" class="block text-sm font-medium text-[var(--text-primary)]">{% trans "Enviar arquivo" %}</label>
      <input type="file" id="id_file" name="file" class="form-input mt-1 block w-full rounded-lg p-2 text-sm dark:bg-neutral-700 dark:border-neutral-600 dark:text-neutral-100" required accept="{{ allowed_exts|join:',' }}" aria-label="{% trans 'Arquivo' %}" aria-invalid="false" aria-describedby="file_help">
=======
        <label for="id_file" class="block text-sm font-medium text-[var(--text-secondary)]">{% trans "Enviar arquivo" %}</label>
        <input type="file" id="id_file" name="file" class="form-input mt-1 block w-full rounded-lg p-2 text-sm" required accept="{{ allowed_exts|join:',' }}" aria-label="{% trans 'Arquivo' %}" aria-invalid="false" aria-describedby="file_help">
>>>>>>> 01cd24f1
      {% if form.file.errors %}
        <div class="text-sm text-red-600">{{ form.file.errors }}</div>
      {% endif %}
        <small id="file_help" class="text-sm text-[var(--text-secondary)]">{% trans "Selecione um arquivo" %}</small>
    </div>
    <div>
<<<<<<< HEAD
      <label for="id_descricao" class="block text-sm font-medium text-[var(--text-primary)]">{% trans "Descrição" %}</label>
      <input type="text" id="id_descricao" name="descricao" class="form-input mt-1 block w-full rounded-lg p-2 text-sm dark:bg-neutral-700 dark:border-neutral-600 dark:text-neutral-100" aria-label="{% trans 'Descrição' %}" aria-invalid="false" aria-describedby="descricao_help" placeholder="{% trans 'Descrição' %}">
      <small id="descricao_help" class="text-sm text-neutral-500 dark:text-neutral-400">{% trans "Breve descrição da mídia" %}</small>
=======
        <label for="id_descricao" class="block text-sm font-medium text-[var(--text-secondary)]">{% trans "Descrição" %}</label>
        <input type="text" id="id_descricao" name="descricao" class="form-input mt-1 block w-full rounded-lg p-2 text-sm" aria-label="{% trans 'Descrição' %}" aria-invalid="false" aria-describedby="descricao_help" placeholder="{% trans 'Descrição' %}">
        <small id="descricao_help" class="text-sm text-[var(--text-secondary)]">{% trans "Breve descrição da mídia" %}</small>
>>>>>>> 01cd24f1
      {% if form.descricao.errors %}
        <div class="text-sm text-red-600">{{ form.descricao.errors }}</div>
      {% endif %}
    </div>
    <div>
<<<<<<< HEAD
      <label for="id_tags_field" class="block text-sm font-medium text-[var(--text-primary)]">{% trans "Tags" %}</label>
      <input type="text" id="id_tags_field" name="tags_field" class="form-input mt-1 block w-full rounded-lg p-2 text-sm dark:bg-neutral-700 dark:border-neutral-600 dark:text-neutral-100" placeholder="{% trans 'paisagem, viagem' %}" aria-label="{% trans 'Tags' %}" aria-invalid="false">
=======
        <label for="id_tags_field" class="block text-sm font-medium text-[var(--text-secondary)]">{% trans "Tags" %}</label>
        <input type="text" id="id_tags_field" name="tags_field" class="form-input mt-1 block w-full rounded-lg p-2 text-sm" placeholder="{% trans 'paisagem, viagem' %}" aria-label="{% trans 'Tags' %}" aria-invalid="false">
>>>>>>> 01cd24f1
      {% if form.tags_field.errors %}
        <div class="text-sm text-red-600">{{ form.tags_field.errors }}</div>
      {% endif %}
    </div>
    <div>
      <button type="submit" class="btn btn-primary">
        {% trans "Enviar" %}
      </button>
    </div>
  </form>
  {% else %}
    <a href="{% url 'accounts:midias' %}?adicionar=1" class="btn btn-primary">
      {% trans "Adicionar Mídias" %}
    </a>
  {% endif %}

    <form method="get" class="mt-6">
      <input type="text" name="q" value="{{ q }}" placeholder="{% trans 'Buscar por descrição ou tags...' %}"
             class="form-input w-full rounded-lg px-4 py-2 text-sm" aria-label="{% trans 'Buscar' %}" aria-invalid="false">
    </form>

    <div class="card-grid mt-6">
      {% for media in medias %}
      <article class="card relative p-3">
        <div class="absolute top-2 right-2 flex gap-2">
        <a href="{% url 'accounts:midia_edit' media.pk %}" class="btn-secondary btn-sm" aria-label="{% trans 'Editar' %}">
          {% lucide 'edit' class='w-4 h-4' aria_hidden='true' %}
        </a>
        <a href="{% url 'accounts:midia_delete' media.pk %}" class="btn-danger btn-sm" aria-label="{% trans 'Excluir' %}">
          {% lucide 'trash' class='w-4 h-4' aria_hidden='true' %}
        </a>
      </div>
        <a href="{% url 'accounts:midia_detail' media.pk %}">
        {% if media.media_type == 'image' %}
          <img src="{{ media.file.url }}" alt="{{ media.descricao }}" class="w-full h-40 object-cover rounded">
        {% elif media.media_type == 'video' %}
          <video src="{{ media.file.url }}" class="w-full h-40 object-cover rounded" controls></video>
        {% elif media.media_type == 'pdf' %}
          <object data="{{ media.file.url }}" type="application/pdf" class="w-full h-40 rounded"></object>
        {% else %}
<<<<<<< HEAD
          <span class="text-sm text-[var(--text-primary)]">{{ media.file.name }}</span>
=======
            <span class="text-sm text-[var(--text-secondary)]">{{ media.file.name }}</span>
>>>>>>> 01cd24f1
        {% endif %}
        </a>
        <div class="card-body mt-2">
          <p class="text-sm font-medium text-[var(--text-primary)]">{{ media.descricao }}</p>
<<<<<<< HEAD
          <p class="text-xs text-[var(--text-primary)]">{{ media.created_at|date:"SHORT_DATETIME_FORMAT" }}</p>
          <div class="flex flex-wrap gap-1 mt-1">
            {% for tag in media.tags.all %}
              <span class="bg-[var(--bg-secondary)] text-[var(--text-primary)] text-xs px-2 py-0.5 rounded">{{ tag.nome }}</span>
=======
          <p class="text-xs text-[var(--text-secondary)]">{{ media.created_at|date:"SHORT_DATETIME_FORMAT" }}</p>
          <div class="flex flex-wrap gap-1 mt-1">
            {% for tag in media.tags.all %}
                <span class="bg-[var(--bg-tertiary)] text-[var(--text-primary)] text-xs px-2 py-0.5 rounded">{{ tag.nome }}</span>
>>>>>>> 01cd24f1
            {% endfor %}
          </div>
        </div>
      </article>
    {% empty %}
<<<<<<< HEAD
      <p class="text-sm text-[var(--text-primary)]">{% trans "Nenhum arquivo enviado." %}</p>
=======
      <p class="text-sm text-[var(--text-secondary)]">{% trans "Nenhum arquivo enviado." %}</p>
>>>>>>> 01cd24f1
    {% endfor %}
    </div>
  </section>

<div class="mt-8 text-center">
  <a href="{% url 'accounts:perfil' %}" class="text-sm text-primary hover:underline">← {% trans "Voltar" %}</a>
</div>
{% endblock %}<|MERGE_RESOLUTION|>--- conflicted
+++ resolved
@@ -5,55 +5,36 @@
 
 {% block perfil_content %}
 <section id="midias" class="perfil-section active">
-<<<<<<< HEAD
   <div class="section-header mb-6">
     <h2 class="text-xl font-semibold text-neutral-900 dark:text-neutral-100">{% trans "Mídias" %}</h2>
     <p class="text-sm text-[var(--text-primary)]">{% trans "Gerencie suas imagens, vídeos e documentos" %}</p>
-=======
-    <div class="section-header mb-6">
-      <h2 class="text-xl font-semibold text-[var(--text-primary)]">{% trans "Mídias" %}</h2>
-      <p class="text-sm text-[var(--text-secondary)]">{% trans "Gerencie suas imagens, vídeos e documentos" %}</p>
->>>>>>> 01cd24f1
+
   </div>
 
   {% if show_form %}
   <form id="formMidias" class="space-y-6" method="post" action="{% url 'accounts:midias' %}" enctype="multipart/form-data">
     {% csrf_token %}
     <div>
-<<<<<<< HEAD
       <label for="id_file" class="block text-sm font-medium text-[var(--text-primary)]">{% trans "Enviar arquivo" %}</label>
       <input type="file" id="id_file" name="file" class="form-input mt-1 block w-full rounded-lg p-2 text-sm dark:bg-neutral-700 dark:border-neutral-600 dark:text-neutral-100" required accept="{{ allowed_exts|join:',' }}" aria-label="{% trans 'Arquivo' %}" aria-invalid="false" aria-describedby="file_help">
-=======
-        <label for="id_file" class="block text-sm font-medium text-[var(--text-secondary)]">{% trans "Enviar arquivo" %}</label>
-        <input type="file" id="id_file" name="file" class="form-input mt-1 block w-full rounded-lg p-2 text-sm" required accept="{{ allowed_exts|join:',' }}" aria-label="{% trans 'Arquivo' %}" aria-invalid="false" aria-describedby="file_help">
->>>>>>> 01cd24f1
+
       {% if form.file.errors %}
         <div class="text-sm text-red-600">{{ form.file.errors }}</div>
       {% endif %}
         <small id="file_help" class="text-sm text-[var(--text-secondary)]">{% trans "Selecione um arquivo" %}</small>
     </div>
     <div>
-<<<<<<< HEAD
       <label for="id_descricao" class="block text-sm font-medium text-[var(--text-primary)]">{% trans "Descrição" %}</label>
       <input type="text" id="id_descricao" name="descricao" class="form-input mt-1 block w-full rounded-lg p-2 text-sm dark:bg-neutral-700 dark:border-neutral-600 dark:text-neutral-100" aria-label="{% trans 'Descrição' %}" aria-invalid="false" aria-describedby="descricao_help" placeholder="{% trans 'Descrição' %}">
       <small id="descricao_help" class="text-sm text-neutral-500 dark:text-neutral-400">{% trans "Breve descrição da mídia" %}</small>
-=======
-        <label for="id_descricao" class="block text-sm font-medium text-[var(--text-secondary)]">{% trans "Descrição" %}</label>
-        <input type="text" id="id_descricao" name="descricao" class="form-input mt-1 block w-full rounded-lg p-2 text-sm" aria-label="{% trans 'Descrição' %}" aria-invalid="false" aria-describedby="descricao_help" placeholder="{% trans 'Descrição' %}">
-        <small id="descricao_help" class="text-sm text-[var(--text-secondary)]">{% trans "Breve descrição da mídia" %}</small>
->>>>>>> 01cd24f1
+
       {% if form.descricao.errors %}
         <div class="text-sm text-red-600">{{ form.descricao.errors }}</div>
       {% endif %}
     </div>
     <div>
-<<<<<<< HEAD
       <label for="id_tags_field" class="block text-sm font-medium text-[var(--text-primary)]">{% trans "Tags" %}</label>
       <input type="text" id="id_tags_field" name="tags_field" class="form-input mt-1 block w-full rounded-lg p-2 text-sm dark:bg-neutral-700 dark:border-neutral-600 dark:text-neutral-100" placeholder="{% trans 'paisagem, viagem' %}" aria-label="{% trans 'Tags' %}" aria-invalid="false">
-=======
-        <label for="id_tags_field" class="block text-sm font-medium text-[var(--text-secondary)]">{% trans "Tags" %}</label>
-        <input type="text" id="id_tags_field" name="tags_field" class="form-input mt-1 block w-full rounded-lg p-2 text-sm" placeholder="{% trans 'paisagem, viagem' %}" aria-label="{% trans 'Tags' %}" aria-invalid="false">
->>>>>>> 01cd24f1
       {% if form.tags_field.errors %}
         <div class="text-sm text-red-600">{{ form.tags_field.errors }}</div>
       {% endif %}
@@ -94,36 +75,21 @@
         {% elif media.media_type == 'pdf' %}
           <object data="{{ media.file.url }}" type="application/pdf" class="w-full h-40 rounded"></object>
         {% else %}
-<<<<<<< HEAD
           <span class="text-sm text-[var(--text-primary)]">{{ media.file.name }}</span>
-=======
-            <span class="text-sm text-[var(--text-secondary)]">{{ media.file.name }}</span>
->>>>>>> 01cd24f1
         {% endif %}
         </a>
         <div class="card-body mt-2">
           <p class="text-sm font-medium text-[var(--text-primary)]">{{ media.descricao }}</p>
-<<<<<<< HEAD
           <p class="text-xs text-[var(--text-primary)]">{{ media.created_at|date:"SHORT_DATETIME_FORMAT" }}</p>
           <div class="flex flex-wrap gap-1 mt-1">
             {% for tag in media.tags.all %}
               <span class="bg-[var(--bg-secondary)] text-[var(--text-primary)] text-xs px-2 py-0.5 rounded">{{ tag.nome }}</span>
-=======
-          <p class="text-xs text-[var(--text-secondary)]">{{ media.created_at|date:"SHORT_DATETIME_FORMAT" }}</p>
-          <div class="flex flex-wrap gap-1 mt-1">
-            {% for tag in media.tags.all %}
-                <span class="bg-[var(--bg-tertiary)] text-[var(--text-primary)] text-xs px-2 py-0.5 rounded">{{ tag.nome }}</span>
->>>>>>> 01cd24f1
             {% endfor %}
           </div>
         </div>
       </article>
     {% empty %}
-<<<<<<< HEAD
       <p class="text-sm text-[var(--text-primary)]">{% trans "Nenhum arquivo enviado." %}</p>
-=======
-      <p class="text-sm text-[var(--text-secondary)]">{% trans "Nenhum arquivo enviado." %}</p>
->>>>>>> 01cd24f1
     {% endfor %}
     </div>
   </section>
