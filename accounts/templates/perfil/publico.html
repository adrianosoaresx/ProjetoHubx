{% extends 'perfil/perfil.html' %}
{% load static i18n %}
{% block title %}{% with perfil as profile %}{{ profile.get_full_name|default:profile.username }} | Hubx{% endwith %}{% endblock %}
{% block hero_title %}{% with perfil as profile %}{{ profile.get_full_name|default:profile.username }}{% endwith %}{% endblock %}
{% block hero_subtitle %}{% with perfil as profile %}@{{ profile.username }}{% endwith %}{% endblock %}

{% block perfil_content %}
<div class="card-header">
  <nav class="border-b border-gray-200 dark:border-gray-700">
    <ul class="-mb-px flex flex-wrap gap-2" role="tablist" aria-label="{% trans 'Navegação de abas do perfil' %}">
      <li>
<<<<<<< HEAD
        <a href="#tab-informacoes" data-tab-target="tab-informacoes" role="tab" aria-selected="true"
           class="inline-flex items-center gap-2 rounded-t px-3 py-2 text-sm font-medium border-b-2 border-transparent text-gray-600 dark:text-gray-400 hover:text-primary hover:border-primary data-[active=true]:border-primary data-[active=true]:text-primary">
          {% trans "Informações" %}
        </a>
      </li>
      {% if not profile.is_superuser %}
      <li>
        <a href="#tab-empresas" data-tab-target="tab-empresas" role="tab" aria-selected="false"
           class="inline-flex items-center gap-2 rounded-t px-3 py-2 text-sm font-medium border-b-2 border-transparent text-gray-600 dark:text-gray-400 hover:text-primary hover:border-primary">
          {% trans "Empresas" %}
        </a>
=======
        <a
          class="inline-flex items-center gap-2 rounded-t px-3 py-2 text-sm font-medium border-b-2 border-primary text-primary"
          hx-get="?tab=informacoes"
          hx-target="#tab-content"
          role="tab"
        >{% trans "Informações" %}</a>
      </li>
      {% if not profile.is_superuser %}
      <li>
        <a
          class="inline-flex items-center gap-2 rounded-t px-3 py-2 text-sm font-medium border-b-2 border-transparent text-gray-600 hover:text-primary hover:border-primary"
          hx-get="?tab=empresas"
          hx-target="#tab-content"
          role="tab"
        >{% trans "Empresas" %}</a>
>>>>>>> 7674221b
      </li>
      <li>
        <a
          class="inline-flex items-center gap-2 rounded-t px-3 py-2 text-sm font-medium border-b-2 border-transparent text-gray-600 hover:text-primary hover:border-primary"
          hx-get="?tab=nucleos"
          hx-target="#tab-content"
          role="tab"
        >{% trans "Núcleos" %}</a>
      </li>
      <li>
        <a
          class="inline-flex items-center gap-2 rounded-t px-3 py-2 text-sm font-medium border-b-2 border-transparent text-gray-600 hover:text-primary hover:border-primary"
          hx-get="?tab=eventos"
          hx-target="#tab-content"
          role="tab"
        >{% trans "Eventos" %}</a>
      </li>
      {% endif %}
    </ul>
  </nav>
</div>

<div class="card-body">
<<<<<<< HEAD
  <div class="mt-4">
    <div id="tab-informacoes" role="tabpanel" data-tab-panel class="block">
      <dl class="grid grid-cols-1 sm:grid-cols-2 md:grid-cols-3 lg:grid-cols-4 gap-6 text-sm">
        <div>
          <dt class="text-gray-500 dark:text-gray-400">{% trans "Nome completo" %}</dt>
          <dd class="font-medium">{{ profile.get_full_name|default:profile.username }}</dd>
        </div>
        <div>
          <dt class="text-gray-500 dark:text-gray-400">{% trans "Usuário" %}</dt>
          <dd class="font-medium">@{{ profile.username }}</dd>
        </div>
        {% if profile.email %}
        <div>
          <dt class="text-gray-500 dark:text-gray-400">{% trans "E-mail" %}</dt>
          <dd class="font-medium">{{ profile.email }}</dd>
        </div>
        {% endif %}
        {% if profile.date_joined %}
        <div>
          <dt class="text-gray-500 dark:text-gray-400">{% trans "Membro desde" %}</dt>
          <dd class="font-medium">{{ profile.date_joined|date:"d/m/Y H:i" }}</dd>
        </div>
        {% endif %}
        {% if profile.last_login %}
        <div>
          <dt class="text-gray-500 dark:text-gray-400">{% trans "Último acesso" %}</dt>
          <dd class="font-medium">{{ profile.last_login|date:"d/m/Y H:i" }}</dd>
        </div>
        {% endif %}
      </dl>
      {% if profile.biografia %}
        <div class="mt-4">
          <h3 class="text-sm font-semibold mb-1 text-neutral-900 dark:text-neutral-100">{% trans "Biografia" %}</h3>
          <p class="text-gray-700 dark:text-gray-300 whitespace-pre-line">{{ profile.biografia }}</p>
        </div>
      {% endif %}
    </div>

    {% if not profile.is_superuser %}
    <div id="tab-empresas" role="tabpanel" data-tab-panel class="hidden">
      {% if empresas %}
      <div class="grid grid-cols-1 sm:grid-cols-2 md:grid-cols-3 lg:grid-cols-4 gap-6" role="list" aria-label="{% translate 'Lista de empresas' %}">
        {% for empresa in empresas %}
          <div role="listitem">
            {% include 'empresas/partials/card.html' with empresa=empresa %}
          </div>
        {% endfor %}
      </div>
      {% else %}
      <div class="grid grid-cols-1">
        <p class="col-span-full text-center text-neutral-500 dark:text-neutral-400 py-10">{% translate 'Nenhuma empresa encontrada.' %}</p>
      </div>
      {% endif %}
    </div>

    <div id="tab-nucleos" role="tabpanel" data-tab-panel class="hidden">
      <div role="list" aria-label="{% trans 'Lista de núcleos' %}" class="grid grid-cols-1 sm:grid-cols-2 md:grid-cols-3 lg:grid-cols-4 gap-6">
        {% for nucleo in nucleos %}
          {% include 'nucleos/partials/card.html' with nucleo=nucleo %}
        {% empty %}
          <p class="col-span-full text-center text-neutral-500 dark:text-neutral-400">{% trans "Nenhum núcleo encontrado." %}</p>
        {% endfor %}
      </div>
    </div>

    <div id="tab-eventos" role="tabpanel" data-tab-panel class="hidden">
      <div class="grid grid-cols-1 sm:grid-cols-2 md:grid-cols-3 lg:grid-cols-4 gap-6" role="list" aria-label="{% trans 'Lista de eventos' %}">
        {% for ins in inscricoes %}
          {% include 'partials/cards/evento_card.html' with evento=ins.evento %}
        {% empty %}
          <p class="col-span-full text-center text-neutral-500 dark:text-neutral-400">{% trans "Nenhum evento encontrado." %}</p>
        {% endfor %}
      </div>
    </div>
    {% endif %}
=======
  <div class="mt-4" id="tab-content" hx-target="this">
    {% include 'perfil/partials/publico_informacoes.html' %}
>>>>>>> 7674221b
  </div>
</div>
{% endblock %}
<|MERGE_RESOLUTION|>--- conflicted
+++ resolved
@@ -9,7 +9,6 @@
   <nav class="border-b border-gray-200 dark:border-gray-700">
     <ul class="-mb-px flex flex-wrap gap-2" role="tablist" aria-label="{% trans 'Navegação de abas do perfil' %}">
       <li>
-<<<<<<< HEAD
         <a href="#tab-informacoes" data-tab-target="tab-informacoes" role="tab" aria-selected="true"
            class="inline-flex items-center gap-2 rounded-t px-3 py-2 text-sm font-medium border-b-2 border-transparent text-gray-600 dark:text-gray-400 hover:text-primary hover:border-primary data-[active=true]:border-primary data-[active=true]:text-primary">
           {% trans "Informações" %}
@@ -21,23 +20,7 @@
            class="inline-flex items-center gap-2 rounded-t px-3 py-2 text-sm font-medium border-b-2 border-transparent text-gray-600 dark:text-gray-400 hover:text-primary hover:border-primary">
           {% trans "Empresas" %}
         </a>
-=======
-        <a
-          class="inline-flex items-center gap-2 rounded-t px-3 py-2 text-sm font-medium border-b-2 border-primary text-primary"
-          hx-get="?tab=informacoes"
-          hx-target="#tab-content"
-          role="tab"
-        >{% trans "Informações" %}</a>
-      </li>
-      {% if not profile.is_superuser %}
-      <li>
-        <a
-          class="inline-flex items-center gap-2 rounded-t px-3 py-2 text-sm font-medium border-b-2 border-transparent text-gray-600 hover:text-primary hover:border-primary"
-          hx-get="?tab=empresas"
-          hx-target="#tab-content"
-          role="tab"
-        >{% trans "Empresas" %}</a>
->>>>>>> 7674221b
+
       </li>
       <li>
         <a
@@ -61,7 +44,6 @@
 </div>
 
 <div class="card-body">
-<<<<<<< HEAD
   <div class="mt-4">
     <div id="tab-informacoes" role="tabpanel" data-tab-panel class="block">
       <dl class="grid grid-cols-1 sm:grid-cols-2 md:grid-cols-3 lg:grid-cols-4 gap-6 text-sm">
@@ -137,10 +119,7 @@
       </div>
     </div>
     {% endif %}
-=======
-  <div class="mt-4" id="tab-content" hx-target="this">
-    {% include 'perfil/partials/publico_informacoes.html' %}
->>>>>>> 7674221b
+
   </div>
 </div>
 {% endblock %}
