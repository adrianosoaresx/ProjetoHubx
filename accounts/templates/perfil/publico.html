{% extends 'base.html' %}
{% load static i18n lucide_icons %}
{% block title %}{{ perfil.display_name }} | Hubx{% endblock %}

{% block hero %}
  {% include '_components/hero_profile.html' with profile=perfil is_owner=is_owner hero_title=hero_title hero_subtitle=hero_subtitle %}
{% endblock %}

{% block content %}
<div class="space-y-6">
  <details class="card group">
    <summary class="card-header flex items-center justify-between gap-4 cursor-pointer">
      <div class="flex items-start gap-3">
        <span
          class="flex h-12 w-12 items-center justify-center rounded-full bg-[var(--color-info-500)]/10 text-[var(--color-info-600)] shadow-lg shadow-[var(--color-info-500)]/20"
        >
          {% lucide 'contact' class='h-6 w-6' aria_hidden='true' %}
        </span>
        <div class="space-y-1">
          <p class="text-xl font-semibold">{% trans "Informações públicas" %}</p>
          <p class="text-sm text-[var(--text-secondary)]">
            {% blocktrans with profile_name=perfil.display_name %}
              Dados compartilhados por {{ profile_name }} para visitantes.
            {% endblocktrans %}
          </p>
        </div>
      </div>
      <span class="text-[var(--text-secondary)] transition-transform duration-200 group-open:-rotate-180">
        {% lucide 'chevron-down' class='w-5 h-5' aria_hidden='true' %}
      </span>
    </summary>

    <div class="card-body">
      <section
        id="perfil-info"
        class="space-y-6"
        data-perfil-mode="public"
        data-perfil-username="{{ perfil.username }}"
        data-perfil-public-id="{{ perfil.public_id }}"
        aria-live="polite"
        aria-busy="true"
        hx-trigger="load"
        hx-get="{% url 'accounts:perfil_info_partial' %}"
        hx-target="#perfil-info"
        hx-vals='{"public_id":"{{ perfil.public_id|escapejs }}","username":"{{ perfil.username|escapejs }}"}'
      >
        <div class="py-6 text-center text-sm text-[var(--text-secondary)]" data-perfil-placeholder>
          {% trans "Carregando conteúdo..." %}
        </div>
      </section>
    </div>
  </details>

  <details class="card group">
    <summary class="card-header flex items-center justify-between gap-4 cursor-pointer">
      <div class="flex items-start gap-3">
        <span
          class="flex h-12 w-12 items-center justify-center rounded-full bg-[var(--color-warning-500)]/10 text-[var(--color-warning-600)] shadow-lg shadow-[var(--color-warning-500)]/20"
        >
          {% lucide 'briefcase' class='h-6 w-6' aria_hidden='true' %}
        </span>
        <div class="space-y-1">
          <p class="text-xl font-semibold">{% trans "Portfólio" %}</p>
          <p class="text-sm text-[var(--text-secondary)]">
            {% blocktrans with profile_name=perfil.display_name %}
              Trabalhos e mídias que {{ profile_name }} compartilha publicamente.
            {% endblocktrans %}
          </p>
        </div>
      </div>
      <span class="text-[var(--text-secondary)] transition-transform duration-200 group-open:-rotate-180">
        {% lucide 'chevron-down' class='w-5 h-5' aria_hidden='true' %}
      </span>
    </summary>

    <div class="card-body">
      {% if portfolio_medias %}
<<<<<<< HEAD
        <div class="card-grid gap-6 sm:grid-cols-1 md:grid-cols-2 lg:grid-cols-2">
          {% for media in portfolio_medias %}
            <article class="card p-0">
              <div class="card-body relative space-y-5">
=======
        <div class="card-grid gap-6 sm:grid-cols-1 md:grid-cols-2 lg:grid-cols-3">
          {% for media in portfolio_medias %}
            <article class="card p-0">
              <div class="card-body space-y-5">
>>>>>>> 651f2a64
                <header class="space-y-2">
                  <p class="text-sm font-medium text-[var(--text-primary)]">
                    {{ media.descricao|default:_('Mídia sem descrição') }}
                  </p>
                  {% if media.created_at %}
                    <p class="text-xs text-[var(--text-secondary)]">
                      {{ media.created_at|date:"SHORT_DATETIME_FORMAT" }}
                    </p>
                  {% endif %}
                </header>

                {% if media.media_type == 'pdf' %}
<<<<<<< HEAD
                  <div class="relative z-20 overflow-hidden rounded-xl border border-[var(--border)] bg-[var(--bg-tertiary)]">
=======
                  <div class="relative overflow-hidden rounded-xl border border-[var(--border)] bg-[var(--bg-tertiary)]">
>>>>>>> 651f2a64
                    <a
                      href="{{ media.file.url }}"
                      class="flex items-center justify-between gap-4 p-4 text-sm font-medium text-[var(--text-primary)] transition hover:text-[var(--accent)]"
                      target="_blank"
                      rel="noopener noreferrer"
                    >
                      <span class="flex items-center gap-3">
                        <span class="flex h-12 w-12 items-center justify-center rounded-xl bg-[var(--bg-secondary)] text-[var(--primary)]">
                          {% lucide 'file-text' class='h-6 w-6' aria_hidden='true' %}
                        </span>
                        <span class="truncate">{% trans "Visualizar PDF" %}</span>
                      </span>
                      {% lucide 'external-link' class='h-5 w-5 flex-shrink-0 text-[var(--text-secondary)]' aria_hidden='true' %}
                    </a>
                  </div>
                {% elif media.media_type == 'image' %}
                  <a href="{{ media.file.url }}" class="block" target="_blank" rel="noopener noreferrer">
<<<<<<< HEAD
                    <figure class="relative z-20 overflow-hidden rounded-xl border border-[var(--border)] bg-[var(--bg-tertiary)]">
=======
                    <figure class="relative overflow-hidden rounded-xl border border-[var(--border)] bg-[var(--bg-tertiary)]">
>>>>>>> 651f2a64
                      <div class="relative flex max-h-[320px] w-full items-center justify-center overflow-hidden bg-[var(--bg-secondary)]">
                        <img
                          src="{{ media.file.url }}"
                          alt="{{ media.descricao|default:_('Mídia sem descrição') }}"
                          class="h-auto w-full max-h-[320px] object-contain"
                          loading="lazy"
                        />
                      </div>
                    </figure>
                  </a>
                {% elif media.media_type == 'video' %}
<<<<<<< HEAD
                  <figure class="relative z-20 overflow-hidden rounded-xl border border-[var(--border)] bg-black">
=======
                  <figure class="relative overflow-hidden rounded-xl border border-[var(--border)] bg-black">
>>>>>>> 651f2a64
                    <div class="feed-video-wrapper">
                      <div class="feed-video-frame">
                        <video src="{{ media.file.url }}" controls class="feed-video-player"></video>
                      </div>
                    </div>
                  </figure>
                {% else %}
<<<<<<< HEAD
                  <div class="relative z-20 overflow-hidden rounded-xl border border-[var(--border)] bg-[var(--bg-tertiary)] p-4 text-sm text-[var(--text-primary)]">
=======
                  <div class="relative overflow-hidden rounded-xl border border-[var(--border)] bg-[var(--bg-tertiary)] p-4 text-sm text-[var(--text-primary)]">
>>>>>>> 651f2a64
                    {{ media.file.name|default:_('Arquivo disponível') }}
                  </div>
                {% endif %}

                <footer class="space-y-2">
<<<<<<< HEAD
=======
                  <p class="text-xs uppercase tracking-wide text-[var(--text-secondary)]">
                    {% if media.media_type == 'image' %}
                      {% trans "Imagem" %}
                    {% elif media.media_type == 'video' %}
                      {% trans "Vídeo" %}
                    {% elif media.media_type == 'pdf' %}
                      {% trans "Documento" %}
                    {% else %}
                      {% trans "Arquivo" %}
                    {% endif %}
                  </p>
>>>>>>> 651f2a64
                  <a
                    href="{{ media.file.url }}"
                    target="_blank"
                    rel="noopener noreferrer"
                    class="inline-flex items-center gap-2 text-sm font-medium text-[var(--color-primary-600)] transition hover:text-[var(--color-primary-700)]"
                  >
                    {% lucide 'external-link' class='h-4 w-4' aria_hidden='true' %}
                    {% trans "Abrir mídia" %}
                  </a>

                  {% if media.tags.all %}
<<<<<<< HEAD
                    <div class="flex flex-wrap gap-2">
=======
                    <div class="flex flex-wrap gap-2 pt-2">
>>>>>>> 651f2a64
                      {% for tag in media.tags.all %}
                        <span class="rounded bg-[var(--bg-secondary)] px-2 py-0.5 text-xs text-[var(--text-secondary)]">{{ tag.nome }}</span>
                      {% endfor %}
                    </div>
                  {% endif %}
                </footer>
              </div>
            </article>
          {% endfor %}
        </div>
      {% else %}
        <p class="text-sm text-[var(--text-secondary)]">
          {% trans "Nenhuma mídia pública foi adicionada ao portfólio." %}
        </p>
      {% endif %}
    </div>
  </details>
</div>

{% endblock %}

{% block scripts %}
  {{ block.super }}
  <script type="module" src="{% static 'perfil/js/perfil.js' %}"></script>
{% endblock %}<|MERGE_RESOLUTION|>--- conflicted
+++ resolved
@@ -75,17 +75,12 @@
 
     <div class="card-body">
       {% if portfolio_medias %}
-<<<<<<< HEAD
+
         <div class="card-grid gap-6 sm:grid-cols-1 md:grid-cols-2 lg:grid-cols-2">
           {% for media in portfolio_medias %}
             <article class="card p-0">
               <div class="card-body relative space-y-5">
-=======
-        <div class="card-grid gap-6 sm:grid-cols-1 md:grid-cols-2 lg:grid-cols-3">
-          {% for media in portfolio_medias %}
-            <article class="card p-0">
-              <div class="card-body space-y-5">
->>>>>>> 651f2a64
+
                 <header class="space-y-2">
                   <p class="text-sm font-medium text-[var(--text-primary)]">
                     {{ media.descricao|default:_('Mídia sem descrição') }}
@@ -98,11 +93,9 @@
                 </header>
 
                 {% if media.media_type == 'pdf' %}
-<<<<<<< HEAD
+
                   <div class="relative z-20 overflow-hidden rounded-xl border border-[var(--border)] bg-[var(--bg-tertiary)]">
-=======
-                  <div class="relative overflow-hidden rounded-xl border border-[var(--border)] bg-[var(--bg-tertiary)]">
->>>>>>> 651f2a64
+
                     <a
                       href="{{ media.file.url }}"
                       class="flex items-center justify-between gap-4 p-4 text-sm font-medium text-[var(--text-primary)] transition hover:text-[var(--accent)]"
@@ -120,11 +113,9 @@
                   </div>
                 {% elif media.media_type == 'image' %}
                   <a href="{{ media.file.url }}" class="block" target="_blank" rel="noopener noreferrer">
-<<<<<<< HEAD
+
                     <figure class="relative z-20 overflow-hidden rounded-xl border border-[var(--border)] bg-[var(--bg-tertiary)]">
-=======
-                    <figure class="relative overflow-hidden rounded-xl border border-[var(--border)] bg-[var(--bg-tertiary)]">
->>>>>>> 651f2a64
+
                       <div class="relative flex max-h-[320px] w-full items-center justify-center overflow-hidden bg-[var(--bg-secondary)]">
                         <img
                           src="{{ media.file.url }}"
@@ -136,11 +127,9 @@
                     </figure>
                   </a>
                 {% elif media.media_type == 'video' %}
-<<<<<<< HEAD
+
                   <figure class="relative z-20 overflow-hidden rounded-xl border border-[var(--border)] bg-black">
-=======
-                  <figure class="relative overflow-hidden rounded-xl border border-[var(--border)] bg-black">
->>>>>>> 651f2a64
+
                     <div class="feed-video-wrapper">
                       <div class="feed-video-frame">
                         <video src="{{ media.file.url }}" controls class="feed-video-player"></video>
@@ -148,30 +137,16 @@
                     </div>
                   </figure>
                 {% else %}
-<<<<<<< HEAD
+
                   <div class="relative z-20 overflow-hidden rounded-xl border border-[var(--border)] bg-[var(--bg-tertiary)] p-4 text-sm text-[var(--text-primary)]">
-=======
-                  <div class="relative overflow-hidden rounded-xl border border-[var(--border)] bg-[var(--bg-tertiary)] p-4 text-sm text-[var(--text-primary)]">
->>>>>>> 651f2a64
+
                     {{ media.file.name|default:_('Arquivo disponível') }}
                   </div>
                 {% endif %}
 
                 <footer class="space-y-2">
-<<<<<<< HEAD
-=======
-                  <p class="text-xs uppercase tracking-wide text-[var(--text-secondary)]">
-                    {% if media.media_type == 'image' %}
-                      {% trans "Imagem" %}
-                    {% elif media.media_type == 'video' %}
-                      {% trans "Vídeo" %}
-                    {% elif media.media_type == 'pdf' %}
-                      {% trans "Documento" %}
-                    {% else %}
-                      {% trans "Arquivo" %}
-                    {% endif %}
-                  </p>
->>>>>>> 651f2a64
+
+
                   <a
                     href="{{ media.file.url }}"
                     target="_blank"
@@ -183,11 +158,9 @@
                   </a>
 
                   {% if media.tags.all %}
-<<<<<<< HEAD
+
                     <div class="flex flex-wrap gap-2">
-=======
-                    <div class="flex flex-wrap gap-2 pt-2">
->>>>>>> 651f2a64
+
                       {% for tag in media.tags.all %}
                         <span class="rounded bg-[var(--bg-secondary)] px-2 py-0.5 text-xs text-[var(--text-secondary)]">{{ tag.nome }}</span>
                       {% endfor %}
