{% extends 'base.html' %}
{% load static i18n %}
{% block title %}{% with perfil as profile %}{{ profile.get_full_name|default:profile.username }} | Hubx{% endwith %}{% endblock %}

{% block hero %}
  {% include '_components/hero_profile.html' with profile=perfil is_owner=is_owner %}
{% endblock %}

{% block content %}
<<<<<<< HEAD
  <section
    id="perfil-content"
    class="space-y-6"
    data-perfil-default-url="{% url 'accounts:perfil_portfolio' %}"
    data-perfil-default-section="portfolio"
    data-perfil-mode="{% if is_owner %}owner{% else %}public{% endif %}"
    data-perfil-username="{{ perfil.username }}"
    data-perfil-public-id="{{ perfil.public_id }}"
    data-perfil-loading-text="{% trans 'Carregando conteúdo...' %}"
    data-perfil-error-text="{% trans 'Não foi possível carregar esta seção.' %}"
    aria-live="polite"
    aria-busy="true"
  >
    <div class="py-6 text-center text-sm text-[var(--text-secondary)]" data-perfil-placeholder>
      {% trans "Carregando conteúdo..." %}
    </div>
  </section>
=======
  {% include "perfil/partials/portfolio_list.html" with medias=portfolio_recent is_owner=is_owner form=portfolio_form show_form=portfolio_show_form q=portfolio_q %}
>>>>>>> fe5311e1
{% endblock %}
<|MERGE_RESOLUTION|>--- conflicted
+++ resolved
@@ -7,7 +7,7 @@
 {% endblock %}
 
 {% block content %}
-<<<<<<< HEAD
+
   <section
     id="perfil-content"
     class="space-y-6"
@@ -25,7 +25,5 @@
       {% trans "Carregando conteúdo..." %}
     </div>
   </section>
-=======
-  {% include "perfil/partials/portfolio_list.html" with medias=portfolio_recent is_owner=is_owner form=portfolio_form show_form=portfolio_show_form q=portfolio_q %}
->>>>>>> fe5311e1
+
 {% endblock %}
