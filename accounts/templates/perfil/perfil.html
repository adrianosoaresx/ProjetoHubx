--- conflicted
+++ resolved
@@ -17,11 +17,9 @@
       {% else %}
         <div class="w-full h-full bg-gray-200" role="img" aria-label="{% trans "Capa padrão" %}"></div>
       {% endif %}
-<<<<<<< HEAD
+
       <div class="absolute inset-0 z-20 flex flex-col items-center justify-center text-white drop-shadow">
-=======
-      <div class="absolute inset-0 z-10 flex flex-col items-center justify-center text-white drop-shadow">
->>>>>>> 48daaecf
+
         {% if profile.avatar %}
           <img src="{{ profile.avatar.url }}" alt="{{ profile.username }}"
                class="w-28 h-28 rounded-full object-cover shadow mb-3">
