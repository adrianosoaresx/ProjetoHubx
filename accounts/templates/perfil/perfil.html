--- conflicted
+++ resolved
@@ -38,13 +38,12 @@
            class="px-3 py-2 -mb-px border-b-2 {% if request.resolver_match.url_name == 'informacoes_pessoais' %}border-primary text-primary{% else %}border-transparent hover:text-primary{% endif %}"
            role="tab"
            aria-selected="{% if request.resolver_match.url_name == 'informacoes_pessoais' %}true{% else %}false{% endif %}">{% trans "Informações Pessoais" %}</a>
-<<<<<<< HEAD
-=======
+
         <a href="{% url 'configuracoes' %}"
            class="px-3 py-2 -mb-px border-b-2 border-transparent hover:text-primary"
            role="tab"
            aria-selected="false">{% trans "Segurança" %}</a>
->>>>>>> b9d4c808
+
         <a href="{% url 'accounts:redes_sociais' %}"
            class="px-3 py-2 -mb-px border-b-2 {% if request.resolver_match.url_name == 'redes_sociais' %}border-primary text-primary{% else %}border-transparent hover:text-primary{% endif %}"
            role="tab"
