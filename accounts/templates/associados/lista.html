--- conflicted
+++ resolved
@@ -4,7 +4,7 @@
 {% block title %}{% trans 'Associados' %}{% endblock %}
 
 {% block content %}
-<<<<<<< HEAD
+
 <section class="max-w-6xl mx-auto mt-8 px-4">
   <h1 class="text-2xl font-bold mb-6">{% trans 'Associados' %}</h1>
   <form method="get" class="mb-6 flex gap-2">
@@ -36,57 +36,7 @@
     <div class="p-4 rounded-2xl border border-neutral-200 bg-white shadow-sm">
       <div class="text-sm text-neutral-500">{% trans 'Nucleados' %}</div>
       <div class="mt-1 text-2xl font-bold text-neutral-900">{{ total_nucleados }}</div>
-=======
-{% include 'components/hero.html' with title=_('Associados') %}
-<section class="container mt-8 grid grid-cols-1 sm:grid-cols-2 md:grid-cols-3 lg:grid-cols-4 gap-6">
-  <div class="card col-span-full">
-    <div class="card-body">
-      <form method="get" class="mb-6 flex gap-2">
-        <label for="q" class="sr-only">{% trans 'Buscar' %}</label>
-        <input
-          id="q"
-          name="q"
-          value="{{ request.GET.q }}"
-          class="border rounded px-3 py-2 flex-grow"
-          placeholder="{% trans 'Buscar' %}"
-        />
-        <button type="submit" class="bg-primary text-white px-4 py-2 rounded">{% trans 'Buscar' %}</button>
-      </form>
-      <!-- Cards de totais -->
-      <div class="mb-6 grid grid-cols-1 sm:grid-cols-2 md:grid-cols-3 lg:grid-cols-4 gap-6">
-        <div class="p-4 rounded-2xl border border-neutral-200 bg-white shadow-sm">
-          <div class="text-sm text-neutral-500">{% trans 'Usuários' %}</div>
-          <div class="mt-1 text-2xl font-bold text-neutral-900">{{ total_usuarios }}</div>
-        </div>
-        <div class="p-4 rounded-2xl border border-neutral-200 bg-white shadow-sm">
-          <div class="text-sm text-neutral-500">{% trans 'Associados' %}</div>
-          <div class="mt-1 text-2xl font-bold text-neutral-900">{{ total_associados }}</div>
-        </div>
-        <div class="p-4 rounded-2xl border border-neutral-200 bg-white shadow-sm">
-          <div class="text-sm text-neutral-500">{% trans 'Nucleados' %}</div>
-          <div class="mt-1 text-2xl font-bold text-neutral-900">{{ total_nucleados }}</div>
-        </div>
-      </div>
-      <div class="grid grid-cols-1 sm:grid-cols-2 md:grid-cols-3 lg:grid-cols-4 gap-6" role="list" aria-label="{% trans 'Lista de usuários' %}">
-        {% for associado in associados %}
-          {% include 'associados/partials/card.html' with user=associado %}
-        {% empty %}
-          <p class="col-span-full text-center text-neutral-500">{% trans 'Nenhum associado encontrado.' %}</p>
-        {% endfor %}
-      </div>
 
-      {% if is_paginated %}
-      <nav class="mt-6 flex justify-center items-center gap-2">
-        {% if page_obj.has_previous %}
-          <a class="btn-secondary" href="?page={{ page_obj.previous_page_number }}&q={{ request.GET.q }}">{% trans 'Anterior' %}</a>
-        {% endif %}
-        <span class="text-sm text-neutral-600">{% blocktrans %}Página {{ page_obj.number }} de {{ page_obj.paginator.num_pages }}{% endblocktrans %}</span>
-        {% if page_obj.has_next %}
-          <a class="btn-secondary" href="?page={{ page_obj.next_page_number }}&q={{ request.GET.q }}">{% trans 'Próxima' %}</a>
-        {% endif %}
-      </nav>
-      {% endif %}
->>>>>>> ce12f1fe
     </div>
   </div>
 </section>
