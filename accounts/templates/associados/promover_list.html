{% extends 'base.html' %}
{% load i18n %}

{% block title %}{% trans 'Promover associado' %}{% endblock %}

{% block hero %}
  {% include '_components/hero_associados.html' with title=_('Promover associado') action_template='associados/hero_action.html' total_usuarios=None total_associados=None total_nucleados=None %}
{% endblock %}

{% block scripts %}
  {{ block.super }}
  <script>
    (function () {
      const form = document.querySelector('[data-promover-search-form]');
      if (!form) {
        return;
      }
      const input = form.querySelector('[data-search-input]');
      const clearButton = form.querySelector('[data-clear-search]');
      if (!input || !clearButton) {
        return;
      }

      const toggleClearButton = () => {
        const hasValue = Boolean(input.value && input.value.trim());
        clearButton.classList.toggle('hidden', !hasValue);
      };

      toggleClearButton();
      input.addEventListener('input', toggleClearButton);
      clearButton.addEventListener('click', function () {
        input.value = '';
        toggleClearButton();
        input.focus();
        form.submit();
      });
    })();
  </script>
{% endblock %}

{% block content %}
<div class="py-12 card px-4">
  <div class="card-header">
    <h2 class="text-xl font-semibold">{% trans 'Promover associado' %}</h2>
  </div>
  <div class="card-body space-y-8">
    <form method="get" class="space-y-3" data-promover-search-form>
      <div>
        <label for="associado-search" class="block text-sm font-medium text-[var(--text-muted)]">{% trans 'Buscar associado' %}</label>
        <div class="mt-1 flex flex-col gap-3 sm:flex-row sm:items-center">
          <div class="relative flex-1">
            <input
              id="associado-search"
              name="q"
              type="search"
              value="{{ search_term }}"
              placeholder="{% trans 'Busque por nome ou CNPJ' %}"
              class="w-full rounded-lg border border-[var(--border)] bg-[var(--bg-primary)] px-4 py-2 text-sm text-[var(--text-primary)] focus:outline-none focus:ring-2 focus:ring-primary/30 focus:border-primary"
              data-search-input
            />
            <button
              type="button"
              class="absolute inset-y-0 right-2 flex items-center px-2 text-xs font-semibold text-[var(--text-muted)] hover:text-[var(--text-primary)] focus:outline-none focus-visible:ring focus-visible:ring-primary/40 rounded hidden"
              data-clear-search
              aria-label="{% trans 'Limpar busca' %}"
            >[x]</button>
          </div>
          <button type="submit" class="btn btn-primary self-start sm:self-auto">{% trans 'Buscar' %}</button>
        </div>
      </div>
    </form>

    {% include 'associados/_promover_grid.html' with associados=associados page_obj=page_obj request=request has_search=has_search %}
  </div>
</div>
<<<<<<< HEAD
=======

<div id="modal"></div>
{% endblock %}

{% block scripts %}
  {{ block.super }}
  <script>
    (function () {
      const form = document.querySelector('[data-promover-search-form]');
      if (!form) {
        return;
      }
      const input = form.querySelector('[data-search-input]');
      const clearButton = form.querySelector('[data-clear-search]');
      if (!input || !clearButton) {
        return;
      }
>>>>>>> 94f0feca

{% endblock %}<|MERGE_RESOLUTION|>--- conflicted
+++ resolved
@@ -73,8 +73,6 @@
     {% include 'associados/_promover_grid.html' with associados=associados page_obj=page_obj request=request has_search=has_search %}
   </div>
 </div>
-<<<<<<< HEAD
-=======
 
 <div id="modal"></div>
 {% endblock %}
@@ -92,6 +90,6 @@
       if (!input || !clearButton) {
         return;
       }
->>>>>>> 94f0feca
+
 
 {% endblock %}