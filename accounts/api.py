from __future__ import annotations

import pyotp
from django.contrib.auth import get_user_model
from django.shortcuts import get_object_or_404
from django.utils import timezone
from django.utils.translation import gettext_lazy as _
from rest_framework import status, viewsets
from rest_framework.decorators import action
from rest_framework.permissions import AllowAny, IsAuthenticated
from rest_framework.response import Response

from audit.models import AuditLog
from audit.services import hash_ip, log_audit
from .models import AccountToken, SecurityEvent
from tokens.models import TOTPDevice
from .serializers import UserSerializer
from .tasks import (
    send_cancel_delete_email,
    send_confirmation_email,
    send_password_reset_email,
)

User = get_user_model()


class AccountViewSet(viewsets.GenericViewSet):
    queryset = User.objects.all()
    serializer_class = UserSerializer

    def get_permissions(self):
<<<<<<< HEAD
        if self.action in {"delete_me", "enable_2fa", "disable_2fa", "resend_confirmation"}:
=======
        if self.action in {"delete_me", "cancel_delete", "enable_2fa", "disable_2fa"}:
>>>>>>> 132c13ca
            return [IsAuthenticated()]
        return [AllowAny()]

    @action(detail=False, methods=["post"], url_path="confirm-email")
    def confirm_email(self, request):
        code = request.data.get("token")
        if not code:
            return Response({"detail": _("Token ausente.")}, status=400)
        token = get_object_or_404(AccountToken, codigo=code, tipo=AccountToken.Tipo.EMAIL_CONFIRMATION)
        if token.expires_at < timezone.now() or token.used_at:
            return Response({"detail": _("Token inválido ou expirado.")}, status=400)
        token.used_at = timezone.now()
        token.save(update_fields=["used_at"])
        token.usuario.is_active = True
        token.usuario.email_confirmed = True
        token.usuario.save(update_fields=["is_active", "email_confirmed"])
        SecurityEvent.objects.create(
            usuario=token.usuario,
            evento="email_confirmado",
            ip=request.META.get("REMOTE_ADDR"),
        )
        return Response({"detail": _("Email confirmado.")})

    @action(detail=False, methods=["post"], url_path="resend-confirmation")
    def resend_confirmation(self, request):
        email = request.data.get("email")
        if not email:
            return Response({"detail": _("Email ausente.")}, status=400)
        try:
            user = User.objects.get(email__iexact=email)
        except User.DoesNotExist:
            return Response(status=204)
        if user.is_active:
            return Response({"detail": _("Conta já ativada.")}, status=400)
        token = AccountToken.objects.create(
            usuario=user,
            tipo=AccountToken.Tipo.EMAIL_CONFIRMATION,
            expires_at=timezone.now() + timezone.timedelta(hours=24),
            ip_gerado=request.META.get("REMOTE_ADDR"),
        )
        send_confirmation_email.delay(token.id)
        SecurityEvent.objects.create(
            usuario=user,
            evento="resend_confirmation",
            ip=request.META.get("REMOTE_ADDR"),
        )
        return Response(status=204)

    @action(detail=False, methods=["post"], url_path="request-password-reset")
    def request_password_reset(self, request):
        email = request.data.get("email")
        if not email:
            return Response({"detail": _("Email ausente.")}, status=400)
        try:
            user = User.objects.get(email__iexact=email)
        except User.DoesNotExist:
            return Response(status=204)
        token = AccountToken.objects.create(
            usuario=user,
            tipo=AccountToken.Tipo.PASSWORD_RESET,
            expires_at=timezone.now() + timezone.timedelta(hours=1),
            ip_gerado=request.META.get("REMOTE_ADDR"),
        )
        send_password_reset_email.delay(token.id)
        return Response(status=204)

    @action(detail=False, methods=["post"], url_path="reset-password")
    def reset_password(self, request):
        code = request.data.get("token")
        new_password = request.data.get("password")
        if not code or not new_password:
            return Response({"detail": _("Dados incompletos.")}, status=400)
        token = get_object_or_404(AccountToken, codigo=code, tipo=AccountToken.Tipo.PASSWORD_RESET)
        if token.expires_at < timezone.now() or token.used_at:
            return Response({"detail": _("Token inválido ou expirado.")}, status=400)
        user = token.usuario
        user.failed_login_attempts = 0
        user.lock_expires_at = None
        user.set_password(new_password)
        user.save(update_fields=["password", "failed_login_attempts", "lock_expires_at"])
        SecurityEvent.objects.create(
            usuario=user,
            evento="senha_redefinida",
            ip=request.META.get("REMOTE_ADDR"),
        )
        token.used_at = timezone.now()
        token.save(update_fields=["used_at"])
        return Response({"detail": _("Senha redefinida.")})

    @action(detail=False, methods=["post"], url_path="enable-2fa")
    def enable_2fa(self, request):
        user = request.user
        code = request.data.get("code")
        if user.two_factor_enabled:
            return Response({"detail": _("2FA já habilitado.")}, status=400)
        if not user.two_factor_secret:
            secret = pyotp.random_base32()
            user.two_factor_secret = secret
            user.save(update_fields=["two_factor_secret"])
            otp_uri = pyotp.totp.TOTP(secret).provisioning_uri(name=user.email, issuer_name="Hubx")
            return Response({"otpauth_url": otp_uri, "secret": secret})
        if not code:
            return Response({"detail": _("Código obrigatório.")}, status=400)
        if not pyotp.TOTP(user.two_factor_secret).verify(code):
            return Response({"detail": _("Código inválido.")}, status=400)
        user.two_factor_enabled = True
        user.save(update_fields=["two_factor_enabled"])
        TOTPDevice.all_objects.update_or_create(
            usuario=user,
            defaults={
                "secret": user.two_factor_secret,
                "confirmado": True,
                "deleted": False,
                "deleted_at": None,
            },
        )
        SecurityEvent.objects.create(
            usuario=user,
            evento="2fa_habilitado",
            ip=request.META.get("REMOTE_ADDR"),
        )
        return Response({"detail": _("2FA habilitado.")})

    @action(detail=False, methods=["post"], url_path="disable-2fa")
    def disable_2fa(self, request):
        user = request.user
        code = request.data.get("code")
        if not code:
            return Response({"detail": _("Código obrigatório.")}, status=400)
        if not user.two_factor_secret or not pyotp.TOTP(user.two_factor_secret).verify(code):
            return Response({"detail": _("Código inválido.")}, status=400)
        user.two_factor_enabled = False
        user.two_factor_secret = None
        user.save(update_fields=["two_factor_enabled", "two_factor_secret"])
        TOTPDevice.objects.filter(usuario=user).delete()
        SecurityEvent.objects.create(
            usuario=user,
            evento="2fa_desabilitado",
            ip=request.META.get("REMOTE_ADDR"),
        )
        return Response({"detail": _("2FA desabilitado.")})

    @action(detail=False, methods=["delete"], url_path="me")
    def delete_me(self, request):
        user = request.user
        user.delete()
        user.is_active = False
        user.exclusao_confirmada = True
        user.save(update_fields=["is_active", "exclusao_confirmada"])
        SecurityEvent.objects.create(
            usuario=user,
            evento="conta_excluida",
            ip=request.META.get("REMOTE_ADDR"),
        )
        token = AccountToken.objects.create(
            usuario=user,
            tipo=AccountToken.Tipo.CANCEL_DELETE,
            expires_at=timezone.now() + timezone.timedelta(days=7),
            ip_gerado=request.META.get("REMOTE_ADDR"),
        )
        send_cancel_delete_email.delay(token.id)
        return Response(status=status.HTTP_204_NO_CONTENT)

    @action(detail=False, methods=["post"], url_path="me/cancel-delete")
    def cancel_delete(self, request):
        code = request.data.get("token")
        if not code:
            return Response({"detail": _("Token ausente.")}, status=400)
        try:
            token = AccountToken.objects.select_related("usuario").get(
                codigo=code,
                tipo=AccountToken.Tipo.CANCEL_DELETE,
            )
        except AccountToken.DoesNotExist:
            return Response({"detail": _("Token inválido ou expirado.")}, status=400)
        if token.expires_at < timezone.now() or token.used_at:
            return Response({"detail": _("Token inválido ou expirado.")}, status=400)

        user = token.usuario
        user.deleted = False
        user.deleted_at = None
        user.is_active = True
        user.exclusao_confirmada = False
        user.save(update_fields=["deleted", "deleted_at", "is_active", "exclusao_confirmada"])
        token.used_at = timezone.now()
        token.save(update_fields=["used_at"])
        ip = request.META.get("REMOTE_ADDR", "")
        SecurityEvent.objects.create(
            usuario=user,
            evento="cancelou_exclusao",
            ip=ip,
        )
        log_audit(
            user,
            "account_delete_canceled",
            object_type="User",
            object_id=str(user.id),
            ip_hash=hash_ip(ip),
            status=AuditLog.Status.SUCCESS,
        )
        return Response({"detail": _("Processo cancelado.")})<|MERGE_RESOLUTION|>--- conflicted
+++ resolved
@@ -29,11 +29,9 @@
     serializer_class = UserSerializer
 
     def get_permissions(self):
-<<<<<<< HEAD
+
         if self.action in {"delete_me", "enable_2fa", "disable_2fa", "resend_confirmation"}:
-=======
-        if self.action in {"delete_me", "cancel_delete", "enable_2fa", "disable_2fa"}:
->>>>>>> 132c13ca
+
             return [IsAuthenticated()]
         return [AllowAny()]
 
