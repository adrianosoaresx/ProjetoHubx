--- conflicted
+++ resolved
@@ -40,12 +40,7 @@
 )
 from tokens.models import TokenAcesso
 from tokens.utils import get_client_ip
-
-<<<<<<< HEAD
 from .forms import EmailLoginForm, InformacoesPessoaisForm, MediaForm, TwoFactorForm
-=======
-from .forms import EmailLoginForm, InformacoesPessoaisForm, MediaForm, RedesSociaisForm
->>>>>>> c4dc0e50
 from .models import AccountToken, SecurityEvent, UserMedia, UserType
 from .validators import cpf_validator
 
