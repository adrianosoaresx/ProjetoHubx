--- conflicted
+++ resolved
@@ -247,11 +247,7 @@
         "connection_requests": connection_requests,
         "q": q,
     }
-<<<<<<< HEAD
-    return render(request, "perfil/partials/conexoes.html", context)
-=======
     return render(request, template_name, context)
->>>>>>> c99330b0
 
 
 @login_required
@@ -354,11 +350,7 @@
 @login_required
 def perfil_portfolio_detail(request, pk):
     media = get_object_or_404(UserMedia, pk=pk, user=request.user)
-<<<<<<< HEAD
-    return render(request, "perfil/partials/portfolio_detail.html", {"media": media, "hero_title": _("Perfil")})
-=======
     return render(request, "perfil/partials/portfolio_detail.html", {"media": media})
->>>>>>> c99330b0
 
 
 @login_required
@@ -378,11 +370,7 @@
     form.fields["file"].help_text = _("Selecione um arquivo")
     form.fields["descricao"].help_text = _("Breve descrição do portfólio")
 
-<<<<<<< HEAD
-    return render(request, "perfil/partials/portfolio_form.html", {"form": form, "hero_title": _("Perfil")})
-=======
     return render(request, "perfil/partials/portfolio_form.html", {"form": form})
->>>>>>> c99330b0
 
 
 @login_required
@@ -391,13 +379,8 @@
     if request.method == "POST":
         media.delete(soft=False)
         messages.success(request, "Item do portfólio removido.")
-<<<<<<< HEAD
-        return redirect("accounts:portfolio")
-    return render(request, "perfil/partials/portfolio_confirm_delete.html", {"media": media, "hero_title": _("Perfil")})
-=======
         return redirect("accounts:perfil_sections_portfolio")
     return render(request, "perfil/partials/portfolio_confirm_delete.html", {"media": media})
->>>>>>> c99330b0
 
 
 # ====================== AUTENTICAÇÃO ======================
