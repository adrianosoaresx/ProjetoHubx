--- conflicted
+++ resolved
@@ -175,41 +175,11 @@
         perfil = get_object_or_404(User, username=username, perfil_publico=True)
 
     if request.user == perfil:
-<<<<<<< HEAD
+
         return redirect("accounts:portfolio")
     nucleos = _nucleos_for(perfil)
     inscricoes = _inscricoes_for(perfil)
-=======
-        return redirect("accounts:perfil")
-    from eventos.models import InscricaoEvento
-    from nucleos.models import Nucleo
-
-    nucleos = (
-        Nucleo.objects.filter(
-            participacoes__user=perfil,
-            participacoes__status="ativo",
-            participacoes__status_suspensao=False,
-        )
-        .annotate(
-            num_membros=Count(
-                "participacoes",
-                filter=Q(
-                    participacoes__status="ativo",
-                    participacoes__status_suspensao=False,
-                ),
-                distinct=True,
-            ),
-            num_eventos=Count("evento", distinct=True),
-        )
-        .prefetch_related("participacoes__user")
-    )
-
-    inscricoes = (
-        InscricaoEvento.objects.filter(user=perfil)
-        .select_related("evento__nucleo", "evento__coordenador")
-        .annotate(num_inscritos=Count("evento__inscricoes", distinct=True))
-    )
->>>>>>> fe5311e1
+
 
     portfolio_recent = _portfolio_for(perfil, request.user, limit=6)
 
