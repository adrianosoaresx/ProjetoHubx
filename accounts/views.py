--- conflicted
+++ resolved
@@ -134,7 +134,7 @@
     img.save(buffer, format="PNG")
     qr_base64 = base64.b64encode(buffer.getvalue()).decode()
     if request.method == "POST":
-<<<<<<< HEAD
+
         code = request.POST.get("code")
         if code and totp.verify(code):
             user = request.user
@@ -159,7 +159,7 @@
             messages.success(request, _("Verificação em duas etapas ativada."))
             return redirect("accounts:seguranca")
         messages.error(request, _("Código inválido."))
-=======
+
         password = request.POST.get("password")
         if request.user.check_password(password):
             code = request.POST.get("code")
@@ -183,7 +183,7 @@
             messages.error(request, _("Código inválido."))
         else:
             messages.error(request, _("Senha incorreta."))
->>>>>>> 1b10f5fa
+
     return render(request, "perfil/enable_2fa.html", {"qr_base64": qr_base64})
 
 
@@ -192,7 +192,7 @@
     if not request.user.two_factor_enabled:
         return redirect("accounts:seguranca")
     if request.method == "POST":
-<<<<<<< HEAD
+
         code = request.POST.get("code")
         if code and pyotp.TOTP(request.user.two_factor_secret).verify(code):
             user = request.user
@@ -208,7 +208,7 @@
             messages.success(request, _("Verificação em duas etapas desativada."))
             return redirect("accounts:seguranca")
         messages.error(request, _("Código inválido."))
-=======
+
         password = request.POST.get("password")
         if request.user.check_password(password):
             code = request.POST.get("code")
@@ -223,7 +223,7 @@
             messages.error(request, _("Código inválido."))
         else:
             messages.error(request, _("Senha incorreta."))
->>>>>>> 1b10f5fa
+
     return render(request, "perfil/disable_2fa.html")
 
 
