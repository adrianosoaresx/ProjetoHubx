import base64
import os
import uuid
from io import BytesIO

import pyotp
import qrcode
from django.contrib import messages
from django.contrib.auth import get_user_model, login, logout, update_session_auth_hash
from django.contrib.auth.decorators import login_required
from django.contrib.auth.forms import PasswordChangeForm, SetPasswordForm
from django.contrib.auth.hashers import make_password
from django.contrib.auth.mixins import LoginRequiredMixin
from django.contrib.auth.password_validation import validate_password
from django.core.exceptions import ValidationError
from django.core.files.base import ContentFile, File
from django.core.files.storage import default_storage
from django.db import IntegrityError, transaction
from django.db.models import Q
from django.http import HttpResponseNotAllowed, JsonResponse
from django.shortcuts import get_object_or_404, redirect, render
from django.utils import timezone
from django.utils.translation import gettext_lazy as _
from django.views import View
from rest_framework import viewsets
from rest_framework.permissions import IsAuthenticated

from accounts.models import UserType
from accounts.serializers import UserSerializer
from accounts.tasks import send_confirmation_email, send_password_reset_email
from core.permissions import IsAdmin, IsCoordenador
from tokens.models import TokenAcesso, TOTPDevice

from .forms import (
    CustomUserChangeForm,
    EmailLoginForm,
    InformacoesPessoaisForm,
    MediaForm,
    RedesSociaisForm,
)
from .models import AccountToken, SecurityEvent, UserMedia
from .validators import cpf_validator

User = get_user_model()

# ====================== PERFIL ======================


@login_required
def perfil_home(request):
    return redirect("accounts:informacoes_pessoais")


@login_required
def perfil_informacoes(request):
    if request.method == "POST":
        form = InformacoesPessoaisForm(request.POST, request.FILES, instance=request.user)
        if form.is_valid():
            form.save()
            if getattr(form, "email_changed", False):
                messages.info(request, _("Confirme o novo e-mail enviado."))
            else:
                messages.success(request, _("Informações pessoais atualizadas."))
            return redirect("accounts:informacoes_pessoais")
    else:
        form = InformacoesPessoaisForm(instance=request.user)

    return render(request, "perfil/informacoes_pessoais.html", {"form": form})


@login_required
def perfil_redes_sociais(request):
    if request.method == "POST":
        form = RedesSociaisForm(request.POST, instance=request.user)
        if form.is_valid():
            form.save()
            messages.success(request, "Redes sociais atualizadas.")
            return redirect("accounts:redes_sociais")
    else:
        form = RedesSociaisForm(instance=request.user)

    return render(request, "perfil/redes_sociais.html", {"form": form})


@login_required
def perfil_seguranca(request):
    if request.method == "POST":
        form = PasswordChangeForm(request.user, request.POST)
        if form.is_valid():
            user = form.save()
            update_session_auth_hash(request, user)
            SecurityEvent.objects.create(
                usuario=user,
                evento="senha_alterada",
                ip=request.META.get("REMOTE_ADDR"),
            )
            messages.success(request, "Senha alterada com sucesso.")
            return redirect("accounts:seguranca")
        return render(request, "perfil/seguranca.html", {"form": form})
    form = PasswordChangeForm(request.user)
    return render(request, "perfil/seguranca.html", {"form": form})


@login_required
def perfil_notificacoes(request):
    """Redireciona para a aba de preferências centralizada em ConfiguracaoConta."""
    return redirect("configuracoes")


@login_required
def enable_2fa(request):
    if request.user.two_factor_enabled:
        return redirect("accounts:seguranca")
    secret = request.session.get("tmp_2fa_secret")
    if not secret:
        secret = pyotp.random_base32()
        request.session["tmp_2fa_secret"] = secret
    totp = pyotp.TOTP(secret)
    otp_uri = totp.provisioning_uri(name=request.user.email, issuer_name="HubX")
    img = qrcode.make(otp_uri)
    buffer = BytesIO()
    img.save(buffer, format="PNG")
    qr_base64 = base64.b64encode(buffer.getvalue()).decode()
    if request.method == "POST":
        code = request.POST.get("code")
        if code and totp.verify(code):
            user = request.user
            user.two_factor_secret = secret
            user.two_factor_enabled = True
            user.save(update_fields=["two_factor_secret", "two_factor_enabled"])
            TOTPDevice.all_objects.update_or_create(
                usuario=user,
                defaults={
                    "secret": user.two_factor_secret,
                    "confirmado": True,
                    "deleted": False,
                    "deleted_at": None,
                },
            )
            del request.session["tmp_2fa_secret"]
            messages.success(request, _("Verificação em duas etapas ativada."))
            return redirect("accounts:seguranca")
        messages.error(request, _("Código inválido."))
    return render(request, "perfil/enable_2fa.html", {"qr_base64": qr_base64})


@login_required
def disable_2fa(request):
    if not request.user.two_factor_enabled:
        return redirect("accounts:seguranca")
    if request.method == "POST":
        code = request.POST.get("code")
        if code and pyotp.TOTP(request.user.two_factor_secret).verify(code):
            user = request.user
            user.two_factor_secret = None
            user.two_factor_enabled = False
            user.save(update_fields=["two_factor_secret", "two_factor_enabled"])
            TOTPDevice.objects.filter(usuario=user).delete()
            messages.success(request, _("Verificação em duas etapas desativada."))
            return redirect("accounts:seguranca")
        messages.error(request, _("Código inválido."))
    return render(request, "perfil/disable_2fa.html")


def check_2fa(request):
    email = request.GET.get("email")
    enabled = False
    if email:
        try:
            user = User.objects.get(email__iexact=email)
            enabled = user.two_factor_enabled and TOTPDevice.objects.filter(usuario=user).exists()
        except User.DoesNotExist:
            pass
    return JsonResponse({"enabled": enabled})


@login_required
def perfil_conexoes(request):
    connections = request.user.connections.all() if hasattr(request.user, "connections") else []
    connection_requests = request.user.followers.all() if hasattr(request.user, "followers") else []

    context = {
        "connections": connections,
        "connection_requests": connection_requests,
    }

    return render(request, "perfil/conexoes.html", context)


@login_required
def remover_conexao(request, id):
    if request.method != "POST":
        return HttpResponseNotAllowed(["POST"])
    try:
        other_user = User.objects.get(id=id)
        request.user.connections.remove(other_user)
        messages.success(request, f"Conexão com {other_user.get_full_name()} removida.")
    except User.DoesNotExist:
        messages.error(request, "Usuário não encontrado.")
    return redirect("accounts:conexoes")


@login_required
def aceitar_conexao(request, id):
    if request.method != "POST":
        return HttpResponseNotAllowed(["POST"])
    try:
        other_user = User.objects.get(id=id)
    except User.DoesNotExist:
        messages.error(request, "Solicitação de conexão não encontrada.")
        return redirect("accounts:conexoes")

    if other_user not in request.user.followers.all():
        messages.error(request, "Solicitação de conexão não encontrada.")
        return redirect("accounts:conexoes")

    request.user.connections.add(other_user)
    request.user.followers.remove(other_user)
    messages.success(request, f"Conexão com {other_user.get_full_name()} aceita.")
    return redirect("accounts:conexoes")


@login_required
def recusar_conexao(request, id):
    if request.method != "POST":
        return HttpResponseNotAllowed(["POST"])
    try:
        other_user = User.objects.get(id=id)
    except User.DoesNotExist:
        messages.error(request, "Solicitação de conexão não encontrada.")
        return redirect("accounts:conexoes")

    if other_user not in request.user.followers.all():
        messages.error(request, "Solicitação de conexão não encontrada.")
        return redirect("accounts:conexoes")

    request.user.followers.remove(other_user)
    messages.success(request, f"Solicitação de conexão de {other_user.get_full_name()} recusada.")
    return redirect("accounts:conexoes")


@login_required
def perfil_midias(request):
    show_form = request.GET.get("adicionar") == "1" or request.method == "POST"
    q = request.GET.get("q", "").strip()

    if request.method == "POST":
        form = MediaForm(request.POST, request.FILES)
        if form.is_valid():
            media = form.save(commit=False)
            media.user = request.user
            media.save()
            form.save_m2m()
            messages.success(request, "Arquivo enviado com sucesso.")
            return redirect("accounts:midias")
    else:
        form = MediaForm()

    medias = request.user.medias.order_by("-created_at")
    if q:
        medias = medias.filter(Q(descricao__icontains=q) | Q(tags__nome__icontains=q)).distinct()

    return render(
        request,
        "perfil/midias.html",
        {
            "form": form,
            "medias": medias,
            "show_form": show_form,
            "q": q,
        },
    )


@login_required
def perfil_midia_detail(request, pk):
    media = get_object_or_404(UserMedia, pk=pk, user=request.user)
    return render(request, "perfil/midia_detail.html", {"media": media})


@login_required
def perfil_midia_edit(request, pk):
    media = get_object_or_404(UserMedia, pk=pk, user=request.user)
    if request.method == "POST":
        form = MediaForm(request.POST, request.FILES, instance=media)
        if form.is_valid():
            form.save()
            messages.success(request, "Mídia atualizada com sucesso.")
            return redirect("accounts:midias")
    else:
        form = MediaForm(instance=media)

    return render(request, "perfil/midia_form.html", {"form": form})


@login_required
def perfil_midia_delete(request, pk):
    media = get_object_or_404(UserMedia, pk=pk, user=request.user)
    if request.method == "POST":
        media.delete(soft=False)
        messages.success(request, "Mídia removida.")
        return redirect("accounts:midias")
    return render(request, "perfil/midia_confirm_delete.html", {"media": media})


# ====================== AUTENTICAÇÃO ======================


def login_view(request):
    if request.user.is_authenticated:
        return redirect("accounts:perfil")

    form = EmailLoginForm(request=request, data=request.POST or None)
    if request.method == "POST" and form.is_valid():
        user = form.get_user()
        if user.is_active:
            login(request, user)
            return redirect("accounts:perfil")
        messages.error(request, _("Conta inativa. Verifique seu e-mail para ativá-la."))

    return render(request, "login/login.html", {"form": form})


def logout_view(request):
    logout(request)
    return redirect("accounts:login")


def conta_inativa(request):
    """Exibe aviso para usuários inativos e encerra a sessão."""
    if request.user.is_authenticated:
        logout(request)
    return render(request, "account_inactive.html")


@login_required
def excluir_conta(request):
    """Permite que o usuário exclua sua própria conta."""

    if request.method == "GET":
        return render(request, "accounts/delete_account_confirm.html")

    if request.method != "POST":
        return redirect("accounts:excluir_conta")

    if request.POST.get("confirm") != "EXCLUIR":
        messages.error(request, _("Confirme digitando EXCLUIR."))
        return redirect("accounts:excluir_conta")

    with transaction.atomic():
        user = request.user
        user.delete()
        user.exclusao_confirmada = True
        user.is_active = False
        user.save(update_fields=["exclusao_confirmada", "is_active"])
        SecurityEvent.objects.create(
            usuario=user,
            evento="conta_excluida",
            ip=request.META.get("REMOTE_ADDR"),
        )

    logout(request)
    messages.success(request, _("Sua conta foi excluída com sucesso."))
    return redirect("core:home")

    if request.method == "POST":
        if request.POST.get("confirm") != "EXCLUIR":
            messages.error(request, _("Confirme digitando EXCLUIR."))
            return redirect("accounts:excluir_conta")
        with transaction.atomic():
            user = request.user
            user.delete()  # marca deleted/deleted_at
            user.is_active = False
            user.save(update_fields=["is_active"])
            SecurityEvent.objects.create(
                usuario=user,
                evento="conta_excluida",
                ip=request.META.get("REMOTE_ADDR"),
            )
        logout(request)
        messages.success(request, _("Sua conta foi excluída com sucesso."))
<<<<<<< HEAD
        return redirect("/")
=======
        return redirect("core:home")



>>>>>>> 9424ebd2
def password_reset(request):
    """Solicita redefinição de senha."""
    if request.method == "POST":
        email = request.POST.get("email")
        if email:
            try:
                user = User.objects.get(email__iexact=email)
            except User.DoesNotExist:  # pragma: no cover - feedback uniforme
                pass
            else:
                token = AccountToken.objects.create(
                    usuario=user,
                    tipo=AccountToken.Tipo.PASSWORD_RESET,
                    expires_at=timezone.now() + timezone.timedelta(hours=1),
                    ip_gerado=request.META.get("REMOTE_ADDR"),
                )
                send_password_reset_email.delay(token.id)
        messages.success(
            request,
            _("Se o e-mail estiver cadastrado, enviaremos instru\u00e7\u00f5es."),
        )
        return redirect("accounts:password_reset")

    return render(request, "accounts/password_reset.html")


def password_reset_confirm(request, code: str):
    """Define nova senha a partir de um token."""
    token = get_object_or_404(
        AccountToken,
        codigo=code,
        tipo=AccountToken.Tipo.PASSWORD_RESET,
    )
    if token.expires_at < timezone.now() or token.used_at:
        SecurityEvent.objects.create(
            usuario=token.usuario,
            evento="senha_redefinicao_falha",
            ip=request.META.get("REMOTE_ADDR"),
        )
        messages.error(request, _("Token inv\u00e1lido ou expirado."))
        return redirect("accounts:password_reset")

    if request.method == "POST":
        form = SetPasswordForm(token.usuario, request.POST)
        if form.is_valid():
            form.save()
            user = token.usuario
            user.failed_login_attempts = 0
            user.lock_expires_at = None
            user.save(update_fields=["failed_login_attempts", "lock_expires_at"])
            token.used_at = timezone.now()
            token.save(update_fields=["used_at"])
            SecurityEvent.objects.create(
                usuario=user,
                evento="senha_redefinida",
                ip=request.META.get("REMOTE_ADDR"),
            )
            messages.success(request, _("Senha redefinida com sucesso."))
            return redirect("accounts:login")
    else:
        form = SetPasswordForm(token.usuario)

    return render(
        request,
        "accounts/password_reset_confirm.html",
        {"form": form},
    )


def confirmar_email(request, token: str):
    """Valida token de confirmação de e-mail."""
    try:
        token_obj = AccountToken.objects.select_related("usuario").get(
            codigo=token,
            tipo=AccountToken.Tipo.EMAIL_CONFIRMATION,
        )
    except AccountToken.DoesNotExist:
        return render(request, "accounts/email_confirm.html", {"status": "erro"})

    if token_obj.expires_at < timezone.now() or token_obj.used_at:
        SecurityEvent.objects.create(
            usuario=token_obj.usuario,
            evento="email_confirmacao_falha",
            ip=request.META.get("REMOTE_ADDR"),
        )
        return render(request, "accounts/email_confirm.html", {"status": "erro"})

    with transaction.atomic():
        user = token_obj.usuario
        user.is_active = True
        user.email_confirmed = True
        user.save(update_fields=["is_active", "email_confirmed"])
        token_obj.used_at = timezone.now()
        token_obj.save(update_fields=["used_at"])
        SecurityEvent.objects.create(
            usuario=user,
            evento="email_confirmado",
            ip=request.META.get("REMOTE_ADDR"),
        )
    return render(request, "accounts/email_confirm.html", {"status": "sucesso"})


def onboarding(request):
    return render(request, "register/onboarding.html")


def resend_confirmation(request):
    if request.method == "POST":
        email = request.POST.get("email")
        if email:
            try:
                user = User.objects.get(
                    email__iexact=email,
                    is_active=False,
                    deleted=False,
                )
            except User.DoesNotExist:
                pass
            else:
                AccountToken.objects.filter(
                    usuario=user,
                    tipo=AccountToken.Tipo.EMAIL_CONFIRMATION,
                    used_at__isnull=True,
                ).update(used_at=timezone.now())
                token = AccountToken.objects.create(
                    usuario=user,
                    tipo=AccountToken.Tipo.EMAIL_CONFIRMATION,
                    expires_at=timezone.now() + timezone.timedelta(hours=24),
                    ip_gerado=request.META.get("REMOTE_ADDR"),
                )
                send_confirmation_email.delay(token.id)
        messages.success(
            request,
            _("Se o e-mail estiver cadastrado, enviaremos nova confirmação."),
        )
        return redirect("accounts:login")
    return render(request, "accounts/resend_confirmation.html")


# ====================== REGISTRO MULTIETAPAS ======================


def nome(request):
    if request.method == "POST":
        nome_val = request.POST.get("nome")
        if nome_val:
            request.session["nome"] = nome_val
            return redirect("accounts:cpf")
    return render(request, "register/nome.html")


def cpf(request):
    if request.method == "POST":
        valor = request.POST.get("cpf")
        if valor:
            try:
                cpf_validator(valor)
                if User.objects.filter(cpf=valor).exists():
                    messages.error(request, _("CPF já cadastrado."))
                    return redirect("accounts:cpf")
                else:
                    request.session["cpf"] = valor
                    return redirect("accounts:email")
            except ValidationError:
                messages.error(request, "CPF inválido.")
    return render(request, "register/cpf.html")


def email(request):
    if request.method == "POST":
        val = request.POST.get("email")
        if val:
            if User.objects.filter(email__iexact=val).exists():
                messages.error(request, _("Este e-mail já está em uso."))
                return redirect("accounts:email")
            else:
                request.session["email"] = val
                return redirect("accounts:senha")
    return render(request, "register/email.html")


def usuario(request):
    if request.method == "POST":
        usr = request.POST.get("usuario")
        if usr:
            if User.objects.filter(username__iexact=usr).exists():
                messages.error(request, _("Nome de usuário já cadastrado."))
                return redirect("accounts:usuario")
            else:
                request.session["usuario"] = usr
                return redirect("accounts:nome")
    return render(request, "register/usuario.html")


def senha(request):
    if request.method == "POST":
        s1 = request.POST.get("senha")
        s2 = request.POST.get("confirmar_senha")
        if s1 and s1 == s2:
            try:
                validate_password(s1)
            except ValidationError as exc:
                for msg in exc.messages:
                    messages.error(request, msg)
            else:
                request.session["senha_hash"] = make_password(s1)
                return redirect("accounts:foto")
    return render(request, "register/senha.html")


def foto(request):
    if request.method == "POST":
        arquivo = request.FILES.get("foto")
        if arquivo:
            temp_name = f"temp/{uuid.uuid4()}_{arquivo.name}"
            path = default_storage.save(temp_name, ContentFile(arquivo.read()))
            request.session["foto"] = path
        return redirect("accounts:termos")
    return render(request, "register/foto.html")


def termos(request):
    if request.method == "POST" and request.POST.get("aceitar_termos"):
        token_code = request.session.get("invite_token")
        try:
            token_obj = TokenAcesso.objects.get(codigo=token_code, estado=TokenAcesso.Estado.NOVO)
        except TokenAcesso.DoesNotExist:
            messages.error(request, "Token inválido.")
            return redirect("tokens:token")
        if token_obj.data_expiracao < timezone.now():
            token_obj.estado = TokenAcesso.Estado.EXPIRADO
            token_obj.save(update_fields=["estado"])
            messages.error(request, "Token expirado.")
            return redirect("tokens:token")

        username = request.session.get("usuario")
        email_val = request.session.get("email")
        pwd_hash = request.session.get("senha_hash")
        cpf_val = request.session.get("cpf")
        nome_completo = request.session.get("nome", "")
        nome_parts = nome_completo.split()
        first_name = nome_parts[0] if nome_parts else ""
        last_name = " ".join(nome_parts[1:]) if len(nome_parts) > 1 else ""

        if username and pwd_hash:
            tipo_mapping = {
                TokenAcesso.TipoUsuario.ADMIN: UserType.ADMIN,
                TokenAcesso.TipoUsuario.COORDENADOR: UserType.COORDENADOR,
                TokenAcesso.TipoUsuario.NUCLEADO: UserType.NUCLEADO,
                TokenAcesso.TipoUsuario.ASSOCIADO: UserType.ASSOCIADO,
                TokenAcesso.TipoUsuario.CONVIDADO: UserType.CONVIDADO,
            }
            try:
                with transaction.atomic():
                    user = User.objects.create(
                        username=username,
                        email=email_val,
                        first_name=first_name,
                        last_name=last_name,
                        nome_completo=nome_completo,
                        password=pwd_hash,
                        cpf=cpf_val,
                        user_type=tipo_mapping[token_obj.tipo_destino],
                        is_active=False,
                        email_confirmed=False,
                    )
            except IntegrityError:
                messages.error(
                    request,
                    _("Não foi possível criar o usuário. Dados já cadastrados."),
                )
                return redirect("accounts:usuario")

            primeiro_nucleo = token_obj.nucleos.first()
            if primeiro_nucleo:
                user.nucleo = primeiro_nucleo
                user.save(update_fields=["nucleo"])
            foto_path = request.session.get("foto")
            if foto_path:
                with default_storage.open(foto_path, "rb") as f:
                    user.avatar.save(os.path.basename(foto_path), File(f))
                default_storage.delete(foto_path)
                del request.session["foto"]

            token_obj.estado = TokenAcesso.Estado.USADO
            token_obj.save(update_fields=["estado"])

            token = AccountToken.objects.create(
                usuario=user,
                tipo=AccountToken.Tipo.EMAIL_CONFIRMATION,
                expires_at=timezone.now() + timezone.timedelta(hours=24),
                ip_gerado=request.META.get("REMOTE_ADDR"),
            )
            send_confirmation_email.delay(token.id)

            request.session["termos"] = True
            return redirect("accounts:registro_sucesso")

        messages.error(request, "Erro ao criar usuário. Tente novamente.")
        return redirect("accounts:usuario")

    return render(request, "register/termos.html")


def registro_sucesso(request):
    return render(request, "register/registro_sucesso.html")


class UserViewSet(viewsets.ModelViewSet):
    queryset = User.objects.all()
    serializer_class = UserSerializer
    permission_classes = [IsAuthenticated]

    def get_permissions(self):
        if self.action in ["create", "update", "partial_update"]:
            if self.request.user.get_tipo_usuario == "admin":
                self.permission_classes.append(IsAdmin)
            elif self.request.user.get_tipo_usuario == "coordenador":
                self.permission_classes.append(IsCoordenador)
        return super().get_permissions()

    def perform_create(self, serializer):
        organizacao = self.request.user.organizacao
        if self.request.user.get_tipo_usuario == "admin":
            serializer.save(organizacao=organizacao)
        elif self.request.user.get_tipo_usuario == "coordenador":
            serializer.save(organizacao=organizacao, is_associado=False, is_staff=False)
        else:
            raise PermissionError("Você não tem permissão para criar usuários.")


class UserProfileView(LoginRequiredMixin, View):
    def get(self, request):
        form = CustomUserChangeForm(instance=request.user)
        return render(request, "accounts/user_profile.html", {"form": form})

    def post(self, request):
        form = CustomUserChangeForm(request.POST, request.FILES, instance=request.user)
        if form.is_valid():
            form.save()
            return redirect("user_profile")
        return render(request, "accounts/user_profile.html", {"form": form})


class ChangePasswordView(LoginRequiredMixin, View):
    def get(self, request):
        form = PasswordChangeForm(user=request.user)
        return render(request, "accounts/change_password.html", {"form": form})

    def post(self, request):
        form = PasswordChangeForm(data=request.POST, user=request.user)
        if form.is_valid():
            form.save()
            update_session_auth_hash(request, form.user)
            SecurityEvent.objects.create(
                usuario=request.user,
                evento="senha_alterada",
                ip=request.META.get("REMOTE_ADDR"),
            )
            return redirect("user_profile")
        return render(request, "accounts/change_password.html", {"form": form})<|MERGE_RESOLUTION|>--- conflicted
+++ resolved
@@ -379,14 +379,9 @@
             )
         logout(request)
         messages.success(request, _("Sua conta foi excluída com sucesso."))
-<<<<<<< HEAD
+
         return redirect("/")
-=======
-        return redirect("core:home")
-
-
-
->>>>>>> 9424ebd2
+
 def password_reset(request):
     """Solicita redefinição de senha."""
     if request.method == "POST":
