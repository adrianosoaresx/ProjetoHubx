--- conflicted
+++ resolved
@@ -16,7 +16,7 @@
   </header>
   <ul class="space-y-2">
     {% for cfg in object_list %}
-<<<<<<< HEAD
+
       <li class="p-4 bg-white rounded-lg shadow flex items-center justify-between">
         <span>{{ cfg.escopo_tipo }} {{ cfg.escopo_id }} - {{ cfg.tema }}</span>
         <span class="space-x-2">
@@ -33,14 +33,14 @@
             {% trans "Remover" %}
           </a>
         </span>
-=======
+
       <li class="p-4 bg-white rounded-lg shadow">
         {{ cfg.escopo_tipo }} {{ cfg.escopo_id }} -
         {% trans "E-mail" %}: {{ cfg.receber_notificacoes_email|yesno:_("Sim,Não") }} -
         WhatsApp: {{ cfg.receber_notificacoes_whatsapp|yesno:_("Sim,Não") }} -
         Push: {{ cfg.receber_notificacoes_push|yesno:_("Sim,Não") }} -
         {{ cfg.tema }}
->>>>>>> 88790ce8
+
       </li>
     {% empty %}
       <li class="text-gray-600">{% trans "Nenhuma configuração" %}</li>
