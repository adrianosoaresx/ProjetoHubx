--- conflicted
+++ resolved
@@ -38,8 +38,6 @@
       {% if preferencias_form.frequencia_notificacoes_whatsapp.help_text %}
         <p class="text-xs text-gray-500">{{ preferencias_form.frequencia_notificacoes_whatsapp.help_text }}</p>
       {% endif %}
-<<<<<<< HEAD
-=======
       <p class="text-xs text-gray-500">{% trans 'Funcionalidade de WhatsApp em desenvolvimento' %}</p>
       <div class="mt-2 flex items-center gap-2">
         <button type="button" class="text-xs text-blue-600 hover:underline" hx-post="{% url 'configuracoes_api:configuracoes-testar' %}" hx-vals='{"canal": "whatsapp"}' hx-include="[name=csrfmiddlewaretoken]" hx-swap="none" hx-on:afterRequest="document.getElementById('msg-whatsapp').innerText = event.detail.xhr.responseJSON.detail">
@@ -47,7 +45,7 @@
         </button>
         <span id="msg-whatsapp" class="text-xs text-gray-600" aria-live="polite"></span>
       </div>
->>>>>>> 0dd76113
+
     </div>
     <div>
       <label class="flex items-center gap-2">
