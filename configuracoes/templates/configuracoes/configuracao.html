{% extends 'base.html' %}
{% load i18n static lucide_icons %}

{% block title %}{% trans 'Configurações' %}{% endblock %}

{% block hero %}
  {% include '_components/hero_configuracoes.html' with title=hero_title subtitle=hero_subtitle hero_active_tab=hero_active_tab tab=tab can_manage_operadores=can_manage_operadores %}
{% endblock %}

{% block content %}
  <section class="space-y-4">
    <details class="card group" data-accordion-item {% if seguranca_form.errors %}open{% endif %}>
      <summary class="card-header flex items-center justify-between gap-4 cursor-pointer">
        <div class="flex items-center gap-3">
          <span class="flex h-12 w-12 items-center justify-center rounded-full bg-[var(--color-success-500)]/10 text-[var(--color-success-600)] shadow-lg shadow-[var(--color-success-500)]/15">
            {% lucide 'shield-check' class='h-6 w-6' aria_hidden='true' %}
          </span>
          <span class="text-lg font-semibold text-[var(--text-primary)]">{% trans 'Segurança' %}</span>
        </div>
        <span class="text-[var(--text-secondary)] transition-transform duration-200 group-open:-rotate-180">
          {% lucide 'chevron-down' class='h-5 w-5' aria_hidden='true' %}
        </span>
      </summary>
      <div id="{{ seguranca_panel_target_id }}" class="card-body space-y-6" data-accordion-panel>
        {% include 'configuracoes/_partials/seguranca.html' with hx_target_id=seguranca_panel_target_id %}
      </div>
    </details>

    <details class="card group" data-accordion-item {% if preferencias_form.errors or updated_preferences %}open{% endif %}>
      <summary class="card-header flex items-center justify-between gap-4 cursor-pointer">
        <div class="flex items-center gap-3">
          <span class="flex h-12 w-12 items-center justify-center rounded-full bg-[var(--color-info-500)]/10 text-[var(--color-info-600)] shadow-lg shadow-[var(--color-info-500)]/20">
            {% lucide 'sliders-horizontal' class='h-6 w-6' aria_hidden='true' %}
          </span>
          <span class="text-lg font-semibold text-[var(--text-primary)]">{% trans 'Preferências' %}</span>
        </div>
        <span class="text-[var(--text-secondary)] transition-transform duration-200 group-open:-rotate-180">
          {% lucide 'chevron-down' class='h-5 w-5' aria_hidden='true' %}
        </span>
      </summary>
      <div id="{{ preferencias_panel_target_id }}" class="card-body space-y-6" data-accordion-panel>
        {% include 'configuracoes/_partials/preferencias.html' with hx_target_id=preferencias_panel_target_id %}
      </div>
    </details>

<<<<<<< HEAD
=======
    {% if can_manage_operadores %}
      <article class="card">
        <header class="card-header flex items-center justify-between gap-4">
          <div class="flex items-center gap-3">
            <span class="flex h-12 w-12 items-center justify-center rounded-full bg-[var(--primary)]/10 text-[var(--primary)] shadow-lg shadow-[var(--primary)]/15">
              {% lucide 'users' class='h-6 w-6' aria_hidden='true' %}
            </span>
            <span class="text-lg font-semibold text-[var(--text-primary)]">{% trans 'Operadores' %}</span>
          </div>
        </header>
        <div id="{{ operadores_panel_target_id }}" class="card-body space-y-4">
          {% include 'configuracoes/_partials/operadores_panel.html' with operadores=operadores can_manage_operadores=can_manage_operadores %}
        </div>
      </article>
    {% endif %}
>>>>>>> 8422331c
  </section>

  <div id="modal" aria-live="polite"></div>
{% endblock %}

{% block scripts %}
  {{ block.super }}
  {% if tab == 'preferencias' %}
    <script src="{% static 'configuracoes/preferencias.js' %}"></script>
  {% endif %}
  <script>
    (function () {
      const modalContainer = document.getElementById('modal');
      const handleModalClose = () => {
        if (!modalContainer) {
          return;
        }
        modalContainer.innerHTML = '';
        if (window.HubxModalTrigger && typeof window.HubxModalTrigger.focus === 'function') {
          window.HubxModalTrigger.focus();
          window.HubxModalTrigger = null;
        }
      };
      if (modalContainer) {
        modalContainer.addEventListener('modal:close', handleModalClose);
      }
      document.body.addEventListener('modal:close', handleModalClose);
      const accordions = document.querySelectorAll('[data-accordion]');
      const togglePanel = (button, expand) => {
        if (!button) return;
        const controls = button.getAttribute('aria-controls');
        const panel = controls ? document.getElementById(controls) : null;
        button.setAttribute('aria-expanded', String(expand));
        const icon = button.querySelector('[data-accordion-icon]');
        if (icon) {
          icon.classList.toggle('rotate-180', expand);
        }
        if (panel) {
          panel.toggleAttribute('hidden', !expand);
        }
      };
      accordions.forEach((accordion) => {
        const buttons = accordion.querySelectorAll('[data-accordion-button]');
        buttons.forEach((button) => {
          const isExpanded = button.getAttribute('aria-expanded') === 'true';
          const icon = button.querySelector('[data-accordion-icon]');
          if (icon) {
            icon.classList.toggle('rotate-180', isExpanded);
          }
        });
        buttons.forEach((button) => {
          button.addEventListener('click', () => {
            const isExpanded = button.getAttribute('aria-expanded') === 'true';
            const nextState = !isExpanded;
            if (nextState && accordion.dataset.accordionSingle !== 'false') {
              buttons.forEach((other) => {
                if (other !== button) {
                  togglePanel(other, false);
                }
              });
            }
            togglePanel(button, nextState);
          });
        });
      });
    })();
  </script>
{% endblock %}<|MERGE_RESOLUTION|>--- conflicted
+++ resolved
@@ -43,8 +43,6 @@
       </div>
     </details>
 
-<<<<<<< HEAD
-=======
     {% if can_manage_operadores %}
       <article class="card">
         <header class="card-header flex items-center justify-between gap-4">
@@ -60,7 +58,6 @@
         </div>
       </article>
     {% endif %}
->>>>>>> 8422331c
   </section>
 
   <div id="modal" aria-live="polite"></div>
