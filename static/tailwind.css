*, ::before, ::after {
  --tw-border-spacing-x: 0;
  --tw-border-spacing-y: 0;
  --tw-translate-x: 0;
  --tw-translate-y: 0;
  --tw-rotate: 0;
  --tw-skew-x: 0;
  --tw-skew-y: 0;
  --tw-scale-x: 1;
  --tw-scale-y: 1;
  --tw-pan-x:  ;
  --tw-pan-y:  ;
  --tw-pinch-zoom:  ;
  --tw-scroll-snap-strictness: proximity;
  --tw-gradient-from-position:  ;
  --tw-gradient-via-position:  ;
  --tw-gradient-to-position:  ;
  --tw-ordinal:  ;
  --tw-slashed-zero:  ;
  --tw-numeric-figure:  ;
  --tw-numeric-spacing:  ;
  --tw-numeric-fraction:  ;
  --tw-ring-inset:  ;
  --tw-ring-offset-width: 0px;
  --tw-ring-offset-color: #fff;
  --tw-ring-color: rgb(59 130 246 / 0.5);
  --tw-ring-offset-shadow: 0 0 #0000;
  --tw-ring-shadow: 0 0 #0000;
  --tw-shadow: 0 0 #0000;
  --tw-shadow-colored: 0 0 #0000;
  --tw-blur:  ;
  --tw-brightness:  ;
  --tw-contrast:  ;
  --tw-grayscale:  ;
  --tw-hue-rotate:  ;
  --tw-invert:  ;
  --tw-saturate:  ;
  --tw-sepia:  ;
  --tw-drop-shadow:  ;
  --tw-backdrop-blur:  ;
  --tw-backdrop-brightness:  ;
  --tw-backdrop-contrast:  ;
  --tw-backdrop-grayscale:  ;
  --tw-backdrop-hue-rotate:  ;
  --tw-backdrop-invert:  ;
  --tw-backdrop-opacity:  ;
  --tw-backdrop-saturate:  ;
  --tw-backdrop-sepia:  ;
  --tw-contain-size:  ;
  --tw-contain-layout:  ;
  --tw-contain-paint:  ;
  --tw-contain-style:  ;
}

::backdrop {
  --tw-border-spacing-x: 0;
  --tw-border-spacing-y: 0;
  --tw-translate-x: 0;
  --tw-translate-y: 0;
  --tw-rotate: 0;
  --tw-skew-x: 0;
  --tw-skew-y: 0;
  --tw-scale-x: 1;
  --tw-scale-y: 1;
  --tw-pan-x:  ;
  --tw-pan-y:  ;
  --tw-pinch-zoom:  ;
  --tw-scroll-snap-strictness: proximity;
  --tw-gradient-from-position:  ;
  --tw-gradient-via-position:  ;
  --tw-gradient-to-position:  ;
  --tw-ordinal:  ;
  --tw-slashed-zero:  ;
  --tw-numeric-figure:  ;
  --tw-numeric-spacing:  ;
  --tw-numeric-fraction:  ;
  --tw-ring-inset:  ;
  --tw-ring-offset-width: 0px;
  --tw-ring-offset-color: #fff;
  --tw-ring-color: rgb(59 130 246 / 0.5);
  --tw-ring-offset-shadow: 0 0 #0000;
  --tw-ring-shadow: 0 0 #0000;
  --tw-shadow: 0 0 #0000;
  --tw-shadow-colored: 0 0 #0000;
  --tw-blur:  ;
  --tw-brightness:  ;
  --tw-contrast:  ;
  --tw-grayscale:  ;
  --tw-hue-rotate:  ;
  --tw-invert:  ;
  --tw-saturate:  ;
  --tw-sepia:  ;
  --tw-drop-shadow:  ;
  --tw-backdrop-blur:  ;
  --tw-backdrop-brightness:  ;
  --tw-backdrop-contrast:  ;
  --tw-backdrop-grayscale:  ;
  --tw-backdrop-hue-rotate:  ;
  --tw-backdrop-invert:  ;
  --tw-backdrop-opacity:  ;
  --tw-backdrop-saturate:  ;
  --tw-backdrop-sepia:  ;
  --tw-contain-size:  ;
  --tw-contain-layout:  ;
  --tw-contain-paint:  ;
  --tw-contain-style:  ;
}

/*
! tailwindcss v3.4.17 | MIT License | https://tailwindcss.com
*/

/*
1. Prevent padding and border from affecting element width. (https://github.com/mozdevs/cssremedy/issues/4)
2. Allow adding a border to an element by just adding a border-width. (https://github.com/tailwindcss/tailwindcss/pull/116)
*/

*,
::before,
::after {
  box-sizing: border-box;
  /* 1 */
  border-width: 0;
  /* 2 */
  border-style: solid;
  /* 2 */
  border-color: #e5e7eb;
  /* 2 */
}

::before,
::after {
  --tw-content: '';
}

/*
1. Use a consistent sensible line-height in all browsers.
2. Prevent adjustments of font size after orientation changes in iOS.
3. Use a more readable tab size.
4. Use the user's configured `sans` font-family by default.
5. Use the user's configured `sans` font-feature-settings by default.
6. Use the user's configured `sans` font-variation-settings by default.
7. Disable tap highlights on iOS
*/

html,
:host {
  line-height: 1.5;
  /* 1 */
  -webkit-text-size-adjust: 100%;
  /* 2 */
  -moz-tab-size: 4;
  /* 3 */
  -o-tab-size: 4;
     tab-size: 4;
  /* 3 */
  font-family: Inter, ui-sans-serif, system-ui;
  /* 4 */
  font-feature-settings: normal;
  /* 5 */
  font-variation-settings: normal;
  /* 6 */
  -webkit-tap-highlight-color: transparent;
  /* 7 */
}

/*
1. Remove the margin in all browsers.
2. Inherit line-height from `html` so users can set them as a class directly on the `html` element.
*/

body {
  margin: 0;
  /* 1 */
  line-height: inherit;
  /* 2 */
}

/*
1. Add the correct height in Firefox.
2. Correct the inheritance of border color in Firefox. (https://bugzilla.mozilla.org/show_bug.cgi?id=190655)
3. Ensure horizontal rules are visible by default.
*/

hr {
  height: 0;
  /* 1 */
  color: inherit;
  /* 2 */
  border-top-width: 1px;
  /* 3 */
}

/*
Add the correct text decoration in Chrome, Edge, and Safari.
*/

abbr:where([title]) {
  -webkit-text-decoration: underline dotted;
          text-decoration: underline dotted;
}

/*
Remove the default font size and weight for headings.
*/

h1,
h2,
h3,
h4,
h5,
h6 {
  font-size: inherit;
  font-weight: inherit;
}

/*
Reset links to optimize for opt-in styling instead of opt-out.
*/

a {
  color: inherit;
  text-decoration: inherit;
}

/*
Add the correct font weight in Edge and Safari.
*/

b,
strong {
  font-weight: bolder;
}

/*
1. Use the user's configured `mono` font-family by default.
2. Use the user's configured `mono` font-feature-settings by default.
3. Use the user's configured `mono` font-variation-settings by default.
4. Correct the odd `em` font sizing in all browsers.
*/

code,
kbd,
samp,
pre {
  font-family: ui-monospace, SFMono-Regular, Menlo, Monaco, Consolas, "Liberation Mono", "Courier New", monospace;
  /* 1 */
  font-feature-settings: normal;
  /* 2 */
  font-variation-settings: normal;
  /* 3 */
  font-size: 1em;
  /* 4 */
}

/*
Add the correct font size in all browsers.
*/

small {
  font-size: 80%;
}

/*
Prevent `sub` and `sup` elements from affecting the line height in all browsers.
*/

sub,
sup {
  font-size: 75%;
  line-height: 0;
  position: relative;
  vertical-align: baseline;
}

sub {
  bottom: -0.25em;
}

sup {
  top: -0.5em;
}

/*
1. Remove text indentation from table contents in Chrome and Safari. (https://bugs.chromium.org/p/chromium/issues/detail?id=999088, https://bugs.webkit.org/show_bug.cgi?id=201297)
2. Correct table border color inheritance in all Chrome and Safari. (https://bugs.chromium.org/p/chromium/issues/detail?id=935729, https://bugs.webkit.org/show_bug.cgi?id=195016)
3. Remove gaps between table borders by default.
*/

table {
  text-indent: 0;
  /* 1 */
  border-color: inherit;
  /* 2 */
  border-collapse: collapse;
  /* 3 */
}

/*
1. Change the font styles in all browsers.
2. Remove the margin in Firefox and Safari.
3. Remove default padding in all browsers.
*/

button,
input,
optgroup,
select,
textarea {
  font-family: inherit;
  /* 1 */
  font-feature-settings: inherit;
  /* 1 */
  font-variation-settings: inherit;
  /* 1 */
  font-size: 100%;
  /* 1 */
  font-weight: inherit;
  /* 1 */
  line-height: inherit;
  /* 1 */
  letter-spacing: inherit;
  /* 1 */
  color: inherit;
  /* 1 */
  margin: 0;
  /* 2 */
  padding: 0;
  /* 3 */
}

/*
Remove the inheritance of text transform in Edge and Firefox.
*/

button,
select {
  text-transform: none;
}

/*
1. Correct the inability to style clickable types in iOS and Safari.
2. Remove default button styles.
*/

button,
input:where([type='button']),
input:where([type='reset']),
input:where([type='submit']) {
  -webkit-appearance: button;
  /* 1 */
  background-color: transparent;
  /* 2 */
  background-image: none;
  /* 2 */
}

/*
Use the modern Firefox focus style for all focusable elements.
*/

:-moz-focusring {
  outline: auto;
}

/*
Remove the additional `:invalid` styles in Firefox. (https://github.com/mozilla/gecko-dev/blob/2f9eacd9d3d995c937b4251a5557d95d494c9be1/layout/style/res/forms.css#L728-L737)
*/

:-moz-ui-invalid {
  box-shadow: none;
}

/*
Add the correct vertical alignment in Chrome and Firefox.
*/

progress {
  vertical-align: baseline;
}

/*
Correct the cursor style of increment and decrement buttons in Safari.
*/

::-webkit-inner-spin-button,
::-webkit-outer-spin-button {
  height: auto;
}

/*
1. Correct the odd appearance in Chrome and Safari.
2. Correct the outline style in Safari.
*/

[type='search'] {
  -webkit-appearance: textfield;
  /* 1 */
  outline-offset: -2px;
  /* 2 */
}

/*
Remove the inner padding in Chrome and Safari on macOS.
*/

::-webkit-search-decoration {
  -webkit-appearance: none;
}

/*
1. Correct the inability to style clickable types in iOS and Safari.
2. Change font properties to `inherit` in Safari.
*/

::-webkit-file-upload-button {
  -webkit-appearance: button;
  /* 1 */
  font: inherit;
  /* 2 */
}

/*
Add the correct display in Chrome and Safari.
*/

summary {
  display: list-item;
}

/*
Removes the default spacing and border for appropriate elements.
*/

blockquote,
dl,
dd,
h1,
h2,
h3,
h4,
h5,
h6,
hr,
figure,
p,
pre {
  margin: 0;
}

fieldset {
  margin: 0;
  padding: 0;
}

legend {
  padding: 0;
}

ol,
ul,
menu {
  list-style: none;
  margin: 0;
  padding: 0;
}

/*
Reset default styling for dialogs.
*/

dialog {
  padding: 0;
}

/*
Prevent resizing textareas horizontally by default.
*/

textarea {
  resize: vertical;
}

/*
1. Reset the default placeholder opacity in Firefox. (https://github.com/tailwindlabs/tailwindcss/issues/3300)
2. Set the default placeholder color to the user's configured gray 400 color.
*/

input::-moz-placeholder, textarea::-moz-placeholder {
  opacity: 1;
  /* 1 */
  color: #9ca3af;
  /* 2 */
}

input::placeholder,
textarea::placeholder {
  opacity: 1;
  /* 1 */
  color: #9ca3af;
  /* 2 */
}

/*
Set the default cursor for buttons.
*/

button,
[role="button"] {
  cursor: pointer;
}

/*
Make sure disabled buttons don't get the pointer cursor.
*/

:disabled {
  cursor: default;
}

/*
1. Make replaced elements `display: block` by default. (https://github.com/mozdevs/cssremedy/issues/14)
2. Add `vertical-align: middle` to align replaced elements more sensibly by default. (https://github.com/jensimmons/cssremedy/issues/14#issuecomment-634934210)
   This can trigger a poorly considered lint error in some tools but is included by design.
*/

img,
svg,
video,
canvas,
audio,
iframe,
embed,
object {
  display: block;
  /* 1 */
  vertical-align: middle;
  /* 2 */
}

/*
Constrain images and videos to the parent width and preserve their intrinsic aspect ratio. (https://github.com/mozdevs/cssremedy/issues/14)
*/

img,
video {
  max-width: 100%;
  height: auto;
}

/* Make elements with the HTML hidden attribute stay hidden by default */

[hidden]:where(:not([hidden="until-found"])) {
  display: none;
}

[type='text'],input:where(:not([type])),[type='email'],[type='url'],[type='password'],[type='number'],[type='date'],[type='datetime-local'],[type='month'],[type='search'],[type='tel'],[type='time'],[type='week'],[multiple],textarea,select {
  -webkit-appearance: none;
     -moz-appearance: none;
          appearance: none;
  background-color: #fff;
  border-color: #6b7280;
  border-width: 1px;
  border-radius: 0px;
  padding-top: 0.5rem;
  padding-right: 0.75rem;
  padding-bottom: 0.5rem;
  padding-left: 0.75rem;
  font-size: 1rem;
  line-height: 1.5rem;
  --tw-shadow: 0 0 #0000;
}

[type='text']:focus, input:where(:not([type])):focus, [type='email']:focus, [type='url']:focus, [type='password']:focus, [type='number']:focus, [type='date']:focus, [type='datetime-local']:focus, [type='month']:focus, [type='search']:focus, [type='tel']:focus, [type='time']:focus, [type='week']:focus, [multiple]:focus, textarea:focus, select:focus {
  outline: 2px solid transparent;
  outline-offset: 2px;
  --tw-ring-inset: var(--tw-empty,/*!*/ /*!*/);
  --tw-ring-offset-width: 0px;
  --tw-ring-offset-color: #fff;
  --tw-ring-color: #2563eb;
  --tw-ring-offset-shadow: var(--tw-ring-inset) 0 0 0 var(--tw-ring-offset-width) var(--tw-ring-offset-color);
  --tw-ring-shadow: var(--tw-ring-inset) 0 0 0 calc(1px + var(--tw-ring-offset-width)) var(--tw-ring-color);
  box-shadow: var(--tw-ring-offset-shadow), var(--tw-ring-shadow), var(--tw-shadow);
  border-color: #2563eb;
}

input::-moz-placeholder, textarea::-moz-placeholder {
  color: #6b7280;
  opacity: 1;
}

input::placeholder,textarea::placeholder {
  color: #6b7280;
  opacity: 1;
}

::-webkit-datetime-edit-fields-wrapper {
  padding: 0;
}

::-webkit-date-and-time-value {
  min-height: 1.5em;
  text-align: inherit;
}

::-webkit-datetime-edit {
  display: inline-flex;
}

::-webkit-datetime-edit,::-webkit-datetime-edit-year-field,::-webkit-datetime-edit-month-field,::-webkit-datetime-edit-day-field,::-webkit-datetime-edit-hour-field,::-webkit-datetime-edit-minute-field,::-webkit-datetime-edit-second-field,::-webkit-datetime-edit-millisecond-field,::-webkit-datetime-edit-meridiem-field {
  padding-top: 0;
  padding-bottom: 0;
}

select {
  background-image: url("data:image/svg+xml,%3csvg xmlns='http://www.w3.org/2000/svg' fill='none' viewBox='0 0 20 20'%3e%3cpath stroke='%236b7280' stroke-linecap='round' stroke-linejoin='round' stroke-width='1.5' d='M6 8l4 4 4-4'/%3e%3c/svg%3e");
  background-position: right 0.5rem center;
  background-repeat: no-repeat;
  background-size: 1.5em 1.5em;
  padding-right: 2.5rem;
  -webkit-print-color-adjust: exact;
          print-color-adjust: exact;
}

[multiple],[size]:where(select:not([size="1"])) {
  background-image: initial;
  background-position: initial;
  background-repeat: unset;
  background-size: initial;
  padding-right: 0.75rem;
  -webkit-print-color-adjust: unset;
          print-color-adjust: unset;
}

[type='checkbox'],[type='radio'] {
  -webkit-appearance: none;
     -moz-appearance: none;
          appearance: none;
  padding: 0;
  -webkit-print-color-adjust: exact;
          print-color-adjust: exact;
  display: inline-block;
  vertical-align: middle;
  background-origin: border-box;
  -webkit-user-select: none;
     -moz-user-select: none;
          user-select: none;
  flex-shrink: 0;
  height: 1rem;
  width: 1rem;
  color: #2563eb;
  background-color: #fff;
  border-color: #6b7280;
  border-width: 1px;
  --tw-shadow: 0 0 #0000;
}

[type='checkbox'] {
  border-radius: 0px;
}

[type='radio'] {
  border-radius: 100%;
}

[type='checkbox']:focus,[type='radio']:focus {
  outline: 2px solid transparent;
  outline-offset: 2px;
  --tw-ring-inset: var(--tw-empty,/*!*/ /*!*/);
  --tw-ring-offset-width: 2px;
  --tw-ring-offset-color: #fff;
  --tw-ring-color: #2563eb;
  --tw-ring-offset-shadow: var(--tw-ring-inset) 0 0 0 var(--tw-ring-offset-width) var(--tw-ring-offset-color);
  --tw-ring-shadow: var(--tw-ring-inset) 0 0 0 calc(2px + var(--tw-ring-offset-width)) var(--tw-ring-color);
  box-shadow: var(--tw-ring-offset-shadow), var(--tw-ring-shadow), var(--tw-shadow);
}

[type='checkbox']:checked,[type='radio']:checked {
  border-color: transparent;
  background-color: currentColor;
  background-size: 100% 100%;
  background-position: center;
  background-repeat: no-repeat;
}

[type='checkbox']:checked {
  background-image: url("data:image/svg+xml,%3csvg viewBox='0 0 16 16' fill='white' xmlns='http://www.w3.org/2000/svg'%3e%3cpath d='M12.207 4.793a1 1 0 010 1.414l-5 5a1 1 0 01-1.414 0l-2-2a1 1 0 011.414-1.414L6.5 9.086l4.293-4.293a1 1 0 011.414 0z'/%3e%3c/svg%3e");
}

@media (forced-colors: active)  {
  [type='checkbox']:checked {
    -webkit-appearance: auto;
       -moz-appearance: auto;
            appearance: auto;
  }
}

[type='radio']:checked {
  background-image: url("data:image/svg+xml,%3csvg viewBox='0 0 16 16' fill='white' xmlns='http://www.w3.org/2000/svg'%3e%3ccircle cx='8' cy='8' r='3'/%3e%3c/svg%3e");
}

@media (forced-colors: active)  {
  [type='radio']:checked {
    -webkit-appearance: auto;
       -moz-appearance: auto;
            appearance: auto;
  }
}

[type='checkbox']:checked:hover,[type='checkbox']:checked:focus,[type='radio']:checked:hover,[type='radio']:checked:focus {
  border-color: transparent;
  background-color: currentColor;
}

[type='checkbox']:indeterminate {
  background-image: url("data:image/svg+xml,%3csvg xmlns='http://www.w3.org/2000/svg' fill='none' viewBox='0 0 16 16'%3e%3cpath stroke='white' stroke-linecap='round' stroke-linejoin='round' stroke-width='2' d='M4 8h8'/%3e%3c/svg%3e");
  border-color: transparent;
  background-color: currentColor;
  background-size: 100% 100%;
  background-position: center;
  background-repeat: no-repeat;
}

@media (forced-colors: active)  {
  [type='checkbox']:indeterminate {
    -webkit-appearance: auto;
       -moz-appearance: auto;
            appearance: auto;
  }
}

[type='checkbox']:indeterminate:hover,[type='checkbox']:indeterminate:focus {
  border-color: transparent;
  background-color: currentColor;
}

[type='file'] {
  background: unset;
  border-color: inherit;
  border-width: 0;
  border-radius: 0;
  padding: 0;
  font-size: unset;
  line-height: inherit;
}

[type='file']:focus {
  outline: 1px solid ButtonText;
  outline: 1px auto -webkit-focus-ring-color;
}

.dark input,
  .dark textarea,
  .dark select {
<<<<<<< HEAD
  background-color: #0f172a;
  border-color: #334155;
=======
>>>>>>> f92e4b8f
  color: #f1f5f9;
  caret-color: #f1f5f9;
}

<<<<<<< HEAD
.dark input:focus,
  .dark textarea:focus,
  .dark select:focus {
  border-color: #64748b;
  background-color: #0f172a;
}

=======
>>>>>>> f92e4b8f
.dark input::-moz-placeholder, .dark textarea::-moz-placeholder {
  color: #94a3b8;
}

.dark input::placeholder,
  .dark textarea::placeholder {
  color: #94a3b8;
}

* {
  margin: 0px;
  box-sizing: border-box;
  padding: 0px;
}

html {
  font-size: 1rem;
  line-height: 1.5rem;
  line-height: 1.5;
}

body {
  background-color: var(--bg-primary);
  font-family: Inter, ui-sans-serif, system-ui;
  font-size: 1rem;
  line-height: 1.5rem;
  font-weight: 400;
  line-height: 1.625;
  color: var(--text-primary);
  -webkit-font-smoothing: antialiased;
  -moz-osx-font-smoothing: grayscale;
}

h1,
  h2,
  h3,
  h4,
  h5,
  h6 {
  margin-bottom: 1rem;
  font-weight: 600;
  line-height: 1.25;
  color: var(--text-primary);
}

h1 {
  margin-bottom: 1.5rem;
  font-size: 2.25rem;
  line-height: 2.5rem;
  font-weight: 700;
}

h2 {
  margin-bottom: 1.25rem;
  font-size: 1.875rem;
  line-height: 2.25rem;
}

h3 {
  margin-bottom: 1rem;
  font-size: 1.5rem;
  line-height: 2rem;
}

h4 {
  margin-bottom: 0.75rem;
  font-size: 1.25rem;
  line-height: 1.75rem;
}

h5 {
  margin-bottom: 0.75rem;
  font-size: 1.125rem;
  line-height: 1.75rem;
}

h6 {
  margin-bottom: 0.5rem;
  font-size: 1rem;
  line-height: 1.5rem;
}

p {
  margin-bottom: 1rem;
  color: var(--text-secondary);
}

a {
  color: var(--primary);
  text-decoration-line: none;
  transition-property: color, background-color, border-color, text-decoration-color, fill, stroke;
  transition-timing-function: cubic-bezier(0.4, 0, 0.2, 1);
  transition-duration: 150ms;
}

a:hover {
  color: var(--primary-hover);
  text-decoration-line: underline;
}

a:focus {
  border-radius: calc(var(--radius) - 4px);
  outline: 2px solid transparent;
  outline-offset: 2px;
  --tw-ring-offset-shadow: var(--tw-ring-inset) 0 0 0 var(--tw-ring-offset-width) var(--tw-ring-offset-color);
  --tw-ring-shadow: var(--tw-ring-inset) 0 0 0 calc(2px + var(--tw-ring-offset-width)) var(--tw-ring-color);
  box-shadow: var(--tw-ring-offset-shadow), var(--tw-ring-shadow), var(--tw-shadow, 0 0 #0000);
  --tw-ring-color: var(--border-focus);
  --tw-ring-offset-width: 2px;
}

.container {
  width: 100%;
}

@media (min-width: 640px) {
  .container {
    max-width: 640px;
  }
}

@media (min-width: 768px) {
  .container {
    max-width: 768px;
  }
}

@media (min-width: 1024px) {
  .container {
    max-width: 1024px;
  }
}

@media (min-width: 1280px) {
  .container {
    max-width: 1280px;
  }
}

@media (min-width: 1536px) {
  .container {
    max-width: 1536px;
  }
}

.form-input,.form-textarea,.form-select,.form-multiselect {
  -webkit-appearance: none;
     -moz-appearance: none;
          appearance: none;
  background-color: #fff;
  border-color: #6b7280;
  border-width: 1px;
  border-radius: 0px;
  padding-top: 0.5rem;
  padding-right: 0.75rem;
  padding-bottom: 0.5rem;
  padding-left: 0.75rem;
  font-size: 1rem;
  line-height: 1.5rem;
  --tw-shadow: 0 0 #0000;
}

.form-input:focus, .form-textarea:focus, .form-select:focus, .form-multiselect:focus {
  outline: 2px solid transparent;
  outline-offset: 2px;
  --tw-ring-inset: var(--tw-empty,/*!*/ /*!*/);
  --tw-ring-offset-width: 0px;
  --tw-ring-offset-color: #fff;
  --tw-ring-color: #2563eb;
  --tw-ring-offset-shadow: var(--tw-ring-inset) 0 0 0 var(--tw-ring-offset-width) var(--tw-ring-offset-color);
  --tw-ring-shadow: var(--tw-ring-inset) 0 0 0 calc(1px + var(--tw-ring-offset-width)) var(--tw-ring-color);
  box-shadow: var(--tw-ring-offset-shadow), var(--tw-ring-shadow), var(--tw-shadow);
  border-color: #2563eb;
}

.form-input::-moz-placeholder, .form-textarea::-moz-placeholder {
  color: #6b7280;
  opacity: 1;
}

.form-input::placeholder,.form-textarea::placeholder {
  color: #6b7280;
  opacity: 1;
}

.form-input::-webkit-datetime-edit-fields-wrapper {
  padding: 0;
}

.form-input::-webkit-date-and-time-value {
  min-height: 1.5em;
  text-align: inherit;
}

.form-input::-webkit-datetime-edit {
  display: inline-flex;
}

.form-input::-webkit-datetime-edit,.form-input::-webkit-datetime-edit-year-field,.form-input::-webkit-datetime-edit-month-field,.form-input::-webkit-datetime-edit-day-field,.form-input::-webkit-datetime-edit-hour-field,.form-input::-webkit-datetime-edit-minute-field,.form-input::-webkit-datetime-edit-second-field,.form-input::-webkit-datetime-edit-millisecond-field,.form-input::-webkit-datetime-edit-meridiem-field {
  padding-top: 0;
  padding-bottom: 0;
}

.form-select {
  background-image: url("data:image/svg+xml,%3csvg xmlns='http://www.w3.org/2000/svg' fill='none' viewBox='0 0 20 20'%3e%3cpath stroke='%236b7280' stroke-linecap='round' stroke-linejoin='round' stroke-width='1.5' d='M6 8l4 4 4-4'/%3e%3c/svg%3e");
  background-position: right 0.5rem center;
  background-repeat: no-repeat;
  background-size: 1.5em 1.5em;
  padding-right: 2.5rem;
  -webkit-print-color-adjust: exact;
          print-color-adjust: exact;
}

.form-select:where([size]:not([size="1"])) {
  background-image: initial;
  background-position: initial;
  background-repeat: unset;
  background-size: initial;
  padding-right: 0.75rem;
  -webkit-print-color-adjust: unset;
          print-color-adjust: unset;
}

.form-checkbox,.form-radio {
  -webkit-appearance: none;
     -moz-appearance: none;
          appearance: none;
  padding: 0;
  -webkit-print-color-adjust: exact;
          print-color-adjust: exact;
  display: inline-block;
  vertical-align: middle;
  background-origin: border-box;
  -webkit-user-select: none;
     -moz-user-select: none;
          user-select: none;
  flex-shrink: 0;
  height: 1rem;
  width: 1rem;
  color: #2563eb;
  background-color: #fff;
  border-color: #6b7280;
  border-width: 1px;
  --tw-shadow: 0 0 #0000;
}

.form-checkbox {
  border-radius: 0px;
}

.form-checkbox:focus,.form-radio:focus {
  outline: 2px solid transparent;
  outline-offset: 2px;
  --tw-ring-inset: var(--tw-empty,/*!*/ /*!*/);
  --tw-ring-offset-width: 2px;
  --tw-ring-offset-color: #fff;
  --tw-ring-color: #2563eb;
  --tw-ring-offset-shadow: var(--tw-ring-inset) 0 0 0 var(--tw-ring-offset-width) var(--tw-ring-offset-color);
  --tw-ring-shadow: var(--tw-ring-inset) 0 0 0 calc(2px + var(--tw-ring-offset-width)) var(--tw-ring-color);
  box-shadow: var(--tw-ring-offset-shadow), var(--tw-ring-shadow), var(--tw-shadow);
}

.form-checkbox:checked,.form-radio:checked {
  border-color: transparent;
  background-color: currentColor;
  background-size: 100% 100%;
  background-position: center;
  background-repeat: no-repeat;
}

.form-checkbox:checked {
  background-image: url("data:image/svg+xml,%3csvg viewBox='0 0 16 16' fill='white' xmlns='http://www.w3.org/2000/svg'%3e%3cpath d='M12.207 4.793a1 1 0 010 1.414l-5 5a1 1 0 01-1.414 0l-2-2a1 1 0 011.414-1.414L6.5 9.086l4.293-4.293a1 1 0 011.414 0z'/%3e%3c/svg%3e");
}

@media (forced-colors: active)  {
  .form-checkbox:checked {
    -webkit-appearance: auto;
       -moz-appearance: auto;
            appearance: auto;
  }
}

.form-checkbox:checked:hover,.form-checkbox:checked:focus,.form-radio:checked:hover,.form-radio:checked:focus {
  border-color: transparent;
  background-color: currentColor;
}

.form-checkbox:indeterminate {
  background-image: url("data:image/svg+xml,%3csvg xmlns='http://www.w3.org/2000/svg' fill='none' viewBox='0 0 16 16'%3e%3cpath stroke='white' stroke-linecap='round' stroke-linejoin='round' stroke-width='2' d='M4 8h8'/%3e%3c/svg%3e");
  border-color: transparent;
  background-color: currentColor;
  background-size: 100% 100%;
  background-position: center;
  background-repeat: no-repeat;
}

@media (forced-colors: active)  {
  .form-checkbox:indeterminate {
    -webkit-appearance: auto;
       -moz-appearance: auto;
            appearance: auto;
  }
}

.form-checkbox:indeterminate:hover,.form-checkbox:indeterminate:focus {
  border-color: transparent;
  background-color: currentColor;
}

.container {
  margin-left: auto;
  margin-right: auto;
  max-width: 1200px;
  padding-left: 1rem;
  padding-right: 1rem;
}

.card {
  overflow: hidden;
  border-radius: var(--radius);
  border-width: 1px;
  border-color: var(--border);
  background-color: var(--bg-secondary);
  box-shadow: var(--card-light);
  transition: box-shadow 0.15s ease, transform 0.15s ease;
}

.card:hover {
  --tw-translate-y: -0.125rem;
  transform: translate(var(--tw-translate-x), var(--tw-translate-y)) rotate(var(--tw-rotate)) skewX(var(--tw-skew-x)) skewY(var(--tw-skew-y)) scaleX(var(--tw-scale-x)) scaleY(var(--tw-scale-y));
  box-shadow: var(--card-medium);
}

.card-header {
  border-bottom-width: 1px;
  border-color: var(--border);
  background-color: var(--bg-tertiary);
  padding: 1rem;
}

@media (min-width: 640px) {
  .card-header {
    padding: 1.5rem;
  }
}

.card-body {
  padding: 1rem;
}

@media (min-width: 640px) {
  .card-body {
    padding: 1.5rem;
  }
}

.card-footer {
  border-top-width: 1px;
  border-color: var(--border);
  background-color: var(--bg-tertiary);
  padding: 1rem;
}

@media (min-width: 640px) {
  .card-footer {
    padding: 1.5rem;
  }
}

.btn {
  display: inline-flex;
  align-items: center;
  justify-content: center;
  gap: 0.5rem;
  white-space: nowrap;
  border-radius: calc(var(--radius) - 2px);
  border-width: 1px;
  padding-top: 0.75rem;
  padding-bottom: 0.75rem;
  padding-left: 1.25rem;
  padding-right: 1.25rem;
  font-size: 0.875rem;
  line-height: 1.25rem;
  font-weight: 500;
  line-height: 1;
  text-decoration-line: none;
  transition-property: all;
  transition-timing-function: cubic-bezier(0.4, 0, 0.2, 1);
  transition-duration: 150ms;
  animation-duration: 150ms;
}

@media (min-width: 640px) {
  .btn {
    padding-left: 1rem;
    padding-right: 1rem;
  }
}

.btn:focus {
  outline: 2px solid transparent;
  outline-offset: 2px;
  --tw-ring-offset-shadow: var(--tw-ring-inset) 0 0 0 var(--tw-ring-offset-width) var(--tw-ring-offset-color);
  --tw-ring-shadow: var(--tw-ring-inset) 0 0 0 calc(2px + var(--tw-ring-offset-width)) var(--tw-ring-color);
  box-shadow: var(--tw-ring-offset-shadow), var(--tw-ring-shadow), var(--tw-shadow, 0 0 #0000);
  --tw-ring-color: var(--border-focus);
  --tw-ring-offset-width: 2px;
}

.btn:disabled {
  cursor: not-allowed;
  opacity: 0.5;
}

/* Botões do Hero */

.btn-primary {
  border-width: 1px;
  color: var(--text-inverse);
  background-color: var(--primary);
  border-color: var(--primary);
}

.btn-primary:hover:not(:disabled) {
  --tw-translate-y: -1px;
  transform: translate(var(--tw-translate-x), var(--tw-translate-y)) rotate(var(--tw-rotate)) skewX(var(--tw-skew-x)) skewY(var(--tw-skew-y)) scaleX(var(--tw-scale-x)) scaleY(var(--tw-scale-y));
  box-shadow: var(--card-medium);
  color: var(--text-inverse);
  background-color: var(--primary-hover);
  border-color: var(--primary-hover);
}

.btn-secondary {
  border-width: 1px;
  background-color: var(--bg-secondary);
  color: var(--text-primary);
  border-color: var(--border);
}

.btn-secondary:hover:not(:disabled) {
  --tw-translate-y: -1px;
  transform: translate(var(--tw-translate-x), var(--tw-translate-y)) rotate(var(--tw-rotate)) skewX(var(--tw-skew-x)) skewY(var(--tw-skew-y)) scaleX(var(--tw-scale-x)) scaleY(var(--tw-scale-y));
  box-shadow: var(--card-light);
  background-color: var(--bg-tertiary);
  border-color: var(--border);
}

.btn-danger {
  border-width: 1px;
  color: var(--text-inverse);
  background-color: var(--error);
  border-color: var(--error);
}

.btn-danger:hover:not(:disabled) {
  --tw-translate-y: -1px;
  transform: translate(var(--tw-translate-x), var(--tw-translate-y)) rotate(var(--tw-rotate)) skewX(var(--tw-skew-x)) skewY(var(--tw-skew-y)) scaleX(var(--tw-scale-x)) scaleY(var(--tw-scale-y));
  box-shadow: var(--card-medium);
  background-color: var(--color-error-700);
  border-color: var(--color-error-700);
}

.btn-sm {
  padding-left: 0.75rem;
  padding-right: 0.75rem;
  padding-top: 0.5rem;
  padding-bottom: 0.5rem;
  font-size: 0.75rem;
  line-height: 1rem;
}

.alert {
  margin-bottom: 1rem;
  display: flex;
  align-items: flex-start;
  gap: 0.75rem;
  border-radius: calc(var(--radius) - 2px);
  border-width: 1px;
  padding: 1rem;
}

.alert-error {
  border-color: var(--error);
  background-color: var(--error-light);
  color: var(--error);
}

.badge {
  display: inline-flex;
  align-items: center;
  border-radius: 9999px;
  padding-left: 0.75rem;
  padding-right: 0.75rem;
  padding-top: 0.25rem;
  padding-bottom: 0.25rem;
  font-size: 0.75rem;
  line-height: 1rem;
  font-weight: 500;
  text-transform: uppercase;
  letter-spacing: 0.025em;
}

.badge-warning {
  background-color: var(--warning-light);
  color: var(--warning);
}

/* Modal Component */

.modal {
  visibility: hidden;
  position: fixed;
  inset: 0px;
  z-index: 1000;
  display: flex;
  align-items: center;
  justify-content: center;
  background-color: rgb(0 0 0 / 0.5);
  opacity: 0;
  transition-property: opacity;
  transition-timing-function: cubic-bezier(0.4, 0, 0.2, 1);
  transition-duration: 150ms;
}

.modal.active {
  visibility: visible;
  opacity: 1;
}

.modal.\!active {
  visibility: visible;
  opacity: 1;
}

.modal.active .modal-content {
  --tw-scale-x: 1;
  --tw-scale-y: 1;
  transform: translate(var(--tw-translate-x), var(--tw-translate-y)) rotate(var(--tw-rotate)) skewX(var(--tw-skew-x)) skewY(var(--tw-skew-y)) scaleX(var(--tw-scale-x)) scaleY(var(--tw-scale-y));
}

.modal.\!active .modal-content {
  --tw-scale-x: 1;
  --tw-scale-y: 1;
  transform: translate(var(--tw-translate-x), var(--tw-translate-y)) rotate(var(--tw-rotate)) skewX(var(--tw-skew-x)) skewY(var(--tw-skew-y)) scaleX(var(--tw-scale-x)) scaleY(var(--tw-scale-y));
}

/* Dropdown Component */

.dropdown.\!active .dropdown-menu {
  visibility: visible;
  --tw-translate-y: 0px;
  transform: translate(var(--tw-translate-x), var(--tw-translate-y)) rotate(var(--tw-rotate)) skewX(var(--tw-skew-x)) skewY(var(--tw-skew-y)) scaleX(var(--tw-scale-x)) scaleY(var(--tw-scale-y));
  opacity: 1;
}

.dropdown.active .dropdown-menu {
  visibility: visible;
  --tw-translate-y: 0px;
  transform: translate(var(--tw-translate-x), var(--tw-translate-y)) rotate(var(--tw-rotate)) skewX(var(--tw-skew-x)) skewY(var(--tw-skew-y)) scaleX(var(--tw-scale-x)) scaleY(var(--tw-scale-y));
  opacity: 1;
}

#sidebar a[aria-current='page'] {
  background-color: var(--bg-tertiary);
  font-weight: 600;
  color: var(--primary);
}

/* Form Error List */

.errorlist {
  margin-top: 0.5rem;
  list-style-type: none;
  font-size: 0.875rem;
  line-height: 1.25rem;
  color: var(--error);
}

.errorlist li {
  margin-bottom: 0.25rem;
}

/* Containers */

.container {
  margin-left: auto;
  margin-right: auto;
  padding-left: 1rem;
  padding-right: 1rem;
}

/* Grid/Card */

.card-grid {
  display: grid;
  grid-template-columns: repeat(1, minmax(0, 1fr));
  gap: 1.5rem;
}

@media (min-width: 640px) {
  .card-grid {
    grid-template-columns: repeat(2, minmax(0, 1fr));
  }
}

@media (min-width: 768px) {
  .card-grid {
    grid-template-columns: repeat(3, minmax(0, 1fr));
  }
}

@media (min-width: 1024px) {
  .card-grid {
    grid-template-columns: repeat(4, minmax(0, 1fr));
  }
}

.card {
  border-radius: 0.75rem;
  border-width: 1px;
  border-color: var(--border);
  background-color: var(--bg-secondary);
  padding: 1.5rem;
  color: var(--text-primary);
  box-shadow: var(--card-medium);
}

.card-header {
  margin-bottom: 0.75rem;
  font-weight: 600;
}

.card-body {
  font-size: 0.875rem;
  line-height: 1.5rem;
}

.card-footer {
  margin-top: 1rem;
  border-top-width: 1px;
  border-color: var(--border);
  padding-top: 1rem;
}

.total-card-row {
  display: flex;
  flex-wrap: wrap;
  align-items: baseline;
  justify-content: space-between;
  gap: 0.75rem;
}

@media (min-width: 640px) {
  .total-card-row {
    flex-wrap: nowrap;
    gap: 1rem;
  }
}

.total-card-label {
  display: flex;
  min-width: 0px;
  align-items: center;
  gap: 0.5rem;
  font-size: 0.875rem;
  line-height: 1.25rem;
  color: var(--text-secondary);
}

.total-card-label-text {
  line-height: 1.25rem;
}

.total-card-value {
  flex-shrink: 0;
  text-align: right;
  font-size: 1.5rem;
  line-height: 2rem;
  font-weight: 700;
  line-height: 1.25;
  color: var(--text-primary);
}

@media (min-width: 640px) {
  .total-card-value {
    font-size: 1.875rem;
    line-height: 2.25rem;
  }
}

.card-compact {
  padding: 1rem;
}

@media (min-width: 640px) {
  .card-compact {
    padding: 1.25rem;
  }
}

.card-compact .card-body,
  .card-body-compact {
  padding: 0.75rem;
  font-size: 0.75rem;
  line-height: 1.25rem;
}

@media (min-width: 640px) {
  .card-compact .card-body,
  .card-body-compact {
    padding: 1rem;
  }
}

.card-compact .total-card-row,
  .card-body-compact .total-card-row {
  gap: 0.5rem;
}

.card-compact .total-card-label,
  .card-body-compact .total-card-label {
  gap: 0.25rem;
  font-size: 0.75rem;
  line-height: 1rem;
}

.card-compact .total-card-label-text,
  .card-body-compact .total-card-label-text {
  line-height: 1rem;
}

.card-compact .total-card-label svg,
  .card-body-compact .total-card-label svg {
  height: 1rem;
  width: 1rem;
}

.card-compact .total-card-value,
  .card-body-compact .total-card-value {
  font-size: 1.125rem;
  line-height: 1.75rem;
}

@media (min-width: 640px) {
  .card-compact .total-card-value,
  .card-body-compact .total-card-value {
    font-size: 1.25rem;
    line-height: 1.75rem;
  }
}

.card-compact .card-body > :not(:first-child),
  .card-body-compact > :not(:first-child) {
  margin-top: var(--space-1);
}

/* Botões */

.btn {
  display: inline-flex;
  align-items: center;
  justify-content: center;
  border-radius: var(--radius);
  border-width: 1px;
  padding-left: 1rem;
  padding-right: 1rem;
  padding-top: 0.5rem;
  padding-bottom: 0.5rem;
  font-size: 0.875rem;
  line-height: 1.25rem;
  font-weight: 500;
  transition-property: color, background-color, border-color, text-decoration-color, fill, stroke, opacity, box-shadow, transform, filter, backdrop-filter;
  transition-timing-function: cubic-bezier(0.4, 0, 0.2, 1);
  transition-duration: 150ms;
}

.btn-primary {
  display: inline-flex;
  align-items: center;
  justify-content: center;
  gap: 0.5rem;
  white-space: nowrap;
  border-radius: calc(var(--radius) - 2px);
  border-width: 1px;
  padding-top: 0.75rem;
  padding-bottom: 0.75rem;
  padding-left: 1.25rem;
  padding-right: 1.25rem;
  font-size: 0.875rem;
  line-height: 1.25rem;
  font-weight: 500;
  line-height: 1;
  text-decoration-line: none;
  transition-property: all;
  transition-timing-function: cubic-bezier(0.4, 0, 0.2, 1);
  transition-duration: 150ms;
  animation-duration: 150ms;
}

@media (min-width: 640px) {
  .btn-primary {
    padding-left: 1rem;
    padding-right: 1rem;
  }
}

.btn-primary:focus {
  outline: 2px solid transparent;
  outline-offset: 2px;
  --tw-ring-offset-shadow: var(--tw-ring-inset) 0 0 0 var(--tw-ring-offset-width) var(--tw-ring-offset-color);
  --tw-ring-shadow: var(--tw-ring-inset) 0 0 0 calc(2px + var(--tw-ring-offset-width)) var(--tw-ring-color);
  box-shadow: var(--tw-ring-offset-shadow), var(--tw-ring-shadow), var(--tw-shadow, 0 0 #0000);
  --tw-ring-color: var(--border-focus);
  --tw-ring-offset-width: 2px;
}

.btn-primary:disabled {
  cursor: not-allowed;
  opacity: 0.5;
}

.btn-primary {
  display: inline-flex;
  align-items: center;
  justify-content: center;
  border-radius: var(--radius);
  border-width: 1px;
  padding-left: 1rem;
  padding-right: 1rem;
  padding-top: 0.5rem;
  padding-bottom: 0.5rem;
  font-size: 0.875rem;
  line-height: 1.25rem;
  font-weight: 500;
  transition-property: color, background-color, border-color, text-decoration-color, fill, stroke, opacity, box-shadow, transform, filter, backdrop-filter;
  transition-timing-function: cubic-bezier(0.4, 0, 0.2, 1);
  transition-duration: 150ms;
  border-color: transparent;
  background-color: var(--accent);
  color: var(--on-accent);
}

.btn-primary:hover {
  opacity: 0.9;
}

.btn-secondary {
  display: inline-flex;
  align-items: center;
  justify-content: center;
  gap: 0.5rem;
  white-space: nowrap;
  border-radius: calc(var(--radius) - 2px);
  border-width: 1px;
  padding-top: 0.75rem;
  padding-bottom: 0.75rem;
  padding-left: 1.25rem;
  padding-right: 1.25rem;
  font-size: 0.875rem;
  line-height: 1.25rem;
  font-weight: 500;
  line-height: 1;
  text-decoration-line: none;
  transition-property: all;
  transition-timing-function: cubic-bezier(0.4, 0, 0.2, 1);
  transition-duration: 150ms;
  animation-duration: 150ms;
}

@media (min-width: 640px) {
  .btn-secondary {
    padding-left: 1rem;
    padding-right: 1rem;
  }
}

.btn-secondary:focus {
  outline: 2px solid transparent;
  outline-offset: 2px;
  --tw-ring-offset-shadow: var(--tw-ring-inset) 0 0 0 var(--tw-ring-offset-width) var(--tw-ring-offset-color);
  --tw-ring-shadow: var(--tw-ring-inset) 0 0 0 calc(2px + var(--tw-ring-offset-width)) var(--tw-ring-color);
  box-shadow: var(--tw-ring-offset-shadow), var(--tw-ring-shadow), var(--tw-shadow, 0 0 #0000);
  --tw-ring-color: var(--border-focus);
  --tw-ring-offset-width: 2px;
}

.btn-secondary:disabled {
  cursor: not-allowed;
  opacity: 0.5;
}

.btn-secondary {
  display: inline-flex;
  align-items: center;
  justify-content: center;
  border-radius: var(--radius);
  border-width: 1px;
  padding-left: 1rem;
  padding-right: 1rem;
  padding-top: 0.5rem;
  padding-bottom: 0.5rem;
  font-size: 0.875rem;
  line-height: 1.25rem;
  font-weight: 500;
  transition-property: color, background-color, border-color, text-decoration-color, fill, stroke, opacity, box-shadow, transform, filter, backdrop-filter;
  transition-timing-function: cubic-bezier(0.4, 0, 0.2, 1);
  transition-duration: 150ms;
  border-color: var(--border);
  background-color: var(--bg-tertiary);
  color: var(--text-primary);
}

.btn-secondary:hover {
  background-color: var(--bg-accent);
}

/* Sidebar */

.sidebar-item {
  display: flex;
  align-items: center;
  gap: 0.75rem;
  border-radius: var(--radius);
  padding-left: 0.75rem;
  padding-right: 0.75rem;
  padding-top: 0.5rem;
  padding-bottom: 0.5rem;
  color: var(--text-secondary);
  transition-property: color, background-color, border-color, text-decoration-color, fill, stroke, opacity, box-shadow, transform, filter, backdrop-filter;
  transition-timing-function: cubic-bezier(0.4, 0, 0.2, 1);
  transition-duration: 150ms;
}

.sidebar-item:hover {
  background-color: var(--bg-accent);
}

.sidebar-item-active {
  background-color: var(--bg-accent);
  font-weight: 500;
  color: var(--text-primary);
}

.sidebar-menu {
  display: flex;
  flex-direction: column;
  gap: 0.25rem;
}

.sidebar-entry {
  position: relative;
}

.sidebar-parent {
  display: flex;
  align-items: center;
  gap: 0.5rem;
}

.sidebar-toggle {
  margin-left: auto;
  display: inline-flex;
  align-items: center;
  justify-content: center;
  border-radius: calc(var(--radius) - 2px);
  padding: 0.5rem;
  color: var(--text-secondary);
  transition-property: color, background-color, border-color, text-decoration-color, fill, stroke, opacity, box-shadow, transform, filter, backdrop-filter;
  transition-timing-function: cubic-bezier(0.4, 0, 0.2, 1);
  transition-duration: 150ms;
}

.sidebar-toggle:hover {
  background-color: var(--bg-accent);
  color: var(--text-primary);
}

.sidebar-toggle:focus-visible {
  outline: 2px solid transparent;
  outline-offset: 2px;
  --tw-ring-offset-shadow: var(--tw-ring-inset) 0 0 0 var(--tw-ring-offset-width) var(--tw-ring-offset-color);
  --tw-ring-shadow: var(--tw-ring-inset) 0 0 0 calc(2px + var(--tw-ring-offset-width)) var(--tw-ring-color);
  box-shadow: var(--tw-ring-offset-shadow), var(--tw-ring-shadow), var(--tw-shadow, 0 0 #0000);
  --tw-ring-color: var(--primary);
}

.sidebar-toggle-icon {
  height: 1rem;
  width: 1rem;
  transition-property: transform;
  transition-timing-function: cubic-bezier(0.4, 0, 0.2, 1);
  transition-duration: 150ms;
}

.sidebar-toggle[aria-expanded='true'] .sidebar-toggle-icon {
  --tw-rotate: 180deg;
  transform: translate(var(--tw-translate-x), var(--tw-translate-y)) rotate(var(--tw-rotate)) skewX(var(--tw-skew-x)) skewY(var(--tw-skew-y)) scaleX(var(--tw-scale-x)) scaleY(var(--tw-scale-y));
}

.sidebar-submenu {
  margin-top: 0.25rem;
  margin-left: 0.75rem;
  display: flex;
  flex-direction: column;
  gap: 0.25rem;
  border-left-width: 1px;
  border-color: var(--border);
  padding-left: 0.75rem;
}

.sidebar-subitem {
  display: flex;
  align-items: center;
  gap: 0.5rem;
  border-radius: calc(var(--radius) - 2px);
  padding-left: 0.75rem;
  padding-right: 0.75rem;
  padding-top: 0.5rem;
  padding-bottom: 0.5rem;
  font-size: 0.875rem;
  line-height: 1.25rem;
  color: var(--text-secondary);
  transition-property: color, background-color, border-color, text-decoration-color, fill, stroke, opacity, box-shadow, transform, filter, backdrop-filter;
  transition-timing-function: cubic-bezier(0.4, 0, 0.2, 1);
  transition-duration: 150ms;
}

.sidebar-subitem:hover {
  background-color: var(--bg-accent);
}

.sidebar-subitem svg {
  height: 1rem;
  width: 1rem;
}

#sidebar .sidebar-header,
  #sidebar .sidebar-nav {
  transition-property: all;
  transition-duration: 150ms;
  transition-timing-function: cubic-bezier(0.4, 0, 0.2, 1);
  animation-duration: 150ms;
  animation-timing-function: cubic-bezier(0.4, 0, 0.2, 1);
}

#sidebar.sidebar-collapsed .sidebar-header,
  #sidebar.sidebar-collapsed .sidebar-nav {
  padding-left: 0.5rem;
  padding-right: 0.5rem;
}

#sidebar.sidebar-collapsed .sidebar-nav {
  padding-top: 0.75rem;
  padding-bottom: 0.75rem;
}

#sidebar.sidebar-collapsed .sidebar-item {
  justify-content: center;
  padding-left: 0.5rem;
  padding-right: 0.5rem;
}

#sidebar.sidebar-collapsed .sidebar-toggle {
  display: none;
}

#sidebar.sidebar-collapsed .sidebar-submenu {
  display: none;
}

#sidebar.sidebar-collapsed .sidebar-subitem {
  justify-content: center;
  padding-left: 0.5rem;
  padding-right: 0.5rem;
}

#sidebar.sidebar-collapsed .sidebar-item svg,
  #sidebar.sidebar-collapsed .sidebar-subitem svg,
  #sidebar.sidebar-collapsed .sidebar-item img {
  height: 1.5rem;
  width: 1.5rem;
  flex-shrink: 0;
}

#sidebar.sidebar-collapsed .sidebar-brand-label {
  display: none;
}

/* Tabelas */

.table {
  width: 100%;
  font-size: 0.875rem;
  line-height: 1.25rem;
}

.table thead th {
  border-bottom-width: 1px;
  border-color: var(--border);
  padding-top: 0.5rem;
  padding-bottom: 0.5rem;
  text-align: left;
  font-weight: 500;
}

.table tbody tr {
  border-bottom-width: 1px;
  border-color: var(--border);
}

.table td {
  padding-top: 0.5rem;
  padding-bottom: 0.5rem;
  vertical-align: middle;
}

/* Forms */

.errorlist {
  margin-top: 0.25rem;
  list-style-type: none;
  padding: 0px;
  font-size: 0.75rem;
  line-height: 1rem;
  color: var(--error);
}

.errorlist li {
  margin-top: 0.25rem;
}

[aria-invalid="true"] {
  border-color: var(--error);
  background-color: var(--error-light);
}

.layout-header {
  min-height: var(--layout-header-height);
}

.sr-only {
  position: absolute;
  width: 1px;
  height: 1px;
  padding: 0;
  margin: -1px;
  overflow: hidden;
  clip: rect(0, 0, 0, 0);
  white-space: nowrap;
  border-width: 0;
}

.pointer-events-none {
  pointer-events: none;
}

.visible {
  visibility: visible;
}

.static {
  position: static;
}

.fixed {
  position: fixed;
}

.absolute {
  position: absolute;
}

.relative {
  position: relative;
}

.sticky {
  position: sticky;
}

.inset-0 {
  inset: 0px;
}

.inset-y-0 {
  top: 0px;
  bottom: 0px;
}

.-bottom-8 {
  bottom: -2rem;
}

.left-0 {
  left: 0px;
}

.left-4 {
  left: 1rem;
}

.right-2 {
  right: 0.5rem;
}

.right-4 {
  right: 1rem;
}

.top-0 {
  top: 0px;
}

.top-2 {
  top: 0.5rem;
}

.top-4 {
  top: 1rem;
}

.isolate {
  isolation: isolate;
}

.z-10 {
  z-index: 10;
}

.z-20 {
  z-index: 20;
}

.z-30 {
  z-index: 30;
}

.z-50 {
  z-index: 50;
}

.col-span-full {
  grid-column: 1 / -1;
}

.mx-auto {
  margin-left: auto;
  margin-right: auto;
}

.mb-1 {
  margin-bottom: 0.25rem;
}

.mb-2 {
  margin-bottom: 0.5rem;
}

.mb-4 {
  margin-bottom: 1rem;
}

.mb-6 {
  margin-bottom: 1.5rem;
}

.mb-8 {
  margin-bottom: 2rem;
}

.ml-0 {
  margin-left: 0px;
}

.ml-16 {
  margin-left: 4rem;
}

.ml-2 {
  margin-left: 0.5rem;
}

.ml-64 {
  margin-left: 16rem;
}

.mr-1 {
  margin-right: 0.25rem;
}

.mt-1 {
  margin-top: 0.25rem;
}

.mt-10 {
  margin-top: 2.5rem;
}

.mt-2 {
  margin-top: 0.5rem;
}

.mt-3 {
  margin-top: 0.75rem;
}

.mt-4 {
  margin-top: 1rem;
}

.mt-6 {
  margin-top: 1.5rem;
}

.mt-8 {
  margin-top: 2rem;
}

.mt-auto {
  margin-top: auto;
}

.block {
  display: block;
}

.inline-block {
  display: inline-block;
}

.inline {
  display: inline;
}

.flex {
  display: flex;
}

.inline-flex {
  display: inline-flex;
}

.table {
  display: table;
}

.grid {
  display: grid;
}

.contents {
  display: contents;
}

.hidden {
  display: none;
}

.h-10 {
  height: 2.5rem;
}

.h-12 {
  height: 3rem;
}

.h-16 {
  height: 4rem;
}

.h-2 {
  height: 0.5rem;
}

.h-20 {
  height: 5rem;
}

.h-24 {
  height: 6rem;
}

.h-3\.5 {
  height: 0.875rem;
}

.h-4 {
  height: 1rem;
}

.h-40 {
  height: 10rem;
}

.h-5 {
  height: 1.25rem;
}

.h-6 {
  height: 1.5rem;
}

.h-64 {
  height: 16rem;
}

.h-8 {
  height: 2rem;
}

.h-full {
  height: 100%;
}

.max-h-64 {
  max-height: 16rem;
}

.min-h-\[400px\] {
  min-height: 400px;
}

.min-h-screen {
  min-height: 100vh;
}

.w-10 {
  width: 2.5rem;
}

.w-12 {
  width: 3rem;
}

.w-16 {
  width: 4rem;
}

.w-20 {
  width: 5rem;
}

.w-3\.5 {
  width: 0.875rem;
}

.w-4 {
  width: 1rem;
}

.w-5 {
  width: 1.25rem;
}

.w-6 {
  width: 1.5rem;
}

.w-64 {
  width: 16rem;
}

.w-8 {
  width: 2rem;
}

.w-auto {
  width: auto;
}

.w-full {
  width: 100%;
}

.min-w-0 {
  min-width: 0px;
}

.min-w-full {
  min-width: 100%;
}

.max-w-2xl {
  max-width: 42rem;
}

.max-w-3xl {
  max-width: 48rem;
}

.max-w-4xl {
  max-width: 56rem;
}

.max-w-5xl {
  max-width: 64rem;
}

.max-w-7xl {
  max-width: 80rem;
}

.max-w-full {
  max-width: 100%;
}

.max-w-md {
  max-width: 28rem;
}

.flex-1 {
  flex: 1 1 0%;
}

.shrink-0 {
  flex-shrink: 0;
}

.flex-grow {
  flex-grow: 1;
}

.transform {
  transform: translate(var(--tw-translate-x), var(--tw-translate-y)) rotate(var(--tw-rotate)) skewX(var(--tw-skew-x)) skewY(var(--tw-skew-y)) scaleX(var(--tw-scale-x)) scaleY(var(--tw-scale-y));
}

.cursor-move {
  cursor: move;
}

.cursor-pointer {
  cursor: pointer;
}

.list-inside {
  list-style-position: inside;
}

.list-disc {
  list-style-type: disc;
}

.list-none {
  list-style-type: none;
}

.auto-rows-fr {
  grid-auto-rows: minmax(0, 1fr);
}

.grid-cols-1 {
  grid-template-columns: repeat(1, minmax(0, 1fr));
}

.grid-cols-2 {
  grid-template-columns: repeat(2, minmax(0, 1fr));
}

.grid-cols-3 {
  grid-template-columns: repeat(3, minmax(0, 1fr));
}

.flex-col {
  flex-direction: column;
}

.flex-wrap {
  flex-wrap: wrap;
}

.place-items-center {
  place-items: center;
}

.content-start {
  align-content: flex-start;
}

.items-start {
  align-items: flex-start;
}

.items-center {
  align-items: center;
}

.items-stretch {
  align-items: stretch;
}

.justify-start {
  justify-content: flex-start;
}

.justify-end {
  justify-content: flex-end;
}

.justify-center {
  justify-content: center;
}

.justify-between {
  justify-content: space-between;
}

.gap-1 {
  gap: 0.25rem;
}

.gap-2 {
  gap: 0.5rem;
}

.gap-3 {
  gap: 0.75rem;
}

.gap-4 {
  gap: 1rem;
}

.gap-6 {
  gap: 1.5rem;
}

.gap-x-2 {
  -moz-column-gap: 0.5rem;
       column-gap: 0.5rem;
}

.space-x-2 > :not([hidden]) ~ :not([hidden]) {
  --tw-space-x-reverse: 0;
  margin-right: calc(0.5rem * var(--tw-space-x-reverse));
  margin-left: calc(0.5rem * calc(1 - var(--tw-space-x-reverse)));
}

.space-y-1 > :not([hidden]) ~ :not([hidden]) {
  --tw-space-y-reverse: 0;
  margin-top: calc(0.25rem * calc(1 - var(--tw-space-y-reverse)));
  margin-bottom: calc(0.25rem * var(--tw-space-y-reverse));
}

.space-y-1\.5 > :not([hidden]) ~ :not([hidden]) {
  --tw-space-y-reverse: 0;
  margin-top: calc(0.375rem * calc(1 - var(--tw-space-y-reverse)));
  margin-bottom: calc(0.375rem * var(--tw-space-y-reverse));
}

.space-y-10 > :not([hidden]) ~ :not([hidden]) {
  --tw-space-y-reverse: 0;
  margin-top: calc(2.5rem * calc(1 - var(--tw-space-y-reverse)));
  margin-bottom: calc(2.5rem * var(--tw-space-y-reverse));
}

.space-y-2 > :not([hidden]) ~ :not([hidden]) {
  --tw-space-y-reverse: 0;
  margin-top: calc(0.5rem * calc(1 - var(--tw-space-y-reverse)));
  margin-bottom: calc(0.5rem * var(--tw-space-y-reverse));
}

.space-y-3 > :not([hidden]) ~ :not([hidden]) {
  --tw-space-y-reverse: 0;
  margin-top: calc(0.75rem * calc(1 - var(--tw-space-y-reverse)));
  margin-bottom: calc(0.75rem * var(--tw-space-y-reverse));
}

.space-y-4 > :not([hidden]) ~ :not([hidden]) {
  --tw-space-y-reverse: 0;
  margin-top: calc(1rem * calc(1 - var(--tw-space-y-reverse)));
  margin-bottom: calc(1rem * var(--tw-space-y-reverse));
}

.space-y-5 > :not([hidden]) ~ :not([hidden]) {
  --tw-space-y-reverse: 0;
  margin-top: calc(1.25rem * calc(1 - var(--tw-space-y-reverse)));
  margin-bottom: calc(1.25rem * var(--tw-space-y-reverse));
}

.space-y-6 > :not([hidden]) ~ :not([hidden]) {
  --tw-space-y-reverse: 0;
  margin-top: calc(1.5rem * calc(1 - var(--tw-space-y-reverse)));
  margin-bottom: calc(1.5rem * var(--tw-space-y-reverse));
}

.space-y-8 > :not([hidden]) ~ :not([hidden]) {
  --tw-space-y-reverse: 0;
  margin-top: calc(2rem * calc(1 - var(--tw-space-y-reverse)));
  margin-bottom: calc(2rem * var(--tw-space-y-reverse));
}

.divide-y > :not([hidden]) ~ :not([hidden]) {
  --tw-divide-y-reverse: 0;
  border-top-width: calc(1px * calc(1 - var(--tw-divide-y-reverse)));
  border-bottom-width: calc(1px * var(--tw-divide-y-reverse));
}

.divide-\[var\(--border\)\] > :not([hidden]) ~ :not([hidden]) {
  border-color: var(--border);
}

.self-start {
  align-self: flex-start;
}

.overflow-hidden {
  overflow: hidden;
}

.overflow-visible {
  overflow: visible;
}

.overflow-x-auto {
  overflow-x: auto;
}

.overflow-y-auto {
  overflow-y: auto;
}

.truncate {
  overflow: hidden;
  text-overflow: ellipsis;
  white-space: nowrap;
}

.whitespace-nowrap {
  white-space: nowrap;
}

.whitespace-pre-line {
  white-space: pre-line;
}

.rounded {
  border-radius: 0.25rem;
}

.rounded-2xl {
  border-radius: 1rem;
}

.rounded-full {
  border-radius: 9999px;
}

.rounded-lg {
  border-radius: var(--radius);
}

.rounded-md {
  border-radius: calc(var(--radius) - 2px);
}

.rounded-xl {
  border-radius: 0.75rem;
}

.border {
  border-width: 1px;
}

.border-b {
  border-bottom-width: 1px;
}

.border-r {
  border-right-width: 1px;
}

.border-t {
  border-top-width: 1px;
}

.border-dashed {
  border-style: dashed;
}

.border-\[var\(--border\)\] {
  border-color: var(--border);
}

.border-\[var\(--border-secondary\)\] {
  border-color: var(--border-secondary);
}

.border-\[var\(--error\)\] {
  border-color: var(--error);
}

.border-\[var\(--success\)\] {
  border-color: var(--success);
}

.border-gray-300 {
  --tw-border-opacity: 1;
  border-color: rgb(209 213 219 / var(--tw-border-opacity, 1));
}

.border-transparent {
  border-color: transparent;
}

.border-white\/80 {
  border-color: rgb(255 255 255 / 0.8);
}

.bg-\[var\(--bg-primary\)\] {
  background-color: var(--bg-primary);
}

.bg-\[var\(--bg-secondary\)\] {
  background-color: var(--bg-secondary);
}

.bg-\[var\(--bg-tertiary\)\] {
  background-color: var(--bg-tertiary);
}

.bg-\[var\(--error\)\] {
  background-color: var(--error);
}

.bg-\[var\(--error-light\)\] {
  background-color: var(--error-light);
}

.bg-\[var\(--primary\)\] {
  background-color: var(--primary);
}

.bg-\[var\(--primary-light\)\] {
  background-color: var(--primary-light);
}

.bg-\[var\(--primary-soft\2c rgba\(59\2c 130\2c 246\2c 0\.15\)\)\] {
  background-color: var(--primary-soft,rgba(59,130,246,0.15));
}

.bg-\[var\(--success-light\)\] {
  background-color: var(--success-light);
}

.bg-\[var\(--surface-secondary\)\] {
  background-color: var(--surface-secondary);
}

.bg-\[var\(--warning-light\)\] {
  background-color: var(--warning-light);
}

.bg-black\/60 {
  background-color: rgb(0 0 0 / 0.6);
}

.bg-transparent {
  background-color: transparent;
}

.bg-white\/20 {
  background-color: rgb(255 255 255 / 0.2);
}

.bg-white\/80 {
  background-color: rgb(255 255 255 / 0.8);
}

.bg-gradient-to-br {
  background-image: linear-gradient(to bottom right, var(--tw-gradient-stops));
}

.bg-gradient-to-r {
  background-image: linear-gradient(to right, var(--tw-gradient-stops));
}

.bg-gradient-to-t {
  background-image: linear-gradient(to top, var(--tw-gradient-stops));
}

.from-\[var\(--hero-from\)\] {
  --tw-gradient-from: var(--hero-from) var(--tw-gradient-from-position);
  --tw-gradient-to: rgb(255 255 255 / 0) var(--tw-gradient-to-position);
  --tw-gradient-stops: var(--tw-gradient-from), var(--tw-gradient-to);
}

.from-black\/70 {
  --tw-gradient-from: rgb(0 0 0 / 0.7) var(--tw-gradient-from-position);
  --tw-gradient-to: rgb(0 0 0 / 0) var(--tw-gradient-to-position);
  --tw-gradient-stops: var(--tw-gradient-from), var(--tw-gradient-to);
}

.from-blue-50 {
  --tw-gradient-from: #eff6ff var(--tw-gradient-from-position);
  --tw-gradient-to: rgb(239 246 255 / 0) var(--tw-gradient-to-position);
  --tw-gradient-stops: var(--tw-gradient-from), var(--tw-gradient-to);
}

.from-sky-50 {
  --tw-gradient-from: #f0f9ff var(--tw-gradient-from-position);
  --tw-gradient-to: rgb(240 249 255 / 0) var(--tw-gradient-to-position);
  --tw-gradient-stops: var(--tw-gradient-from), var(--tw-gradient-to);
}

.via-black\/30 {
  --tw-gradient-to: rgb(0 0 0 / 0)  var(--tw-gradient-to-position);
  --tw-gradient-stops: var(--tw-gradient-from), rgb(0 0 0 / 0.3) var(--tw-gradient-via-position), var(--tw-gradient-to);
}

.via-blue-100 {
  --tw-gradient-to: rgb(219 234 254 / 0)  var(--tw-gradient-to-position);
  --tw-gradient-stops: var(--tw-gradient-from), #dbeafe var(--tw-gradient-via-position), var(--tw-gradient-to);
}

.to-\[var\(--hero-to\)\] {
  --tw-gradient-to: var(--hero-to) var(--tw-gradient-to-position);
}

.to-blue-100 {
  --tw-gradient-to: #dbeafe var(--tw-gradient-to-position);
}

.to-indigo-100 {
  --tw-gradient-to: #e0e7ff var(--tw-gradient-to-position);
}

.to-indigo-200 {
  --tw-gradient-to: #c7d2fe var(--tw-gradient-to-position);
}

.to-transparent {
  --tw-gradient-to: transparent var(--tw-gradient-to-position);
}

.object-cover {
  -o-object-fit: cover;
     object-fit: cover;
}

.p-10 {
  padding: 2.5rem;
}

.p-2 {
  padding: 0.5rem;
}

.p-3 {
  padding: 0.75rem;
}

.p-4 {
  padding: 1rem;
}

.p-5 {
  padding: 1.25rem;
}

.p-6 {
  padding: 1.5rem;
}

.p-8 {
  padding: 2rem;
}

.px-2 {
  padding-left: 0.5rem;
  padding-right: 0.5rem;
}

.px-3 {
  padding-left: 0.75rem;
  padding-right: 0.75rem;
}

.px-4 {
  padding-left: 1rem;
  padding-right: 1rem;
}

.px-6 {
  padding-left: 1.5rem;
  padding-right: 1.5rem;
}

.py-0\.5 {
  padding-top: 0.125rem;
  padding-bottom: 0.125rem;
}

.py-1 {
  padding-top: 0.25rem;
  padding-bottom: 0.25rem;
}

.py-10 {
  padding-top: 2.5rem;
  padding-bottom: 2.5rem;
}

.py-12 {
  padding-top: 3rem;
  padding-bottom: 3rem;
}

.py-16 {
  padding-top: 4rem;
  padding-bottom: 4rem;
}

.py-2 {
  padding-top: 0.5rem;
  padding-bottom: 0.5rem;
}

.py-3 {
  padding-top: 0.75rem;
  padding-bottom: 0.75rem;
}

.py-4 {
  padding-top: 1rem;
  padding-bottom: 1rem;
}

.py-6 {
  padding-top: 1.5rem;
  padding-bottom: 1.5rem;
}

.py-8 {
  padding-top: 2rem;
  padding-bottom: 2rem;
}

.pb-10 {
  padding-bottom: 2.5rem;
}

.pb-3 {
  padding-bottom: 0.75rem;
}

.pl-6 {
  padding-left: 1.5rem;
}

.pt-10 {
  padding-top: 2.5rem;
}

.pt-2 {
  padding-top: 0.5rem;
}

.pt-4 {
  padding-top: 1rem;
}

.text-left {
  text-align: left;
}

.text-center {
  text-align: center;
}

.text-right {
  text-align: right;
}

.font-mono {
  font-family: ui-monospace, SFMono-Regular, Menlo, Monaco, Consolas, "Liberation Mono", "Courier New", monospace;
}

.font-sans {
  font-family: Inter, ui-sans-serif, system-ui;
}

.text-2xl {
  font-size: 1.5rem;
  line-height: 2rem;
}

.text-3xl {
  font-size: 1.875rem;
  line-height: 2.25rem;
}

.text-4xl {
  font-size: 2.25rem;
  line-height: 2.5rem;
}

.text-\[0\.6rem\] {
  font-size: 0.6rem;
}

.text-\[10px\] {
  font-size: 10px;
}

.text-\[11px\] {
  font-size: 11px;
}

.text-base {
  font-size: 1rem;
  line-height: 1.5rem;
}

.text-lg {
  font-size: 1.125rem;
  line-height: 1.75rem;
}

.text-sm {
  font-size: 0.875rem;
  line-height: 1.25rem;
}

.text-xl {
  font-size: 1.25rem;
  line-height: 1.75rem;
}

.text-xs {
  font-size: 0.75rem;
  line-height: 1rem;
}

.font-bold {
  font-weight: 700;
}

.font-medium {
  font-weight: 500;
}

.font-normal {
  font-weight: 400;
}

.font-semibold {
  font-weight: 600;
}

.uppercase {
  text-transform: uppercase;
}

.tracking-wide {
  letter-spacing: 0.025em;
}

.tracking-widest {
  letter-spacing: 0.1em;
}

.text-\[inherit\] {
  color: inherit;
}

.text-\[var\(--error\)\] {
  color: var(--error);
}

.text-\[var\(--primary\)\] {
  color: var(--primary);
}

.text-\[var\(--primary\2c \#2563eb\)\] {
  color: var(--primary,#2563eb);
}

.text-\[var\(--success\)\] {
  color: var(--success);
}

.text-\[var\(--text-inverse\)\] {
  color: var(--text-inverse);
}

.text-\[var\(--text-muted\)\] {
  color: var(--text-muted);
}

.text-\[var\(--text-primary\)\] {
  color: var(--text-primary);
}

.text-\[var\(--text-secondary\)\] {
  color: var(--text-secondary);
}

.text-\[var\(--text-tertiary\)\] {
  color: var(--text-tertiary);
}

.text-error {
  color: var(--color-error-500);
}

.text-gray-900 {
  --tw-text-opacity: 1;
  color: rgb(17 24 39 / var(--tw-text-opacity, 1));
}

.text-primary {
  color: var(--primary);
}

.text-primary-600 {
  color: var(--color-primary-600);
}

.text-white {
  --tw-text-opacity: 1;
  color: rgb(255 255 255 / var(--tw-text-opacity, 1));
}

.text-white\/80 {
  color: rgb(255 255 255 / 0.8);
}

.text-white\/90 {
  color: rgb(255 255 255 / 0.9);
}

.shadow-lg {
  --tw-shadow: 0 10px 15px -3px rgb(0 0 0 / 0.1), 0 4px 6px -4px rgb(0 0 0 / 0.1);
  --tw-shadow-colored: 0 10px 15px -3px var(--tw-shadow-color), 0 4px 6px -4px var(--tw-shadow-color);
  box-shadow: var(--tw-ring-offset-shadow, 0 0 #0000), var(--tw-ring-shadow, 0 0 #0000), var(--tw-shadow);
}

.shadow-md {
  --tw-shadow: 0 4px 6px -1px rgb(0 0 0 / 0.1), 0 2px 4px -2px rgb(0 0 0 / 0.1);
  --tw-shadow-colored: 0 4px 6px -1px var(--tw-shadow-color), 0 2px 4px -2px var(--tw-shadow-color);
  box-shadow: var(--tw-ring-offset-shadow, 0 0 #0000), var(--tw-ring-shadow, 0 0 #0000), var(--tw-shadow);
}

.shadow-sm {
  --tw-shadow: 0 1px 2px 0 rgb(0 0 0 / 0.05);
  --tw-shadow-colored: 0 1px 2px 0 var(--tw-shadow-color);
  box-shadow: var(--tw-ring-offset-shadow, 0 0 #0000), var(--tw-ring-shadow, 0 0 #0000), var(--tw-shadow);
}

.ring {
  --tw-ring-offset-shadow: var(--tw-ring-inset) 0 0 0 var(--tw-ring-offset-width) var(--tw-ring-offset-color);
  --tw-ring-shadow: var(--tw-ring-inset) 0 0 0 calc(3px + var(--tw-ring-offset-width)) var(--tw-ring-color);
  box-shadow: var(--tw-ring-offset-shadow), var(--tw-ring-shadow), var(--tw-shadow, 0 0 #0000);
}

.ring-1 {
  --tw-ring-offset-shadow: var(--tw-ring-inset) 0 0 0 var(--tw-ring-offset-width) var(--tw-ring-offset-color);
  --tw-ring-shadow: var(--tw-ring-inset) 0 0 0 calc(1px + var(--tw-ring-offset-width)) var(--tw-ring-color);
  box-shadow: var(--tw-ring-offset-shadow), var(--tw-ring-shadow), var(--tw-shadow, 0 0 #0000);
}

.ring-4 {
  --tw-ring-offset-shadow: var(--tw-ring-inset) 0 0 0 var(--tw-ring-offset-width) var(--tw-ring-offset-color);
  --tw-ring-shadow: var(--tw-ring-inset) 0 0 0 calc(4px + var(--tw-ring-offset-width)) var(--tw-ring-color);
  box-shadow: var(--tw-ring-offset-shadow), var(--tw-ring-shadow), var(--tw-shadow, 0 0 #0000);
}

.ring-\[var\(--bg-primary\)\] {
  --tw-ring-color: var(--bg-primary);
}

.ring-\[var\(--primary-soft-border\2c rgba\(59\2c 130\2c 246\2c 0\.3\)\)\] {
  --tw-ring-color: var(--primary-soft-border,rgba(59,130,246,0.3));
}

.ring-white\/10 {
  --tw-ring-color: rgb(255 255 255 / 0.1);
}

.ring-white\/30 {
  --tw-ring-color: rgb(255 255 255 / 0.3);
}

.ring-white\/50 {
  --tw-ring-color: rgb(255 255 255 / 0.5);
}

.filter {
  filter: var(--tw-blur) var(--tw-brightness) var(--tw-contrast) var(--tw-grayscale) var(--tw-hue-rotate) var(--tw-invert) var(--tw-saturate) var(--tw-sepia) var(--tw-drop-shadow);
}

.backdrop-blur-sm {
  --tw-backdrop-blur: blur(4px);
  backdrop-filter: var(--tw-backdrop-blur) var(--tw-backdrop-brightness) var(--tw-backdrop-contrast) var(--tw-backdrop-grayscale) var(--tw-backdrop-hue-rotate) var(--tw-backdrop-invert) var(--tw-backdrop-opacity) var(--tw-backdrop-saturate) var(--tw-backdrop-sepia);
}

.transition {
  transition-property: color, background-color, border-color, text-decoration-color, fill, stroke, opacity, box-shadow, transform, filter, backdrop-filter;
  transition-timing-function: cubic-bezier(0.4, 0, 0.2, 1);
  transition-duration: 150ms;
}

.transition-all {
  transition-property: all;
  transition-timing-function: cubic-bezier(0.4, 0, 0.2, 1);
  transition-duration: 150ms;
}

.transition-colors {
  transition-property: color, background-color, border-color, text-decoration-color, fill, stroke;
  transition-timing-function: cubic-bezier(0.4, 0, 0.2, 1);
  transition-duration: 150ms;
}

.ease-out {
  transition-timing-function: cubic-bezier(0, 0, 0.2, 1);
}

@keyframes enter {
  from {
    opacity: var(--tw-enter-opacity, 1);
    transform: translate3d(var(--tw-enter-translate-x, 0), var(--tw-enter-translate-y, 0), 0) scale3d(var(--tw-enter-scale, 1), var(--tw-enter-scale, 1), var(--tw-enter-scale, 1)) rotate(var(--tw-enter-rotate, 0));
  }
}

@keyframes exit {
  to {
    opacity: var(--tw-exit-opacity, 1);
    transform: translate3d(var(--tw-exit-translate-x, 0), var(--tw-exit-translate-y, 0), 0) scale3d(var(--tw-exit-scale, 1), var(--tw-exit-scale, 1), var(--tw-exit-scale, 1)) rotate(var(--tw-exit-rotate, 0));
  }
}

.ease-out {
  animation-timing-function: cubic-bezier(0, 0, 0.2, 1);
}

/* ========================================
   Hubx shared styles
   ======================================== */

/* CSS Variables */

:root {
  /* Light Theme Colors */
  --color-primary-50: #eef2ff;
  --color-primary-100: #e0e7ff;
  --color-primary-200: #c7d2fe;
  --color-primary-300: #a5b4fc;
  --color-primary-400: #818cf8;
  --color-primary-500: #6366f1;
  --color-primary-600: #4f46e5;
  --color-primary-700: #4338ca;
  --color-primary-800: #3730a3;
  --color-primary-900: #312e81;
  /* Accent Colors */
  --color-accent-50: #faf5ff;
  --color-accent-100: #f3e8ff;
  --color-accent-200: #e9d5ff;
  --color-accent-300: #d8b4fe;
  --color-accent-400: #c084fc;
  --color-accent-500: #a855f7;
  --color-accent-600: #9333ea;
  --color-accent-700: #7e22ce;
  --color-accent-800: #6b21a8;
  --color-accent-900: #581c87;
  /* Neutral Colors - Light */
  --color-neutral-50: #f8fafc;
  --color-neutral-100: #f1f5f9;
  --color-neutral-200: #e2e8f0;
  --color-neutral-300: #cbd5e1;
  --color-neutral-400: #94a3b8;
  --color-neutral-500: #64748b;
  --color-neutral-600: #475569;
  --color-neutral-700: #334155;
  --color-neutral-800: #1e293b;
  --color-neutral-900: #0f172a;
  /* Semantic Colors */
  --color-success-50: #ecfdf5;
  --color-success-100: #d1fae5;
  --color-success-200: #a7f3d0;
  --color-success-300: #6ee7b7;
  --color-success-400: #34d399;
  --color-success-500: #10b981;
  --color-success-600: #059669;
  --color-success-700: #047857;
  --color-success-800: #065f46;
  --color-success-900: #064e3b;
  --color-warning-50: #fff7ed;
  --color-warning-100: #ffedd5;
  --color-warning-200: #fed7aa;
  --color-warning-300: #fdba74;
  --color-warning-400: #fb923c;
  --color-warning-500: #f97316;
  --color-warning-600: #ea580c;
  --color-warning-700: #c2410c;
  --color-warning-800: #9a3412;
  --color-warning-900: #7c2d12;
  --color-error-50: #fff1f2;
  --color-error-100: #ffe4e6;
  --color-error-200: #fecdd3;
  --color-error-300: #fda4af;
  --color-error-400: #fb7185;
  --color-error-500: #f43f5e;
  --color-error-600: #e11d48;
  --color-error-700: #be123c;
  --color-error-800: #9f1239;
  --color-error-900: #881337;
  /* Typography */
  --font-family-sans: "Inter", -apple-system, BlinkMacSystemFont, "Segoe UI", Roboto, sans-serif;
  --font-family-mono: "JetBrains Mono", "Fira Code", Consolas, monospace;
  /* Font Sizes */
  --text-xs: 0.75rem;
  --text-sm: 0.875rem;
  --text-base: 1rem;
  --text-lg: 1.125rem;
  --text-xl: 1.25rem;
  --text-2xl: 1.5rem;
  --text-3xl: 1.875rem;
  --text-4xl: 2.25rem;
  /* Font Weights */
  --font-light: 300;
  --font-normal: 400;
  --font-medium: 500;
  --font-semibold: 600;
  --font-bold: 700;
  /* Spacing Scale */
  --space-1: 0.25rem;
  --space-2: 0.5rem;
  --space-3: 0.75rem;
  --space-4: 1rem;
  --space-5: 1.25rem;
  --space-6: 1.5rem;
  --space-8: 2rem;
  --space-10: 2.5rem;
  --space-12: 3rem;
  --space-16: 4rem;
  --space-20: 5rem;
  --layout-header-height: 5rem;
  /* Border Radius */
  --radius-sm: 0.375rem;
  --radius-md: 0.5rem;
  --radius: 0.5rem;
  --radius-lg: 0.75rem;
  --radius-xl: 1rem;
  --radius-2xl: 1.5rem;
  --radius-full: 9999px;
  /* Shadows */
  --card-sm: 0 1px 2px 0 rgb(0 0 0 / 0.05);
  --card-md: 0 4px 6px -1px rgb(0 0 0 / 0.1), 0 2px 4px -2px rgb(0 0 0 / 0.1);
  --card-lg: 0 10px 15px -3px rgb(0 0 0 / 0.1), 0 4px 6px -4px rgb(0 0 0 / 0.1);
  --card-xl: 0 20px 25px -5px rgb(0 0 0 / 0.1), 0 8px 10px -6px rgb(0 0 0 / 0.1);
  /* Transitions */
  --transition-fast: 150ms ease-in-out;
  --transition-normal: 250ms ease-in-out;
  --transition-slow: 350ms ease-in-out;
  /* Light Theme (Default) */
  --bg-primary: #ffffff;
  --bg-secondary: var(--color-neutral-50);
  --bg-tertiary: var(--color-neutral-100);
  --bg-accent: var(--color-primary-50);
  --text-primary: var(--color-neutral-900);
  --text-secondary: var(--color-neutral-700);
  --text-tertiary: var(--color-neutral-600);
  --text-muted: var(--color-neutral-500);
  --text-inverse: #ffffff;
  --border: var(--color-neutral-200);
  --border-primary: var(--color-neutral-200);
  --border-secondary: var(--color-neutral-300);
  --border-focus: var(--color-primary-600);
  --primary: var(--color-primary-600);
  --primary-hover: var(--color-primary-700);
  --primary-light: var(--color-primary-100);
  --accent: var(--color-accent-500);
  --accent-light: var(--color-accent-100);
  --accent-dark: var(--color-accent-700);
  --success: var(--color-success-700);
  --success-light: var(--color-success-100);
  --warning: var(--color-warning-700);
  --warning-light: var(--color-warning-100);
  --warning-foreground: #ffffff;
  --error: var(--color-error-600);
  --error-light: var(--color-error-100);
  --card-color: rgb(0 0 0 / 0.1);
  --card-light: 0 1px 3px 0 var(--card-color);
  --card-medium: 0 4px 6px -1px var(--card-color);
  --card-heavy: 0 10px 15px -3px var(--card-color);
  /* Legacy Matrix theme variable mappings */
  --primary-dark: var(--color-neutral-900);
  --matrix-green: var(--color-primary-600);
  --matrix-light: var(--color-primary-400);
  --matrix-dark: var(--color-primary-800);
  --white: var(--color-neutral-50);
  --glass-border: var(--color-neutral-200);
  --glass-bg: rgba(255, 255, 255, 0.1);
  --error-color: var(--color-error-600);
  --warning-color: var(--color-warning-600);
  --success-color: var(--color-success-600);
}

.dark {
  --bg-primary: #0f172a;
  --bg-secondary: #1e293b;
  --bg-tertiary: #334155;
  --bg-accent: var(--color-primary-800);
  --text-primary: var(--color-neutral-100);
  --text-secondary: var(--color-neutral-300);
  --text-tertiary: var(--color-neutral-400);
  --text-muted: var(--color-neutral-500);
  --text-inverse: var(--color-neutral-50);
  --border: var(--color-neutral-700);
  --border-primary: var(--color-neutral-700);
  --border-secondary: var(--color-neutral-600);
  --border-focus: var(--color-primary-400);
  --primary: var(--color-primary-500);
  --primary-hover: var(--color-primary-400);
  --primary-light: var(--color-primary-700);
  --accent: var(--color-accent-500);
  --accent-light: var(--color-accent-100);
  --accent-dark: var(--color-accent-700);
  --success: var(--color-success-500);
  --success-light: var(--color-success-900);
  --warning: var(--color-warning-500);
  --warning-light: var(--color-warning-900);
  --warning-foreground: var(--text-inverse);
  --error: var(--color-error-500);
  --error-light: var(--color-error-900);
  --card-color: rgb(0 0 0 / 0.3);
  --card-light: 0 1px 3px 0 var(--card-color);
  --card-medium: 0 4px 6px -1px var(--card-color);
  --card-heavy: 0 10px 15px -3px var(--card-color);
}

/* Shared utilities */

/* === Hubx UI: tokens/utilitários extras =================================== */

/* Hero gradient parametrizável */

:root {
  --hero-from: var(--color-primary-500);
  --hero-to: var(--color-primary-700);
}

.dark {
  --hero-from: var(--color-primary-700);
  --hero-to: var(--color-primary-900);
}

.file\:mr-4::file-selector-button {
  margin-right: 1rem;
}

.file\:rounded-xl::file-selector-button {
  border-radius: 0.75rem;
}

.file\:border-0::file-selector-button {
  border-width: 0px;
}

.file\:bg-\[var\(--bg-tertiary\)\]::file-selector-button {
  background-color: var(--bg-tertiary);
}

.file\:px-4::file-selector-button {
  padding-left: 1rem;
  padding-right: 1rem;
}

.file\:py-2::file-selector-button {
  padding-top: 0.5rem;
  padding-bottom: 0.5rem;
}

.file\:text-sm::file-selector-button {
  font-size: 0.875rem;
  line-height: 1.25rem;
}

.file\:font-semibold::file-selector-button {
  font-weight: 600;
}

.file\:text-\[var\(--text-secondary\)\]::file-selector-button {
  color: var(--text-secondary);
}

.focus-within\:ring-2:focus-within {
  --tw-ring-offset-shadow: var(--tw-ring-inset) 0 0 0 var(--tw-ring-offset-width) var(--tw-ring-offset-color);
  --tw-ring-shadow: var(--tw-ring-inset) 0 0 0 calc(2px + var(--tw-ring-offset-width)) var(--tw-ring-color);
  box-shadow: var(--tw-ring-offset-shadow), var(--tw-ring-shadow), var(--tw-shadow, 0 0 #0000);
}

.hover\:scale-110:hover {
  --tw-scale-x: 1.1;
  --tw-scale-y: 1.1;
  transform: translate(var(--tw-translate-x), var(--tw-translate-y)) rotate(var(--tw-rotate)) skewX(var(--tw-skew-x)) skewY(var(--tw-skew-y)) scaleX(var(--tw-scale-x)) scaleY(var(--tw-scale-y));
}

.hover\:bg-\[var\(--bg-tertiary\)\]:hover {
  background-color: var(--bg-tertiary);
}

.hover\:bg-\[var\(--color-error-700\)\]:hover {
  background-color: var(--color-error-700);
}

.hover\:bg-\[var\(--primary-hover\)\]:hover {
  background-color: var(--primary-hover);
}

.hover\:bg-\[var\(--surface-tertiary\)\]:hover {
  background-color: var(--surface-tertiary);
}

.hover\:text-\[var\(--text-primary\)\]:hover {
  color: var(--text-primary);
}

.hover\:text-primary:hover {
  color: var(--primary);
}

.hover\:underline:hover {
  text-decoration-line: underline;
}

.hover\:shadow-lg:hover {
  --tw-shadow: 0 10px 15px -3px rgb(0 0 0 / 0.1), 0 4px 6px -4px rgb(0 0 0 / 0.1);
  --tw-shadow-colored: 0 10px 15px -3px var(--tw-shadow-color), 0 4px 6px -4px var(--tw-shadow-color);
  box-shadow: var(--tw-ring-offset-shadow, 0 0 #0000), var(--tw-ring-shadow, 0 0 #0000), var(--tw-shadow);
}

.hover\:file\:bg-\[var\(--bg-tertiary\)\]::file-selector-button:hover {
  background-color: var(--bg-tertiary);
}

.focus\:not-sr-only:focus {
  position: static;
  width: auto;
  height: auto;
  padding: 0;
  margin: 0;
  overflow: visible;
  clip: auto;
  white-space: normal;
}

.focus\:border-primary:focus {
  border-color: var(--primary);
}

.focus\:border-primary-500:focus {
  border-color: var(--color-primary-500);
}

.focus\:outline-none:focus {
  outline: 2px solid transparent;
  outline-offset: 2px;
}

.focus\:ring-2:focus {
  --tw-ring-offset-shadow: var(--tw-ring-inset) 0 0 0 var(--tw-ring-offset-width) var(--tw-ring-offset-color);
  --tw-ring-shadow: var(--tw-ring-inset) 0 0 0 calc(2px + var(--tw-ring-offset-width)) var(--tw-ring-color);
  box-shadow: var(--tw-ring-offset-shadow), var(--tw-ring-shadow), var(--tw-shadow, 0 0 #0000);
}

.focus\:ring-\[var\(--border-focus\)\]:focus {
  --tw-ring-color: var(--border-focus);
}

.focus\:ring-\[var\(--error\)\]:focus {
  --tw-ring-color: var(--error);
}

.focus\:ring-\[var\(--primary\)\]:focus {
  --tw-ring-color: var(--primary);
}

.focus\:ring-primary:focus {
  --tw-ring-color: var(--primary);
}

.focus\:ring-primary-500:focus {
  --tw-ring-color: var(--color-primary-500);
}

.focus-visible\:ring:focus-visible {
  --tw-ring-offset-shadow: var(--tw-ring-inset) 0 0 0 var(--tw-ring-offset-width) var(--tw-ring-offset-color);
  --tw-ring-shadow: var(--tw-ring-inset) 0 0 0 calc(3px + var(--tw-ring-offset-width)) var(--tw-ring-color);
  box-shadow: var(--tw-ring-offset-shadow), var(--tw-ring-shadow), var(--tw-shadow, 0 0 #0000);
}

.focus-visible\:ring-2:focus-visible {
  --tw-ring-offset-shadow: var(--tw-ring-inset) 0 0 0 var(--tw-ring-offset-width) var(--tw-ring-offset-color);
  --tw-ring-shadow: var(--tw-ring-inset) 0 0 0 calc(2px + var(--tw-ring-offset-width)) var(--tw-ring-color);
  box-shadow: var(--tw-ring-offset-shadow), var(--tw-ring-shadow), var(--tw-shadow, 0 0 #0000);
}

.focus-visible\:ring-\[var\(--primary\)\]:focus-visible {
  --tw-ring-color: var(--primary);
}

.focus-visible\:ring-white\/80:focus-visible {
  --tw-ring-color: rgb(255 255 255 / 0.8);
}

.focus-visible\:ring-offset-2:focus-visible {
  --tw-ring-offset-width: 2px;
}

.group:hover .group-hover\:underline {
  text-decoration-line: underline;
}

.aria-pressed\:border-\[var\(--primary\)\][aria-pressed="true"] {
  border-color: var(--primary);
}

.aria-pressed\:bg-\[var\(--primary\)\][aria-pressed="true"] {
  background-color: var(--primary);
}

.aria-pressed\:text-\[var\(--text-inverse\)\][aria-pressed="true"] {
  color: var(--text-inverse);
}

.dark\:from-gray-900:is(.dark *) {
  --tw-gradient-from: #111827 var(--tw-gradient-from-position);
  --tw-gradient-to: rgb(17 24 39 / 0) var(--tw-gradient-to-position);
  --tw-gradient-stops: var(--tw-gradient-from), var(--tw-gradient-to);
}

.dark\:from-slate-900:is(.dark *) {
  --tw-gradient-from: #0f172a var(--tw-gradient-from-position);
  --tw-gradient-to: rgb(15 23 42 / 0) var(--tw-gradient-to-position);
  --tw-gradient-stops: var(--tw-gradient-from), var(--tw-gradient-to);
}

.dark\:via-slate-900:is(.dark *) {
  --tw-gradient-to: rgb(15 23 42 / 0)  var(--tw-gradient-to-position);
  --tw-gradient-stops: var(--tw-gradient-from), #0f172a var(--tw-gradient-via-position), var(--tw-gradient-to);
}

.dark\:to-gray-800:is(.dark *) {
  --tw-gradient-to: #1f2937 var(--tw-gradient-to-position);
}

.dark\:to-slate-800:is(.dark *) {
  --tw-gradient-to: #1e293b var(--tw-gradient-to-position);
}

@media (min-width: 640px) {
  .sm\:mx-0 {
    margin-left: 0px;
    margin-right: 0px;
  }

  .sm\:-mt-12 {
    margin-top: -3rem;
  }

  .sm\:min-h-\[440px\] {
    min-height: 440px;
  }

  .sm\:grid-cols-1 {
    grid-template-columns: repeat(1, minmax(0, 1fr));
  }

  .sm\:grid-cols-2 {
    grid-template-columns: repeat(2, minmax(0, 1fr));
  }

  .sm\:flex-row {
    flex-direction: row;
  }

  .sm\:items-start {
    align-items: flex-start;
  }

  .sm\:items-center {
    align-items: center;
  }

  .sm\:justify-center {
    justify-content: center;
  }

  .sm\:justify-between {
    justify-content: space-between;
  }

  .sm\:gap-4 {
    gap: 1rem;
  }

  .sm\:gap-6 {
    gap: 1.5rem;
  }

  .sm\:self-auto {
    align-self: auto;
  }

  .sm\:text-left {
    text-align: left;
  }

  .sm\:text-base {
    font-size: 1rem;
    line-height: 1.5rem;
  }
}

@media (min-width: 768px) {
  .md\:col-span-5 {
    grid-column: span 5 / span 5;
  }

  .md\:-mt-16 {
    margin-top: -4rem;
  }

  .md\:h-24 {
    height: 6rem;
  }

  .md\:w-24 {
    width: 6rem;
  }

  .md\:max-w-3xl {
    max-width: 48rem;
  }

  .md\:grid-cols-2 {
    grid-template-columns: repeat(2, minmax(0, 1fr));
  }

  .md\:grid-cols-3 {
    grid-template-columns: repeat(3, minmax(0, 1fr));
  }

  .md\:grid-cols-5 {
    grid-template-columns: repeat(5, minmax(0, 1fr));
  }

  .md\:flex-row {
    flex-direction: row;
  }

  .md\:items-center {
    align-items: center;
  }

  .md\:justify-end {
    justify-content: flex-end;
  }

  .md\:justify-between {
    justify-content: space-between;
  }

  .md\:self-start {
    align-self: flex-start;
  }

  .md\:p-6 {
    padding: 1.5rem;
  }

  .md\:py-16 {
    padding-top: 4rem;
    padding-bottom: 4rem;
  }

  .md\:text-left {
    text-align: left;
  }

  .md\:text-3xl {
    font-size: 1.875rem;
    line-height: 2.25rem;
  }

  .md\:text-4xl {
    font-size: 2.25rem;
    line-height: 2.5rem;
  }

  .md\:text-5xl {
    font-size: 3rem;
    line-height: 1;
  }

  .md\:text-6xl {
    font-size: 3.75rem;
    line-height: 1;
  }
}

@media (min-width: 1024px) {
  .lg\:-mt-24 {
    margin-top: -6rem;
  }

  .lg\:min-h-\[480px\] {
    min-height: 480px;
  }

  .lg\:grid-cols-2 {
    grid-template-columns: repeat(2, minmax(0, 1fr));
  }

  .lg\:grid-cols-3 {
    grid-template-columns: repeat(3, minmax(0, 1fr));
  }

  .lg\:pb-14 {
    padding-bottom: 3.5rem;
  }
}

@media (min-width: 1280px) {
  .xl\:-mt-28 {
    margin-top: -7rem;
  }
}<|MERGE_RESOLUTION|>--- conflicted
+++ resolved
@@ -752,16 +752,15 @@
 .dark input,
   .dark textarea,
   .dark select {
-<<<<<<< HEAD
+
   background-color: #0f172a;
   border-color: #334155;
-=======
->>>>>>> f92e4b8f
+
   color: #f1f5f9;
   caret-color: #f1f5f9;
 }
 
-<<<<<<< HEAD
+
 .dark input:focus,
   .dark textarea:focus,
   .dark select:focus {
@@ -769,8 +768,6 @@
   background-color: #0f172a;
 }
 
-=======
->>>>>>> f92e4b8f
 .dark input::-moz-placeholder, .dark textarea::-moz-placeholder {
   color: #94a3b8;
 }
