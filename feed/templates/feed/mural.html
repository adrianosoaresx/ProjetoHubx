--- conflicted
+++ resolved
@@ -8,8 +8,6 @@
 {% else %}
 {% include 'components/hero.html' with title=_('Meu Mural') action_template='feed/hero_actions_mural.html' %}
 <section class="max-w-6xl mx-auto px-4 py-10">
-<<<<<<< HEAD
-
   <!-- Cabeçalho -->
   <div class="flex items-center justify-between mb-6">
     <h1 class="text-2xl font-bold text-neutral-900">{% trans "Meu Mural" %}</h1>
@@ -25,8 +23,7 @@
     </div>
   </div>
 
-=======
->>>>>>> 08ce632d
+
   {% include "feed/_grid.html" with posts=posts %}
 </section>
 {% endif %}
