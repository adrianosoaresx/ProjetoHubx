{% load static i18n lucide_icons %}
{% if request.user.user_type != 'root' %}
<section id="feed-grid" class="card-grid lg:grid-cols-3">
  {% for post in posts %}
    <article class="card relative">
      <a href="{% url 'feed:post_detail' post.id %}" class="absolute inset-0 z-10" aria-label="{% trans 'Ver detalhes do post' %}">
        <span class="sr-only">{% trans "Ver detalhes do post" %}</span>
      </a>
      <div class="card-body space-y-4">
        <p class="text-xs text-[var(--text-muted)]">
          {% if post.tipo_feed == 'nucleo' %}
            {% blocktrans with nome=post.nucleo.nome %}Feed do Núcleo: {{ nome }}{% endblocktrans %}
          {% elif post.tipo_feed == 'evento' %}
            {% blocktrans with titulo=post.evento.titulo %}Feed do Evento: {{ titulo }}{% endblocktrans %}
          {% elif post.tipo_feed == 'usuario' %}
            {% trans "Mural do Usuário" %}
          {% else %}
            {% trans "Feed Global" %}
          {% endif %}
        </p>
        <div class="flex items-center gap-4">
          <a href="{% url 'accounts:perfil_publico_uuid' post.autor.public_id %}" class="relative z-20">
            {% if post.autor.avatar %}
              <img src="{{ post.autor.avatar.url }}" alt="{{ post.autor.username }}" class="w-10 h-10 rounded-full object-cover" loading="lazy">
            {% else %}
              <div class="w-10 h-10 rounded-full bg-[var(--bg-secondary)] flex items-center justify-center text-[var(--text-secondary)] font-bold" role="img" aria-label="{{ post.autor.username }}">
                {{ post.autor.username|first|upper }}
              </div>
            {% endif %}
          </a>
          <div>
            <p class="text-sm font-medium text-[var(--text-primary)]">{{ post.autor.get_full_name|default:post.autor.username }}</p>
            <p class="text-xs text-[var(--text-muted)]">{{ post.created_at|date:"SHORT_DATETIME_FORMAT" }}</p>
          </div>
        </div>
        <div class="text-sm text-[var(--text-primary)] whitespace-pre-line">
          {{ post.conteudo|linebreaksbr }}
        </div>
        {% if post.pdf %}
          <div class="relative">
            <img src="{% static 'img/pdf-placeholder.png' %}" alt="{% trans 'PDF' %}" class="w-full rounded object-cover" loading="lazy">
            <a href="{{ post.pdf.url }}" target="_blank" class="btn btn-secondary absolute top-2 left-2 p-1.5 z-20">
              {% lucide 'eye' class='w-4 h-4' %}
            </a>
            <a href="{{ post.pdf.url }}" download class="btn btn-secondary absolute top-2 right-2 p-1.5 z-20">
              {% lucide 'download' class='w-4 h-4' %}
            </a>
          </div>
        {% elif post.image %}
          <div>
            <img src="{{ post.image.url }}" class="w-full rounded object-cover" alt="{% trans 'mídia do post' %}" loading="lazy">
          </div>
        {% elif post.video %}
          <div class="relative z-20">
            {% if post.video_preview %}
              <video src="{{ post.video.url }}" poster="{{ post.video_preview.url }}" controls class="w-full rounded"></video>
            {% else %}
              <video src="{{ post.video.url }}" controls class="w-full rounded"></video>
            {% endif %}
          </div>
<<<<<<< HEAD
          <div class="flex items-center gap-2">
            <button type="button" data-post-id="{{ post.id }}" class="share-btn btn btn-secondary {% if post.is_shared %}text-[var(--primary)]{% endif %}" aria-label="{% trans 'Compartilhar' %}">
              {% lucide 'share-2' class='w-4 h-4' %}
              <span class="share-count">{{ post.share_count }}</span>
            </button>
            <button type="button" data-post-id="{{ post.id }}" class="bookmark-btn btn btn-secondary {% if post.is_bookmarked %}text-[var(--warning)]{% endif %}" aria-label="{% trans 'Salvar' %}">
              {% lucide 'bookmark' class='w-4 h-4' %}
            </button>
            <button type="button" data-post-id="{{ post.id }}" class="flag-btn btn btn-secondary {% if post.is_flagged %}text-[var(--error)]{% endif %}" aria-label="{% trans 'Denunciar' %}" {% if post.is_flagged %}disabled{% endif %}>
              {% lucide 'flag' class='w-4 h-4' %}
            </button>
          </div>
=======
        {% endif %}
        <div class="flex items-center justify-between text-sm text-[var(--text-secondary)]">
          <div class="flex items-center gap-4">
            <div id="like-btn-{{ post.id }}" class="relative z-20">
              {% include 'feed/_like_button.html' with post=post %}
            </div>
            <button type="button" data-post-id="{{ post.id }}" class="share-btn btn btn-secondary {% if post.is_shared %}text-[var(--primary)]{% endif %} relative z-20" aria-label="{% trans 'Compartilhar' %}">
              {% lucide 'share-2' class='w-4 h-4' %}
              <span class="share-count">{{ post.share_count }}</span>
            </button>
            <button type="button" data-post-id="{{ post.id }}" class="bookmark-btn btn btn-secondary {% if post.is_bookmarked %}text-[var(--warning)]{% endif %} relative z-20" aria-label="{% trans 'Salvar' %}">
              {% lucide 'bookmark' class='w-4 h-4' %}
            </button>
            <button type="button" data-post-id="{{ post.id }}" class="flag-btn btn btn-secondary {% if post.is_flagged %}text-[var(--error)] cursor-not-allowed{% endif %} relative z-20" aria-label="{% trans 'Denunciar' %}" {% if post.is_flagged %}disabled{% endif %}>
              {% lucide 'flag' class='w-4 h-4' %}
            </button>
          </div>
          <span>{{ post.comments.count }} {% trans 'comentários' %}</span>
>>>>>>> 5bd7a6cb
        </div>
      </div>
    </article>
  {% empty %}
    <p class="col-span-full text-center text-[var(--text-muted)]">{% trans "Nenhuma postagem encontrada." %}</p>
  {% endfor %}
</section>
<script>
  const csrfToken = '{{ csrf_token }}';
  document.querySelectorAll('.bookmark-btn').forEach(btn => {
    btn.addEventListener('click', async () => {
      const postId = btn.dataset.postId;
      const res = await fetch(`/api/feed/posts/${postId}/bookmark/`, {method: 'POST', headers: {'X-CSRFToken': csrfToken}});
      if (!res.ok) {
        alert('{% trans "Erro ao salvar" %}');
        return;
      }
      const data = await res.json();
      btn.classList.toggle('text-[var(--warning)]', data.bookmarked);
    });
  });
  document.querySelectorAll('.flag-btn').forEach(btn => {
    btn.addEventListener('click', async () => {
      const postId = btn.dataset.postId;
      const res = await fetch(`/api/feed/posts/${postId}/flag/`, {method: 'POST', headers: {'X-CSRFToken': csrfToken}});
      if (!res.ok) {
        alert('{% trans "Erro ao denunciar" %}');
        return;
      }
      btn.classList.add('text-[var(--error)]');
      btn.setAttribute('disabled', 'disabled');
    });
  });
</script>
{% endif %}<|MERGE_RESOLUTION|>--- conflicted
+++ resolved
@@ -58,7 +58,7 @@
               <video src="{{ post.video.url }}" controls class="w-full rounded"></video>
             {% endif %}
           </div>
-<<<<<<< HEAD
+
           <div class="flex items-center gap-2">
             <button type="button" data-post-id="{{ post.id }}" class="share-btn btn btn-secondary {% if post.is_shared %}text-[var(--primary)]{% endif %}" aria-label="{% trans 'Compartilhar' %}">
               {% lucide 'share-2' class='w-4 h-4' %}
@@ -71,26 +71,6 @@
               {% lucide 'flag' class='w-4 h-4' %}
             </button>
           </div>
-=======
-        {% endif %}
-        <div class="flex items-center justify-between text-sm text-[var(--text-secondary)]">
-          <div class="flex items-center gap-4">
-            <div id="like-btn-{{ post.id }}" class="relative z-20">
-              {% include 'feed/_like_button.html' with post=post %}
-            </div>
-            <button type="button" data-post-id="{{ post.id }}" class="share-btn btn btn-secondary {% if post.is_shared %}text-[var(--primary)]{% endif %} relative z-20" aria-label="{% trans 'Compartilhar' %}">
-              {% lucide 'share-2' class='w-4 h-4' %}
-              <span class="share-count">{{ post.share_count }}</span>
-            </button>
-            <button type="button" data-post-id="{{ post.id }}" class="bookmark-btn btn btn-secondary {% if post.is_bookmarked %}text-[var(--warning)]{% endif %} relative z-20" aria-label="{% trans 'Salvar' %}">
-              {% lucide 'bookmark' class='w-4 h-4' %}
-            </button>
-            <button type="button" data-post-id="{{ post.id }}" class="flag-btn btn btn-secondary {% if post.is_flagged %}text-[var(--error)] cursor-not-allowed{% endif %} relative z-20" aria-label="{% trans 'Denunciar' %}" {% if post.is_flagged %}disabled{% endif %}>
-              {% lucide 'flag' class='w-4 h-4' %}
-            </button>
-          </div>
-          <span>{{ post.comments.count }} {% trans 'comentários' %}</span>
->>>>>>> 5bd7a6cb
         </div>
       </div>
     </article>
