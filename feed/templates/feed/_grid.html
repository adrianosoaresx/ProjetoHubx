--- conflicted
+++ resolved
@@ -117,7 +117,6 @@
                 {{ comment_count }} comentários
               {% endblocktrans %}
             </span>
-<<<<<<< HEAD
             <div class="flex items-center gap-2">
               <div id="like-btn-{{ post.id }}" class="relative z-20">
                 {% include 'feed/_like_button.html' with post=post %}
@@ -140,8 +139,6 @@
                 {% lucide 'flag' class='w-4 h-4' %}
               </button>
             </div>
-=======
->>>>>>> afe3d8b7
           </div>
         </div>
       </footer>
@@ -151,7 +148,7 @@
     <p class="col-span-full text-center text-[var(--text-muted)]">{% trans "Nenhuma postagem encontrada." %}</p>
   {% endfor %}
 </section>
-<<<<<<< HEAD
+
 {% endif %}
 
 <script>
@@ -179,6 +176,3 @@
     });
   });
 </script>
-=======
-{% endif %}
->>>>>>> afe3d8b7
