--- conflicted
+++ resolved
@@ -10,7 +10,6 @@
 {% include 'components/hero.html' with title=_('Feed de Postagens') action_template='feed/hero_actions.html' %}
 <section class="max-w-7xl mx-auto px-4 py-10">
 
-<<<<<<< HEAD
   <!-- Cabeçalho -->
   <div class="flex items-center justify-between mb-6">
     <h1 class="text-2xl font-bold text-neutral-900">{% trans "Feed de Postagens" %}</h1>
@@ -26,9 +25,6 @@
     </div>
   </div>
 
-
-=======
->>>>>>> 08ce632d
   <!-- Busca simples -->
   <form id="feed-search-form" class="flex items-center gap-2 mb-6" hx-get="{% url 'feed:listar' %}" hx-target="#feed-grid" hx-indicator="#feed-loading">
     <input type="search" name="q" id="feed-search"
