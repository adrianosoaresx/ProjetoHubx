--- conflicted
+++ resolved
@@ -22,7 +22,7 @@
     </div>
   </div>
 
-<<<<<<< HEAD
+
   <div class="flex items-center gap-4 mb-4">
     <label class="font-semibold">{% trans "Núcleo" %}:</label>
     <select id="filtro-nucleo" name="nucleo"
@@ -37,7 +37,7 @@
       {% endfor %}
     </select>
   </div>
-=======
+
   <form id="feed-filters" class="flex flex-wrap items-center gap-4 mb-4">
     <div>
       <label class="font-semibold" for="tipo-feed">{% trans "Tipo" %}:</label>
@@ -116,7 +116,7 @@
              class="rounded border-gray-300 focus:outline-none focus:ring-2 focus:ring-indigo-500">
     </div>
   </form>
->>>>>>> 986e042d
+
 
   <div class="flex items-center gap-4 mb-4">
     <label class="font-semibold">{% trans "Tags" %}:</label>
@@ -137,11 +137,11 @@
          hx-get="{% url 'feed:listar' %}"
          hx-trigger="keyup changed delay:500ms"
          hx-target="#feed-grid"
-<<<<<<< HEAD
+
          hx-include="#filtro-nucleo,#filtro-tags"
-=======
+
          hx-include="#feed-filters"
->>>>>>> 986e042d
+
          class="w-full rounded border-gray-300 mb-6 focus:outline-none focus:ring-2 focus:ring-indigo-500">
 
   <div id="feed-loading" class="htmx-indicator">{% trans "Carregando…" %}</div>
