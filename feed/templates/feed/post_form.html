--- conflicted
+++ resolved
@@ -65,68 +65,6 @@
           {% endif %}
 
           <div class="space-y-4">
-<<<<<<< HEAD
-            <div class="space-y-2">
-              <span class="block text-sm font-medium text-[var(--text-primary)]">
-                {% trans "Tipo de feed" %} *
-              </span>
-              {% if lock_tipo_feed %}
-                <input type="hidden" name="tipo_feed" value="{{ locked_tipo_feed }}">
-                {% if locked_nucleo %}
-                  <input type="hidden" name="nucleo" value="{{ locked_nucleo.id }}">
-                  <div class="rounded-xl border border-[var(--border-secondary)] bg-[var(--bg-secondary)] px-4 py-3 text-sm text-[var(--text-primary)]">
-                    <p class="font-medium">
-                      {% blocktrans with nome=locked_nucleo.nome %}Publicando no mural do núcleo {{ nome }}{% endblocktrans %}
-                    </p>
-                    <p class="text-xs text-[var(--text-secondary)]">{% trans "Este post ficará visível apenas para o núcleo selecionado." %}</p>
-                  </div>
-                {% endif %}
-              {% else %}
-                <div class="flex flex-col gap-2 sm:flex-row sm:items-center">
-                  <label for="tipo_feed_global"
-                         class="feed-type-option flex items-center gap-2 rounded-xl border border-[var(--border-secondary)] bg-[var(--bg-secondary)] px-4 py-3 text-sm text-[var(--text-primary)] transition cursor-pointer"
-                         data-feed-type-option
-                         data-checked="{% if selected_tipo_feed|default:'global' == 'global' %}true{% else %}false{% endif %}">
-                    <input type="checkbox"
-                           id="tipo_feed_global"
-                           name="tipo_feed"
-                           value="global"
-                           class="form-checkbox text-[var(--primary)] focus:ring-[var(--primary)]"
-                           data-exclusive="tipo-feed"
-                           {% if selected_tipo_feed|default:'global' == 'global' %}checked{% endif %}>
-                    <span>{% trans "Público" %}</span>
-                  </label>
-                  <label for="tipo_feed_usuario"
-                         class="feed-type-option flex items-center gap-2 rounded-xl border border-[var(--border-secondary)] bg-[var(--bg-secondary)] px-4 py-3 text-sm text-[var(--text-primary)] transition cursor-pointer"
-                         data-feed-type-option
-                         data-checked="{% if selected_tipo_feed == 'usuario' %}true{% else %}false{% endif %}">
-                    <input type="checkbox"
-                           id="tipo_feed_usuario"
-                           name="tipo_feed"
-                           value="usuario"
-                           class="form-checkbox text-[var(--primary)] focus:ring-[var(--primary)]"
-                           data-exclusive="tipo-feed"
-                           {% if selected_tipo_feed == 'usuario' %}checked{% endif %}>
-                    <span>{% trans "Privado" %}</span>
-                  </label>
-                </div>
-              {% endif %}
-              {% if form.tipo_feed.errors %}
-                <ul class="errorlist">
-                  {% for error in form.tipo_feed.errors %}
-                    <li>{{ error }}</li>
-                  {% endfor %}
-                </ul>
-              {% endif %}
-              {% if form.nucleo.errors %}
-                <ul class="errorlist">
-                  {% for error in form.nucleo.errors %}
-                    <li>{{ error }}</li>
-                  {% endfor %}
-                </ul>
-              {% endif %}
-            </div>
-=======
             {% if selected_tipo_feed != 'nucleo' %}
               <div class="space-y-2">
                 <span class="block text-sm font-medium text-[var(--text-primary)]">
@@ -172,7 +110,6 @@
               <input type="hidden" name="tipo_feed" value="nucleo">
               <input type="hidden" name="nucleo" value="{{ selected_nucleo }}">
             {% endif %}
->>>>>>> 2edab9ac
           </div>
 
           {% with placeholder_value=_('O que você gostaria de compartilhar?') %}
