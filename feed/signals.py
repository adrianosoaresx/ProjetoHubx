from __future__ import annotations

from django.conf import settings
from django.db.models.signals import post_delete, post_save
from django.dispatch import receiver

from core.cache import bump_cache_version

from .models import Comment, Post, Reacao
from .tasks import notificar_autor_sobre_interacao
from .cache import invalidate_feed_cache


@receiver(post_save, sender=Reacao)
def notificar_reacao(sender, instance, created, update_fields=None, **kwargs):
    if created or (update_fields and "deleted" in update_fields and not instance.deleted):
        if getattr(settings, "CELERY_TASK_ALWAYS_EAGER", False):
            notificar_autor_sobre_interacao(instance.post_id, instance.vote)
        else:
            notificar_autor_sobre_interacao.delay(instance.post_id, instance.vote)


@receiver(post_save, sender=Comment)
def notificar_comment(sender, instance, created, **kwargs):
    if created:
        if getattr(settings, "CELERY_TASK_ALWAYS_EAGER", False):
            notificar_autor_sobre_interacao(instance.post_id, "comment")
        else:
            notificar_autor_sobre_interacao.delay(instance.post_id, "comment")


@receiver([post_save, post_delete], sender=Post)
def limpar_cache_feed(**_kwargs) -> None:
<<<<<<< HEAD
    """Remove entradas de cache relacionadas ao feed."""
    invalidate_feed_cache()
=======
    """Atualiza a versão do cache do feed após alterações em posts."""
    bump_cache_version("feed_list")
>>>>>>> 58bffbad
<|MERGE_RESOLUTION|>--- conflicted
+++ resolved
@@ -31,10 +31,5 @@
 
 @receiver([post_save, post_delete], sender=Post)
 def limpar_cache_feed(**_kwargs) -> None:
-<<<<<<< HEAD
     """Remove entradas de cache relacionadas ao feed."""
     invalidate_feed_cache()
-=======
-    """Atualiza a versão do cache do feed após alterações em posts."""
-    bump_cache_version("feed_list")
->>>>>>> 58bffbad
