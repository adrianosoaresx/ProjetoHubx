--- conflicted
+++ resolved
@@ -6,10 +6,9 @@
 
 from feed.application.moderar_ai import aplicar_decisao, pre_analise
 
-<<<<<<< HEAD
-=======
+
 from accounts.models import UserType
->>>>>>> 5d4c649c
+
 from organizacoes.models import Organizacao
 
 from .models import Comment, Like, Post, Tag
@@ -82,13 +81,11 @@
                 )
         else:
             self.user = None
-<<<<<<< HEAD
-            self.fields["organizacao"].queryset = Organizacao.objects.none()
-=======
+
             self.fields["evento"].queryset = self.fields["evento"].queryset.none()
             self.fields["organizacao"].queryset = Organizacao.objects.none()
         self.fields["organizacao"].required = False
->>>>>>> 5d4c649c
+
         self.fields["tags"].queryset = Tag.objects.all()
         self._video_preview_key: str | None = None
 
