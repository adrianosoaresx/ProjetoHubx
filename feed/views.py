--- conflicted
+++ resolved
@@ -21,13 +21,13 @@
 from nucleos.models import Nucleo
 from agenda.models import Evento
 
-<<<<<<< HEAD
+
 from .forms import CommentForm, PostForm
 from .models import ModeracaoPost, Post, Reacao, Tag
-=======
+
 from .forms import CommentForm, LikeForm, PostForm
 from .models import Bookmark, Like, ModeracaoPost, Post, Tag
->>>>>>> 58f68fd7
+
 
 
 @login_required
