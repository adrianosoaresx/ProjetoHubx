from __future__ import annotations

import mimetypes
import subprocess
import uuid
from pathlib import Path
from typing import IO
import tempfile

from django.conf import settings
from django.core.exceptions import ValidationError
from django.core.files.base import ContentFile
from django.core.files.storage import default_storage

<<<<<<< HEAD
def upload_media(file: IO[bytes]) -> str | tuple[str, str]:
=======
>>>>>>> b57496db

def _upload_media(file: IO[bytes]) -> str | tuple[str, str]:
    """Valida e envia mídia para o storage configurado.

    Retorna o caminho/chave gerado. Para vídeos, retorna também a chave do preview.
    """

    content_type = getattr(file, "content_type", "") or mimetypes.guess_type(file.name)[0] or ""
    size = getattr(file, "size", 0)
    ext = Path(file.name).suffix.lower()

    image_exts = getattr(settings, "FEED_IMAGE_ALLOWED_EXTS", [".jpg", ".jpeg", ".png", ".gif"])
    pdf_exts = getattr(settings, "FEED_PDF_ALLOWED_EXTS", [".pdf"])
    video_exts = getattr(settings, "FEED_VIDEO_ALLOWED_EXTS", [".mp4", ".webm"])

    is_video = False
    if ext in image_exts and content_type.startswith("image/"):
        max_size = getattr(settings, "FEED_IMAGE_MAX_SIZE", 5 * 1024 * 1024)
    elif ext in pdf_exts and content_type == "application/pdf":
        max_size = getattr(settings, "FEED_PDF_MAX_SIZE", 10 * 1024 * 1024)
    elif ext in video_exts and content_type.startswith("video/"):
        max_size = getattr(settings, "FEED_VIDEO_MAX_SIZE", 20 * 1024 * 1024)
        is_video = True
    else:
        raise ValidationError("Formato de arquivo não suportado")

    if size > max_size:
        raise ValidationError("Arquivo maior que o limite permitido")

    key = f"feed/{uuid.uuid4()}-{file.name}"
    file.seek(0)
    default_storage.save(key, file)

    preview_key: str | None = None
    if is_video:
        try:
            if hasattr(default_storage, "path"):
                video_path = default_storage.path(key)  # type: ignore[attr-defined]
                with tempfile.NamedTemporaryFile(suffix=".jpg") as tmp:
                    subprocess.run(
                        ["ffmpeg", "-y", "-i", video_path, "-frames:v", "1", tmp.name],
                        check=True,
                        stdout=subprocess.DEVNULL,
                        stderr=subprocess.DEVNULL,
                    )
                    tmp.seek(0)
                    preview_key = f"{key}-preview.jpg"
                    default_storage.save(preview_key, ContentFile(tmp.read()))
        except Exception:
            preview_key = None

    return (key, preview_key) if preview_key else key


def upload_media(file: IO[bytes]) -> str:
    """Wrapper que delega o upload para uma task assíncrona."""

    from .tasks import upload_media as upload_media_task

    file.seek(0)
    data = file.read()
    content_type = getattr(file, "content_type", "")

    return upload_media_task.delay(data, file.name, content_type).get()<|MERGE_RESOLUTION|>--- conflicted
+++ resolved
@@ -12,10 +12,7 @@
 from django.core.files.base import ContentFile
 from django.core.files.storage import default_storage
 
-<<<<<<< HEAD
-def upload_media(file: IO[bytes]) -> str | tuple[str, str]:
-=======
->>>>>>> b57496db
+
 
 def _upload_media(file: IO[bytes]) -> str | tuple[str, str]:
     """Valida e envia mídia para o storage configurado.
