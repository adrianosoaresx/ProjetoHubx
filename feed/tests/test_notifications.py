from __future__ import annotations

from unittest.mock import patch

from django.test import TestCase, override_settings

from accounts.factories import UserFactory
from organizacoes.factories import OrganizacaoFactory


@override_settings(CELERY_TASK_ALWAYS_EAGER=True)
class FeedNotificationTest(TestCase):
    def setUp(self) -> None:
        org = OrganizacaoFactory()
        self.user = UserFactory(organizacao=org)
        self.other = UserFactory(organizacao=org)

    @patch("feed.tasks.enviar_para_usuario")
    def test_notify_new_post_once(self, enviar) -> None:
        from feed.models import Post
        from feed.tasks import notify_new_post

        post = Post.objects.create(
            autor=self.user, organizacao=self.user.organizacao, conteudo="ola"
        )
        notify_new_post(str(post.id))
        self.assertEqual(enviar.call_count, 1)
        notify_new_post(str(post.id))
        self.assertEqual(enviar.call_count, 1)  # idempotente

<<<<<<< HEAD
    @patch("feed.tasks.capture_exception")
    @patch("feed.tasks.enviar_para_usuario", side_effect=Exception("err"))
    def test_notificar_autor_capture_exception(self, enviar, capture) -> None:
        from django.conf import settings
        from feed.factories import PostFactory
        from feed.tasks import notificar_autor_sobre_interacao

        settings.CELERY_TASK_EAGER_PROPAGATES = False
        post = PostFactory(autor=self.user, organizacao=self.user.organizacao)

        result = notificar_autor_sobre_interacao.delay(str(post.id), "like")

        with self.assertRaises(Exception):
            result.get()

        self.assertEqual(enviar.call_count, 4)
        self.assertEqual(capture.call_count, 4)
=======
    @patch("feed.tasks.enviar_para_usuario")
    def test_notify_like_once(self, enviar) -> None:
        from feed.models import Like, Post

        post = Post.objects.create(
            autor=self.other, organizacao=self.other.organizacao, conteudo="ola"
        )
        Like.objects.create(post=post, user=self.user)
        self.assertEqual(enviar.call_count, 1)

    @patch("feed.tasks.enviar_para_usuario")
    def test_notify_comment_once(self, enviar) -> None:
        from feed.models import Comment, Post

        post = Post.objects.create(
            autor=self.other, organizacao=self.other.organizacao, conteudo="ola"
        )
        Comment.objects.create(post=post, user=self.user, texto="oi")
        self.assertEqual(enviar.call_count, 1)
>>>>>>> e595a181
<|MERGE_RESOLUTION|>--- conflicted
+++ resolved
@@ -28,7 +28,7 @@
         notify_new_post(str(post.id))
         self.assertEqual(enviar.call_count, 1)  # idempotente
 
-<<<<<<< HEAD
+
     @patch("feed.tasks.capture_exception")
     @patch("feed.tasks.enviar_para_usuario", side_effect=Exception("err"))
     def test_notificar_autor_capture_exception(self, enviar, capture) -> None:
@@ -46,7 +46,7 @@
 
         self.assertEqual(enviar.call_count, 4)
         self.assertEqual(capture.call_count, 4)
-=======
+
     @patch("feed.tasks.enviar_para_usuario")
     def test_notify_like_once(self, enviar) -> None:
         from feed.models import Like, Post
@@ -66,4 +66,4 @@
         )
         Comment.objects.create(post=post, user=self.user, texto="oi")
         self.assertEqual(enviar.call_count, 1)
->>>>>>> e595a181
+
