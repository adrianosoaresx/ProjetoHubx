--- conflicted
+++ resolved
@@ -99,7 +99,6 @@
           document.getElementById('id_orcamento_estimado').value = data.orcamento_estimado;
           document.getElementById('id_valor_gasto').value = data.valor_gasto;
           feedback.textContent = '{% trans "Orçamento atualizado com sucesso." %}';
-<<<<<<< HEAD
           feedback.className = 'text-sm text-[var(--success)]';
         } else {
           feedback.textContent = '{% trans "Erro ao atualizar orçamento." %}';
@@ -108,16 +107,7 @@
       } catch (err) {
         feedback.textContent = '{% trans "Erro ao atualizar orçamento." %}';
         feedback.className = 'text-sm text-[var(--error)]';
-=======
-          feedback.className = 'text-sm text-success-600';
-        } else {
-          feedback.textContent = '{% trans "Erro ao atualizar orçamento." %}';
-          feedback.className = 'text-sm text-error-600';
-        }
-      } catch (err) {
-        feedback.textContent = '{% trans "Erro ao atualizar orçamento." %}';
-        feedback.className = 'text-sm text-error-600';
->>>>>>> f0a1e15c
+
       }
     });
   }
