{% extends 'base.html' %}
{% load i18n static %}

{% block title %}{{ title|default:_('Evento') }}{% endblock %}

{% block hero %}
<<<<<<< HEAD
  {% if show_create_hero or form.instance and not form.instance.pk %}
=======
  {% if show_create_hero or form.instance and form.instance._state.adding %}
>>>>>>> a1f0c2d6
    {% include "components/hero_eventos.html" with title=_("Adicionar eventos") subtitle=_("Cadastre novos eventos para a sua organização.") %}
  {% else %}
    {% include "components/hero_evento_detail.html" with evento=form.instance %}
  {% endif %}
{% endblock %}

{% block content %}

    <article class="card">
      <div class="card-header">
        <h2 class="text-xl font-semibold">{{ title|default:_('Evento') }}</h2>
      </div>
      <div class="card-body space-y-6">
        <form method="post" enctype="multipart/form-data" class="space-y-6">
          {% csrf_token %}
          {{ form.non_field_errors }}
          {% include 'eventos/partials/eventos/_form_fields.html' with form=form avatar_preview=avatar_preview|default:object.avatar cover_preview=cover_preview|default:object.cover %}
          <div class="flex justify-end gap-3 pt-4 border-t border-[var(--border)]">
            <a href="{% url 'eventos:lista' %}" class="btn btn-secondary">{% trans 'Cancelar' %}</a>
            <button type="submit" class="btn btn-primary" aria-label="{% trans 'Salvar' %}">{% trans "Salvar" %}</button>
          </div>
        </form>
      </div>
    </article>

{% endblock %}

{% block scripts %}
  {{ block.super }}
  <script src="{% static 'eventos/js/form-nucleo.js' %}"></script>
{% endblock %}<|MERGE_RESOLUTION|>--- conflicted
+++ resolved
@@ -4,11 +4,7 @@
 {% block title %}{{ title|default:_('Evento') }}{% endblock %}
 
 {% block hero %}
-<<<<<<< HEAD
-  {% if show_create_hero or form.instance and not form.instance.pk %}
-=======
   {% if show_create_hero or form.instance and form.instance._state.adding %}
->>>>>>> a1f0c2d6
     {% include "components/hero_eventos.html" with title=_("Adicionar eventos") subtitle=_("Cadastre novos eventos para a sua organização.") %}
   {% else %}
     {% include "components/hero_evento_detail.html" with evento=form.instance %}
