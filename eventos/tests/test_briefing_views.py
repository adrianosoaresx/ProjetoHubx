--- conflicted
+++ resolved
@@ -34,7 +34,7 @@
 
 @pytest.mark.django_db
 @override_settings(ROOT_URLCONF="Hubx.urls")
-<<<<<<< HEAD
+
 def test_briefing_detail_renderiza_e_atualiza(client):
     evento = EventoFactory()
     briefing = BriefingEvento.objects.create(
@@ -70,49 +70,3 @@
     assert briefing.objetivos == "Objetivo atualizado"
     messages = list(get_messages(resp.wsgi_request))
     assert any("Briefing atualizado com sucesso" in m.message for m in messages)
-=======
-def test_briefing_create_duplicate_form_exibe_erro(client):
-    evento = EventoFactory()
-    user = UserFactory(user_type=UserType.ADMIN, organizacao=evento.organizacao, nucleo_obj=None)
-    client.force_login(user)
-    data = {
-        "evento": evento.pk,
-        "objetivos": "obj",
-        "publico_alvo": "pub",
-        "requisitos_tecnicos": "req",
-    }
-    primeira_resposta = client.post(reverse("eventos:briefing_criar"), data, follow=True)
-    assert primeira_resposta.status_code == 200
-    assert BriefingEvento.objects.filter(evento=evento, deleted=False).count() == 1
-
-    resposta = client.post(reverse("eventos:briefing_criar"), data)
-    assert resposta.status_code == 200
-    form = resposta.context["form"]
-    assert "Já existe briefing para este evento." in form.errors.get("evento", [])
-    assert BriefingEvento.objects.filter(evento=evento, deleted=False).count() == 1
-
-
-@pytest.mark.django_db
-@override_settings(ROOT_URLCONF="Hubx.urls")
-def test_briefing_create_duplicate_api_retorna_erro():
-    evento = EventoFactory()
-    user = UserFactory(user_type=UserType.ADMIN, organizacao=evento.organizacao, nucleo_obj=None)
-    client = APIClient()
-    client.force_authenticate(user=user)
-    url = reverse("eventos_api:briefing-list")
-    payload = {
-        "evento": str(evento.pk),
-        "objetivos": "obj",
-        "publico_alvo": "pub",
-        "requisitos_tecnicos": "req",
-    }
-
-    primeira_resposta = client.post(url, payload, format="json")
-    assert primeira_resposta.status_code == status.HTTP_201_CREATED
-    assert BriefingEvento.objects.filter(evento=evento, deleted=False).count() == 1
-
-    resposta = client.post(url, payload, format="json")
-    assert resposta.status_code == status.HTTP_400_BAD_REQUEST
-    assert resposta.data["evento"][0] == "Já existe briefing ativo para este evento."
-    assert BriefingEvento.objects.filter(evento=evento, deleted=False).count() == 1
->>>>>>> a4379144
