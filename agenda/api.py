--- conflicted
+++ resolved
@@ -6,11 +6,7 @@
 from rest_framework.decorators import action
 from rest_framework.pagination import PageNumberPagination
 from rest_framework.response import Response
-<<<<<<< HEAD
-=======
 from django.db.models import Q
->>>>>>> 68911399
-
 from accounts.models import UserType
 
 from .models import (
