--- conflicted
+++ resolved
@@ -46,7 +46,7 @@
 
   <!-- Inscrição -->
   {% if user.is_authenticated and user.user_type != 'admin' and user.user_type != 'root' %}
-<<<<<<< HEAD
+
     {% with inscricao=object.inscricoes.filter(user=user, status='confirmada').first %}
       {% if inscricao %}
         <div class="mb-10 space-y-4">
@@ -62,18 +62,7 @@
         </div>
       {% endif %}
     {% endwith %}
-=======
-    {% if inscricao_confirmada %}
-      <form method="post" action="{% url 'agenda:evento_subscribe' object.pk %}" class="mb-10">
-        {% csrf_token %}
-        <button type="submit" class="btn-secondary" aria-label="{% trans 'Cancelar inscrição' %}">{% trans "Cancelar inscrição" %}</button>
-      </form>
-    {% else %}
-      <div class="mb-10">
-        <a href="{% url 'agenda:inscricao_criar' object.pk %}" class="btn-primary" aria-label="{% trans 'Inscrever-se' %}">{% trans "Inscrever-se" %}</a>
-      </div>
-    {% endif %}
->>>>>>> 92659837
+
   {% endif %}
 
   <!-- Lista de Inscritos -->
