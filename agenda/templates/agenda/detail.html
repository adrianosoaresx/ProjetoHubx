--- conflicted
+++ resolved
@@ -18,10 +18,7 @@
 
   <!-- Informações -->
   <div class="space-y-2 text-sm text-neutral-800 mb-6">
-<<<<<<< HEAD
-    <p><strong>{% trans "Início" %}:</strong> {{ object.data_inicio|date:"SHORT_DATETIME_FORMAT" }}</p>
-    <p><strong>{% trans "Fim" %}:</strong> {{ object.data_fim|date:"SHORT_DATETIME_FORMAT" }}</p>
-=======
+
     <p><strong>{% trans "Início" %}:</strong> {{ object.data_inicio|date:'SHORT_DATETIME_FORMAT' }}</p>
     <p><strong>{% trans "Fim" %}:</strong> {{ object.data_fim|date:'SHORT_DATETIME_FORMAT' }}</p>
     <p><strong>{% trans "Local" %}:</strong> {{ object.local }}</p>
@@ -46,12 +43,12 @@
     {% if object.valor_gasto %}
       <p><strong>{% trans "Valor gasto" %}:</strong> {{ object.valor_gasto }}</p>
     {% endif %}
->>>>>>> 730b0b66
+
   </div>
 
   <!-- Inscrição -->
   {% if user.is_authenticated and user.user_type != 'admin' and user.user_type != 'root' %}
-<<<<<<< HEAD
+
     {% if inscricao_confirmada %}
       {% if avaliacao_permitida %}
       <div class="mb-10">
@@ -68,7 +65,7 @@
         <a href="{% url 'agenda:inscricao_criar' object.pk %}" class="btn-primary" aria-label="{% trans 'Inscrever-se' %}">{% trans "Inscrever-se" %}</a>
       </div>
     {% endif %}
-=======
+
 
     {% with inscricao=object.inscricoes.filter(user=user, status='confirmada').first %}
       {% if inscricao %}
@@ -86,7 +83,7 @@
       {% endif %}
     {% endwith %}
 
->>>>>>> 730b0b66
+
   {% endif %}
 
   <!-- Lista de Inscritos -->
