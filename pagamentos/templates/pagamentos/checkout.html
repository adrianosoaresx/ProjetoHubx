--- conflicted
+++ resolved
@@ -17,17 +17,10 @@
     </div>
   </div>
 
-<<<<<<< HEAD
-  <div class="grid grid-cols-1 md:grid-cols-2 gap-6">
-    <form
-      id="checkout-form"
-      hx-post="{% url 'pagamentos:checkout' %}"
-=======
   <div class="grid grid-cols-1 lg:grid-cols-2 gap-6">
     <form
       id="checkout-form"
       hx-post=""
->>>>>>> 26b5961a
       hx-target="#checkout-result-content"
       hx-swap="innerHTML"
       method="post"
