--- conflicted
+++ resolved
@@ -290,45 +290,10 @@
         context["comentarios"] = comentarios
         context["melhor_resposta"] = melhor
         context["content_type_id"] = ContentType.objects.get_for_model(TopicoDiscussao).id
-<<<<<<< HEAD
+
         context["resposta_content_type_id"] = ContentType.objects.get_for_model(
             RespostaDiscussao
         ).id
-=======
-
-        context["resposta_content_type_id"] = ContentType.objects.get_for_model(RespostaDiscussao).id
-
-
-
-        user = self.request.user
-        agora = timezone.now()
-        pode_topico = (
-            user == self.object.autor or user.user_type in {UserType.ADMIN, UserType.ROOT}
-        ) and (
-            user.user_type in {UserType.ADMIN, UserType.ROOT}
-            or agora - self.object.created_at <= timedelta(minutes=15)
-        )
-        context["pode_editar_topico"] = pode_topico
-
-        def set_perm(resposta: RespostaDiscussao) -> None:
-            resposta.pode_editar = (
-                user == resposta.autor
-                or user.user_type in {UserType.ADMIN, UserType.COORDENADOR, UserType.ROOT}
-            ) and (
-                user.user_type in {UserType.ADMIN, UserType.ROOT}
-                or agora - resposta.created_at <= timedelta(minutes=15)
-            )
-
-        for c in comentarios:
-            set_perm(c)
-        if melhor:
-            set_perm(melhor)
-
-
-        context["resposta_content_type_id"] = ContentType.objects.get_for_model(RespostaDiscussao).id
-
-
->>>>>>> 6390b668
         return context
 
 
@@ -446,17 +411,13 @@
         notificar_nova_resposta.delay(self.object.id)
         cache.clear()
         if self.request.headers.get("Hx-Request"):
-<<<<<<< HEAD
             context = {
                 "comentario": self.object,
                 "user": self.request.user,
                 "topico": self.topico,
                 "content_type_id": ContentType.objects.get_for_model(RespostaDiscussao).id,
             }
-=======
-            self.object.pode_editar = True
-            context = {"comentario": self.object, "user": self.request.user, "topico": self.topico}
->>>>>>> 6390b668
+
             return render(self.request, "discussao/comentario_item.html", context)
         messages.success(self.request, gettext_lazy("Coment\u00e1rio publicado"))
         return redirect(self.get_success_url())
