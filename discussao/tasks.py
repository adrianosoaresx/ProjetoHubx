--- conflicted
+++ resolved
@@ -66,7 +66,7 @@
             "discussao_melhor_resposta",
             {"topico": resposta.topico, "resposta": resposta},
         )
-<<<<<<< HEAD
+
     except ValueError:  # pragma: no cover - template ausente
         return
 
@@ -97,20 +97,3 @@
             )
         except ValueError:  # pragma: no cover - template ausente
             continue
-=======
-    except Exception as exc:  # pragma: no cover - falha no envio
-        logger.warning(
-            "notificar_melhor_resposta_falha",
-            user_id=resposta.autor_id,
-            resposta_id=resposta.id,
-            error=str(exc),
-        )
-        if not isinstance(exc, ValueError):
-            raise
-    else:
-        logger.info(
-            "notificar_melhor_resposta_sucesso",
-            user_id=resposta.autor_id,
-            resposta_id=resposta.id,
-        )
->>>>>>> d4484e68
