{% load i18n %}
<article class="p-4 border-b border-neutral-200 {% if melhor %}bg-green-50{% endif %}" id="coment-{{ comentario.id }}">
  <header class="mb-2 flex items-center justify-between">
    <div class="text-sm text-neutral-700">
      {{ comentario.autor.get_full_name|default:comentario.autor.username }} - {{ comentario.created|date:"SHORT_DATETIME_FORMAT" }}
    </div>
    <div class="flex items-center gap-2">
    {% if user == comentario.autor or user.get_tipo_usuario in ['admin','coordenador','root'] %}
      <form method="post" hx-delete="{% url 'discussao:delete_comment' comentario.id %}" hx-target="#coment-{{ comentario.id }}" hx-swap="delete">
        {% csrf_token %}
        <button type="submit" class="text-red-600 text-xs">{% trans "Remover" %}</button>
      </form>
    {% endif %}
    {% if (user == topico.autor or user.get_tipo_usuario in ['admin','root']) and not topico.melhor_resposta %}
      <form method="post" hx-post="{% url 'discussao:topico_resolver' topico.categoria.slug topico.slug %}" hx-target="#topico-container" hx-swap="outerHTML">
        {% csrf_token %}
        <input type="hidden" name="melhor_resposta" value="{{ comentario.id }}" />
        <button type="submit" class="text-green-600 text-xs">{% trans "Marcar como resolvido" %}</button>
      </form>
    {% endif %}
<<<<<<< HEAD
    {% if not topico.fechado %}
      <button type="button" class="text-primary-600 text-xs" hx-on:click="document.getElementById('reply_to').value='{{ comentario.id }}'; document.getElementById('id_conteudo').focus();">
        {% trans "Responder" %}
      </button>
    {% endif %}
=======
      <div class="flex items-center gap-1">
        <button hx-post="{% url 'discussao:interacao' resposta_content_type_id comentario.id 'up' %}" hx-swap="none" hx-on:afterRequest="document.getElementById('comment-score-{{ comentario.id }}').innerText = event.detail.xhr.responseJSON.score; document.getElementById('comment-votes-{{ comentario.id }}').innerText = event.detail.xhr.responseJSON.num_votos">&#9650;</button>
        <span id="comment-score-{{ comentario.id }}">{{ comentario.score }}</span>
        <span class="text-xs">(<span id="comment-votes-{{ comentario.id }}">{{ comentario.num_votos }}</span>)</span>
        <button hx-post="{% url 'discussao:interacao' resposta_content_type_id comentario.id 'down' %}" hx-swap="none" hx-on:afterRequest="document.getElementById('comment-score-{{ comentario.id }}').innerText = event.detail.xhr.responseJSON.score; document.getElementById('comment-votes-{{ comentario.id }}').innerText = event.detail.xhr.responseJSON.num_votos">&#9660;</button>
      </div>
>>>>>>> 4d39d026
    </div>
  </header>
  <div class="prose max-w-none text-sm">{{ comentario.conteudo|linebreaks }}</div>
  {% if topico.melhor_resposta_id == comentario.id %}
    <div class="text-xs text-green-700 font-semibold mt-2">{% trans "Melhor resposta" %}</div>
  {% endif %}
</article><|MERGE_RESOLUTION|>--- conflicted
+++ resolved
@@ -18,20 +18,20 @@
         <button type="submit" class="text-green-600 text-xs">{% trans "Marcar como resolvido" %}</button>
       </form>
     {% endif %}
-<<<<<<< HEAD
+
     {% if not topico.fechado %}
       <button type="button" class="text-primary-600 text-xs" hx-on:click="document.getElementById('reply_to').value='{{ comentario.id }}'; document.getElementById('id_conteudo').focus();">
         {% trans "Responder" %}
       </button>
     {% endif %}
-=======
+
       <div class="flex items-center gap-1">
         <button hx-post="{% url 'discussao:interacao' resposta_content_type_id comentario.id 'up' %}" hx-swap="none" hx-on:afterRequest="document.getElementById('comment-score-{{ comentario.id }}').innerText = event.detail.xhr.responseJSON.score; document.getElementById('comment-votes-{{ comentario.id }}').innerText = event.detail.xhr.responseJSON.num_votos">&#9650;</button>
         <span id="comment-score-{{ comentario.id }}">{{ comentario.score }}</span>
         <span class="text-xs">(<span id="comment-votes-{{ comentario.id }}">{{ comentario.num_votos }}</span>)</span>
         <button hx-post="{% url 'discussao:interacao' resposta_content_type_id comentario.id 'down' %}" hx-swap="none" hx-on:afterRequest="document.getElementById('comment-score-{{ comentario.id }}').innerText = event.detail.xhr.responseJSON.score; document.getElementById('comment-votes-{{ comentario.id }}').innerText = event.detail.xhr.responseJSON.num_votos">&#9660;</button>
       </div>
->>>>>>> 4d39d026
+
     </div>
   </header>
   <div class="prose max-w-none text-sm">{{ comentario.conteudo|linebreaks }}</div>
