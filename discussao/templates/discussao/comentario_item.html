--- conflicted
+++ resolved
@@ -48,7 +48,7 @@
 
 
     </div>
-<<<<<<< HEAD
+
     </header>
     <div class="prose max-w-none text-sm">{{ comentario.conteudo|linebreaks }}</div>
     {% if comentario.arquivo %}
@@ -67,18 +67,7 @@
       <input type="hidden" name="content_type_id" value="{{ resposta_content_type_id }}">
       <input type="hidden" name="object_id" value="{{ comentario.id }}">
       <textarea name="motivo" required class="form-textarea w-full" placeholder="{% trans "Motivo da denúncia" %}"></textarea>
-=======
-  </header>
-  <div class="prose max-w-none text-sm">{{ comentario.conteudo|markdown }}</div>
-  {% if topico.melhor_resposta_id == comentario.id %}
-    <div class="text-xs text-green-700 font-semibold mt-2">{% trans "Melhor resposta" %}</div>
-  {% endif %}
-  <form id="denuncia-comentario-{{ comentario.id }}" class="hidden mt-2" hx-post="{% url 'discussao_api:denuncia-list' %}" hx-swap="none" hx-on:afterRequest="this.reset(); this.classList.add('hidden'); alert('{% trans "Denúncia enviada" %}');" hx-on:error="alert('{% trans "Erro ao enviar denúncia" %}');">
-    {% csrf_token %}
-    <input type="hidden" name="content_type_id" value="{{ resposta_content_type_id }}">
-    <input type="hidden" name="object_id" value="{{ comentario.id }}">
-    <textarea name="motivo" required class="form-textarea w-full" placeholder="{% trans "Motivo da denúncia" %}"></textarea>
->>>>>>> 7cf4e0df
+
     <button type="submit" class="mt-1 bg-red-600 text-white px-3 py-1 text-xs rounded">{% trans "Enviar" %}</button>
   </form>
 </article>
