{% if partial %}
  {% for comentario in comentarios %}

    {% include 'discussao/comentario_item.html' with comentario=comentario user=user topico=topico resposta_content_type_id=resposta_content_type_id %}


  {% endfor %}
{% else %}
{% extends 'base.html' %}
{% load i18n %}
{% block title %}{{ topico.titulo }} | HubX{% endblock %}
{% block content %}
<article id="topico-container" class="max-w-3xl mx-auto px-4 py-10">
  <header class="mb-6 border-b border-neutral-200 pb-4">
    <h1 class="text-2xl font-bold text-neutral-900 mb-2">
      {{ topico.titulo }}
      {% if topico.resolvido %}
      <span class="ml-2 px-2 py-1 text-xs font-semibold bg-green-100 text-green-800 rounded">{% trans "Resolvido" %}</span>
      {% endif %}
    </h1>
    <p class="text-sm text-neutral-600">{% trans "Por" %} {{ topico.autor.get_full_name|default:topico.autor.username }} · {{ topico.created|date:SHORT_DATETIME_FORMAT }}</p>
    {% if pode_editar_topico %}
      <a href="{% url 'discussao:topico_editar' topico.categoria.slug topico.slug %}" class="text-sm text-blue-600">{% trans "Editar" %}</a>
    {% endif %}
    {% if user == topico.autor or user.get_tipo_usuario in ['admin','root'] %}
    <form method="post" hx-post="{% url 'discussao:topico_resolver' topico.categoria.slug topico.slug %}" hx-target="#topico-container" hx-swap="outerHTML" class="mt-2">
      {% csrf_token %}
      {% if topico.resolvido %}
      <button type="submit" class="text-sm text-green-600">{% trans "Desmarcar resolução" %}</button>
      {% else %}
      <button type="submit" class="text-sm text-green-600">{% trans "Marcar como resolvido" %}</button>
      {% endif %}
    </form>
    {% endif %}
    <div class="flex items-center space-x-1 mt-2">
      <button
        hx-post="{% url 'discussao:interacao' content_type_id topico.id 'up' %}"
        hx-swap="none"
        hx-on:afterRequest="const r=event.detail.xhr.responseJSON;document.getElementById('topic-score').innerText=r.score;document.getElementById('topic-votes').innerText=r.num_votos"
      >&#9650;</button>
      <span id="topic-score">{{ topico.score }}</span>
      (<span id="topic-votes">{{ topico.num_votos }}</span>)
      <button
        hx-post="{% url 'discussao:interacao' content_type_id topico.id 'down' %}"
        hx-swap="none"
        hx-on:afterRequest="const r=event.detail.xhr.responseJSON;document.getElementById('topic-score').innerText=r.score;document.getElementById('topic-votes').innerText=r.num_votos"
      >&#9660;</button>
    </div>
    <div class="mt-2">
      <button type="button" class="text-xs text-red-600" onclick="document.getElementById('denuncia-topico-form').classList.toggle('hidden')">{% trans "Denunciar" %}</button>
      <form id="denuncia-topico-form" class="hidden mt-2" hx-post="{% url 'discussao_api:denuncia-list' %}" hx-swap="none" hx-on:afterRequest="this.reset(); this.classList.add('hidden'); alert('{% trans "Denúncia enviada" %}');" hx-on:error="alert('{% trans "Erro ao enviar denúncia" %}');">
        {% csrf_token %}
        <input type="hidden" name="content_type_id" value="{{ content_type_id }}">
        <input type="hidden" name="object_id" value="{{ topico.id }}">
        <textarea name="motivo" required class="form-textarea w-full" placeholder="{% trans "Motivo da denúncia" %}"></textarea>
        <button type="submit" class="mt-1 bg-red-600 text-white px-3 py-1 text-xs rounded">{% trans "Enviar" %}</button>
      </form>
    </div>
  </header>
  <div class="prose max-w-none mb-10">{{ topico.conteudo|linebreaks }}</div>
  <section aria-labelledby="comentarios" class="space-y-4">
    <h2 id="comentarios" class="text-xl font-semibold">{% trans "Coment\u00e1rios" %}</h2>
    {% if melhor_resposta %}

      {% include 'discussao/comentario_item.html' with comentario=melhor_resposta user=user topico=topico melhor=True resposta_content_type_id=resposta_content_type_id %}
    {% endif %}
    <div id="lista-comentarios">
<<<<<<< HEAD
      {% include 'discussao/topico_detail.html' with partial=True topico=topico user=user resposta_content_type_id=content_type_id only %}
=======
      {% include 'discussao/topico_detail.html' with partial=True topico=topico user=user resposta_content_type_id=resposta_content_type_id only %}
>>>>>>> 0ca92e93

    </div>
    {% if comentarios.has_previous or comentarios.has_next %}
    <div class="flex justify-center gap-3 text-sm">
      {% if comentarios.has_previous %}
        <a hx-get="?page={{ comentarios.previous_page_number }}" hx-target="#lista-comentarios" class="px-3 py-1 border rounded-xl">{% trans "Anterior" %}</a>
      {% endif %}
      <span class="px-3 py-1">{% trans "P\u00e1gina" %} {{ comentarios.number }}</span>
      {% if comentarios.has_next %}
        <a hx-get="?page={{ comentarios.next_page_number }}" hx-target="#lista-comentarios" class="px-3 py-1 border rounded-xl">{% trans "Pr\u00f3xima" %}</a>
      {% endif %}
    </div>
    {% endif %}
    {% if not topico.fechado %}
    <form method="post" enctype="multipart/form-data" hx-post="{% url 'discussao:resposta_criar' topico.categoria.slug topico.slug %}" hx-target="#lista-comentarios" hx-swap="beforeend" class="space-y-4 mt-6">
      {% csrf_token %}
      <input type="hidden" name="reply_to" id="reply_to" />
      <label for="id_conteudo" class="block text-sm font-medium text-neutral-700">{% trans "Comentar" %}</label>
      <textarea id="id_conteudo" name="conteudo" required class="form-textarea"></textarea>
      <input type="file" name="arquivo" />
      <button type="submit" class="bg-primary-600 hover:bg-primary-700 text-white font-semibold py-2 px-4 rounded-xl">{% trans "Comentar" %}</button>
    </form>
    {% if user == topico.autor or user.get_tipo_usuario in ['admin','root'] %}
      <form method="post" action="{% url 'discussao:topico_toggle_fechado' topico.categoria.slug topico.slug %}" class="mt-4">
        {% csrf_token %}
        <button type="submit" class="text-sm text-red-600">{% trans "Fechar tópico" %}</button>
      </form>
    {% endif %}
    {% elif user.get_tipo_usuario in ['admin','root'] %}
      <form method="post" action="{% url 'discussao:topico_toggle_fechado' topico.categoria.slug topico.slug %}">
        {% csrf_token %}
        <button type="submit" class="bg-primary-600 text-white font-semibold py-2 px-4 rounded-xl">{% trans "Reabrir tópico" %}</button>
      </form>
    {% endif %}
  </section>
</article>
{% endblock %}
{% block extra_js %}
<script>
  const socket = new WebSocket(`ws://${window.location.host}/ws/discussao/{{ topico.id }}/`);
  socket.onmessage = function(e) {
    const data = JSON.parse(e.data);
    if (data.evento === 'nova_resposta') {
      const lista = document.getElementById('lista-comentarios');
      if (lista) {
        lista.insertAdjacentHTML('beforeend', `<div>${data.conteudo}</div>`);
      }
    } else if (data.evento === 'atualizacao_votos') {
      const score = document.getElementById('topic-score');
      const votes = document.getElementById('topic-votes');
      if (score) { score.innerText = data.score; }
      if (votes) { votes.innerText = data.num_votos; }
    } else if (data.evento === 'resolucao') {
      if (data.resolvido) {
        location.reload();
      }
    }
  };
</script>
{% endblock %}
{% endif %}<|MERGE_RESOLUTION|>--- conflicted
+++ resolved
@@ -65,11 +65,9 @@
       {% include 'discussao/comentario_item.html' with comentario=melhor_resposta user=user topico=topico melhor=True resposta_content_type_id=resposta_content_type_id %}
     {% endif %}
     <div id="lista-comentarios">
-<<<<<<< HEAD
+
       {% include 'discussao/topico_detail.html' with partial=True topico=topico user=user resposta_content_type_id=content_type_id only %}
-=======
-      {% include 'discussao/topico_detail.html' with partial=True topico=topico user=user resposta_content_type_id=resposta_content_type_id only %}
->>>>>>> 0ca92e93
+
 
     </div>
     {% if comentarios.has_previous or comentarios.has_next %}
